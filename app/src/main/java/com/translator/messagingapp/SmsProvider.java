<<<<<<< HEAD
package com.translator.messagingapp;

import android.app.Application;
import android.content.ContentProvider;
import android.content.ContentValues;
import android.content.UriMatcher;
import android.database.Cursor;
import android.database.MatrixCursor;
import android.net.Uri;
import android.provider.Telephony;
import android.util.Log;
import androidx.annotation.NonNull;
import androidx.annotation.Nullable;

import java.util.List;
import java.util.Objects;

/**
 * Content provider for SMS functionality when the app is set as the default SMS app.
 * This provider delegates most operations to the system's SMS provider but can
 * add custom functionality like translation metadata.
 *
 * Updated to work with MessageService for enhanced functionality.
 */
public class SmsProvider extends ContentProvider {
    private static final String TAG = "SmsProvider";

    // Authority for this provider
    private static final String AUTHORITY = "com.translator.messagingapp.provider";

    // URI matcher codes
    private static final int SMS = 1;
    private static final int SMS_ID = 2;
    private static final int CONVERSATIONS = 3;
    private static final int TRANSLATIONS = 4;
    private static final int TRANSLATION_ID = 5;

    // URI matcher
    private static final UriMatcher uriMatcher = new UriMatcher(UriMatcher.NO_MATCH);

    // Service references
    private MessageService messageService;
    private TranslationManager translationManager;

    // Initialize URI matcher
    static {
        uriMatcher.addURI(AUTHORITY, "sms", SMS);
        uriMatcher.addURI(AUTHORITY, "sms/#", SMS_ID);
        uriMatcher.addURI(AUTHORITY, "conversations", CONVERSATIONS);
        uriMatcher.addURI(AUTHORITY, "translations", TRANSLATIONS);
        uriMatcher.addURI(AUTHORITY, "translations/#", TRANSLATION_ID);
    }

    @Override
    public boolean onCreate() {
        Log.d(TAG, "SmsProvider created");

        // Get service instances from the application context
        Application app = (Application) Objects.requireNonNull(getContext()).getApplicationContext();
        
        if (app instanceof TranslatorApp) {
            TranslatorApp translatorApp = (TranslatorApp) app;
            messageService = translatorApp.getMessageService();
            translationManager = translatorApp.getTranslationManager();

        } else {
            Log.e(TAG, "Unknown application type: " + app.getClass().getName());
            return false;
        }

        return true;
    }

    @Nullable
    @Override
    public Cursor query(@NonNull Uri uri, @Nullable String[] projection, @Nullable String selection,
                        @Nullable String[] selectionArgs, @Nullable String sortOrder) {
        Log.d(TAG, "Query: " + uri);

        try {
            int match = uriMatcher.match(uri);
            switch (match) {
                case SMS:
                case SMS_ID:
                    // Delegate to system SMS provider
                    return delegateQueryToSystemProvider(uri, projection, selection, selectionArgs, sortOrder);

                case CONVERSATIONS:
                    // Query conversations using MessageService
                    return queryConversations(projection, selection, selectionArgs, sortOrder);

                case TRANSLATIONS:
                case TRANSLATION_ID:
                    // Query translations
                    return queryTranslations(uri, projection, selection, selectionArgs, sortOrder);

                default:
                    throw new IllegalArgumentException("Unknown URI: " + uri);
            }
        } catch (Exception e) {
            Log.e(TAG, "Error in query", e);
            return null;
        }
    }

    @Nullable
    @Override
    public String getType(@NonNull Uri uri) {
        Log.d(TAG, "GetType: " + uri);

        int match = uriMatcher.match(uri);
        switch (match) {
            case SMS:
                return "vnd.android.cursor.dir/sms";
            case SMS_ID:
                return "vnd.android.cursor.item/sms";
            case CONVERSATIONS:
                return "vnd.android.cursor.dir/conversations";
            case TRANSLATIONS:
                return "vnd.android.cursor.dir/translations";
            case TRANSLATION_ID:
                return "vnd.android.cursor.item/translation";
            default:
                return null;
        }
    }

    @Nullable
    @Override
    public Uri insert(@NonNull Uri uri, @Nullable ContentValues values) {
        Log.d(TAG, "Insert: " + uri);

        try {
            int match = uriMatcher.match(uri);
            switch (match) {
                case SMS:
                    // For SMS inserts, we can use MessageService to handle additional logic
                    if (values != null && values.containsKey(Telephony.Sms.ADDRESS) &&
                            values.containsKey(Telephony.Sms.BODY)) {

                        String address = values.getAsString(Telephony.Sms.ADDRESS);
                        String body = values.getAsString(Telephony.Sms.BODY);

                        // Check if this is a sent message
                        Integer type = values.getAsInteger(Telephony.Sms.TYPE);
                        if (type != null && type == Telephony.Sms.MESSAGE_TYPE_SENT) {
                            // For sent messages, we can use MessageService
                            String threadId = values.getAsString(Telephony.Sms.THREAD_ID);

                            // This is a non-blocking call, so we still need to delegate to system provider
                            messageService.sendSmsMessage(address, body, threadId, null);
                        }
                    }

                    // Delegate to system SMS provider for the actual insert
                    return delegateInsertToSystemProvider(uri, values);

                case TRANSLATIONS:
                    // Insert translation
                    return insertTranslation(uri, values);

                default:
                    throw new IllegalArgumentException("Unknown URI: " + uri);
            }
        } catch (Exception e) {
            Log.e(TAG, "Error in insert", e);
            return null;
        }
    }

    @Override
    public int delete(@NonNull Uri uri, @Nullable String selection, @Nullable String[] selectionArgs) {
        Log.d(TAG, "Delete: " + uri);

        try {
            int match = uriMatcher.match(uri);
            switch (match) {
                case SMS:
                    // For bulk SMS deletes, we might want to clear caches
                    int result = delegateDeleteToSystemProvider(uri, selection, selectionArgs);
                    if (result > 0) {
                        // Clear message cache since we don't know which threads were affected
                        MessageCache.clearCache();
                    }
                    return result;

                case SMS_ID:
                    // For single SMS delete, we can be more specific
                    String id = uri.getLastPathSegment();
                    if (id != null) {
                        // Use MessageService to delete the message
                        boolean success = messageService.deleteMessage(id, Message.MESSAGE_TYPE_SMS);
                        return success ? 1 : 0;
                    }
                    return delegateDeleteToSystemProvider(uri, selection, selectionArgs);

                case TRANSLATIONS:
                case TRANSLATION_ID:
                    // Delete translation
                    return deleteTranslation(uri, selection, selectionArgs);

                default:
                    throw new IllegalArgumentException("Unknown URI: " + uri);
            }
        } catch (Exception e) {
            Log.e(TAG, "Error in delete", e);
            return 0;
        }
    }

    @Override
    public int update(@NonNull Uri uri, @Nullable ContentValues values, @Nullable String selection,
                      @Nullable String[] selectionArgs) {
        Log.d(TAG, "Update: " + uri);

        try {
            int match = uriMatcher.match(uri);
            switch (match) {
                case SMS:
                case SMS_ID:
                    // Delegate to system SMS provider
                    return delegateUpdateToSystemProvider(uri, values, selection, selectionArgs);

                case TRANSLATIONS:
                case TRANSLATION_ID:
                    // Update translation
                    return updateTranslation(uri, values, selection, selectionArgs);

                default:
                    throw new IllegalArgumentException("Unknown URI: " + uri);
            }
        } catch (Exception e) {
            Log.e(TAG, "Error in update", e);
            return 0;
        }
    }

    /**
     * Delegates a query operation to the system SMS provider.
     */
    private Cursor delegateQueryToSystemProvider(Uri uri, String[] projection, String selection,
                                                 String[] selectionArgs, String sortOrder) {
        // Convert our URI to the system URI
        Uri systemUri = convertToSystemUri(uri);

        // Query the system provider
        return getContext().getContentResolver().query(
                systemUri, projection, selection, selectionArgs, sortOrder);
    }

    /**
     * Delegates an insert operation to the system SMS provider.
     */
    private Uri delegateInsertToSystemProvider(Uri uri, ContentValues values) {
        // Convert our URI to the system URI
        Uri systemUri = convertToSystemUri(uri);

        // Insert into the system provider
        return getContext().getContentResolver().insert(systemUri, values);
    }

    /**
     * Delegates a delete operation to the system SMS provider.
     */
    private int delegateDeleteToSystemProvider(Uri uri, String selection, String[] selectionArgs) {
        // Convert our URI to the system URI
        Uri systemUri = convertToSystemUri(uri);

        // Delete from the system provider
        return getContext().getContentResolver().delete(systemUri, selection, selectionArgs);
    }

    /**
     * Delegates an update operation to the system SMS provider.
     */
    private int delegateUpdateToSystemProvider(Uri uri, ContentValues values, String selection,
                                               String[] selectionArgs) {
        // Convert our URI to the system URI
        Uri systemUri = convertToSystemUri(uri);

        // Update in the system provider
        return getContext().getContentResolver().update(systemUri, values, selection, selectionArgs);
    }

    /**
     * Converts our provider URI to the system provider URI.
     */
    private Uri convertToSystemUri(Uri uri) {
        int match = uriMatcher.match(uri);

        switch (match) {
            case SMS:
                return Telephony.Sms.CONTENT_URI;

            case SMS_ID:
                // Extract ID from our URI
                String id = uri.getLastPathSegment();
                return Uri.withAppendedPath(Telephony.Sms.CONTENT_URI, id);

            default:
                return uri;
        }
    }

    /**
     * Queries conversations using MessageService.
     */
    private Cursor queryConversations(String[] projection, String selection,
                                      String[] selectionArgs, String sortOrder) {
        // Use MessageService to load conversations
        List<Conversation> conversations = messageService.loadConversations();

        // Convert to cursor
        MatrixCursor cursor = new MatrixCursor(new String[] {
                "thread_id", "address", "contact_name", "snippet", "date", "read", "message_count"
        });

        for (Conversation conversation : conversations) {
            cursor.addRow(new Object[] {
                    conversation.getThreadId(),
                    conversation.getAddress(),
                    conversation.getContactName(),
                    conversation.getSnippet(),
                    conversation.getDate().getTime(),
                    conversation.isRead() ? 1 : 0,
                    conversation.getMessageCount()
            });
        }

        return cursor;
    }

    /**
     * Queries translations.
     * This would be implemented to provide access to stored translations.
     */
    private Cursor queryTranslations(Uri uri, String[] projection, String selection,
                                     String[] selectionArgs, String sortOrder) {
        // This is a placeholder for a real implementation
        // In a full implementation, we would query a database of stored translations

        // For now, return an empty cursor with the expected columns
        MatrixCursor cursor = new MatrixCursor(new String[] {
                "_id", "message_id", "original_text", "translated_text",
                "original_language", "translated_language", "timestamp"
        });

        return cursor;
    }

    /**
     * Inserts a translation.
     * This would be implemented to store translations for messages.
     */
    private Uri insertTranslation(Uri uri, ContentValues values) {
        // This is a placeholder for a real implementation
        // In a full implementation, we would insert into a database of stored translations

        Log.d(TAG, "Translation insert requested (not implemented): " + values);

        // Return a dummy URI
        return Uri.withAppendedPath(uri, "1");
    }

    /**
     * Updates a translation.
     * This would be implemented to update stored translations.
     */
    private int updateTranslation(Uri uri, ContentValues values, String selection,
                                  String[] selectionArgs) {
        // This is a placeholder for a real implementation
        // In a full implementation, we would update a database of stored translations

        Log.d(TAG, "Translation update requested (not implemented): " + values);

        // Return 0 rows affected
        return 0;
    }

    /**
     * Deletes a translation.
     * This would be implemented to delete stored translations.
     */
    private int deleteTranslation(Uri uri, String selection, String[] selectionArgs) {
        // This is a placeholder for a real implementation
        // In a full implementation, we would delete from a database of stored translations

        Log.d(TAG, "Translation delete requested (not implemented)");

        // Return 0 rows affected
        return 0;
    }
}


=======
package com.translator.messagingapp;

import android.content.ContentProvider;
import android.content.ContentValues;
import android.content.UriMatcher;
import android.database.Cursor;
import android.database.MatrixCursor;
import android.net.Uri;
import android.provider.Telephony;
import android.util.Log;
import androidx.annotation.NonNull;
import androidx.annotation.Nullable;

import java.util.List;

/**
 * Content provider for SMS functionality when the app is set as the default SMS app.
 * This provider delegates most operations to the system's SMS provider but can
 * add custom functionality like translation metadata.
 *
 * Updated to work with MessageService for enhanced functionality.
 */
public class SmsProvider extends ContentProvider {
    private static final String TAG = "SmsProvider";

    // Authority for this provider
    private static final String AUTHORITY = "com.translator.messagingapp.provider";

    // URI matcher codes
    private static final int SMS = 1;
    private static final int SMS_ID = 2;
    private static final int CONVERSATIONS = 3;
    private static final int TRANSLATIONS = 4;
    private static final int TRANSLATION_ID = 5;

    // URI matcher
    private static final UriMatcher uriMatcher = new UriMatcher(UriMatcher.NO_MATCH);

    // Service references
    private MessageService messageService;
    private TranslationManager translationManager;

    // Initialize URI matcher
    static {
        uriMatcher.addURI(AUTHORITY, "sms", SMS);
        uriMatcher.addURI(AUTHORITY, "sms/#", SMS_ID);
        uriMatcher.addURI(AUTHORITY, "conversations", CONVERSATIONS);
        uriMatcher.addURI(AUTHORITY, "translations", TRANSLATIONS);
        uriMatcher.addURI(AUTHORITY, "translations/#", TRANSLATION_ID);
    }

    @Override
    public boolean onCreate() {
        Log.d(TAG, "SmsProvider created");

        // Get service instances from TranslatorApp
        TranslatorApp app = (TranslatorApp) getContext().getApplicationContext();
        messageService = app.getMessageService();
        translationManager = app.getTranslationManager();

        return true;
    }

    @Nullable
    @Override
    public Cursor query(@NonNull Uri uri, @Nullable String[] projection, @Nullable String selection,
                        @Nullable String[] selectionArgs, @Nullable String sortOrder) {
        Log.d(TAG, "Query: " + uri);

        try {
            int match = uriMatcher.match(uri);
            switch (match) {
                case SMS:
                case SMS_ID:
                    // Delegate to system SMS provider
                    return delegateQueryToSystemProvider(uri, projection, selection, selectionArgs, sortOrder);

                case CONVERSATIONS:
                    // Query conversations using MessageService
                    return queryConversations(projection, selection, selectionArgs, sortOrder);

                case TRANSLATIONS:
                case TRANSLATION_ID:
                    // Query translations
                    return queryTranslations(uri, projection, selection, selectionArgs, sortOrder);

                default:
                    throw new IllegalArgumentException("Unknown URI: " + uri);
            }
        } catch (Exception e) {
            Log.e(TAG, "Error in query", e);
            return null;
        }
    }

    @Nullable
    @Override
    public String getType(@NonNull Uri uri) {
        Log.d(TAG, "GetType: " + uri);

        int match = uriMatcher.match(uri);
        switch (match) {
            case SMS:
                return "vnd.android.cursor.dir/sms";
            case SMS_ID:
                return "vnd.android.cursor.item/sms";
            case CONVERSATIONS:
                return "vnd.android.cursor.dir/conversations";
            case TRANSLATIONS:
                return "vnd.android.cursor.dir/translations";
            case TRANSLATION_ID:
                return "vnd.android.cursor.item/translation";
            default:
                return null;
        }
    }

    @Nullable
    @Override
    public Uri insert(@NonNull Uri uri, @Nullable ContentValues values) {
        Log.d(TAG, "Insert: " + uri);

        try {
            int match = uriMatcher.match(uri);
            switch (match) {
                case SMS:
                    // For SMS inserts, we can use MessageService to handle additional logic
                    if (values != null && values.containsKey(Telephony.Sms.ADDRESS) &&
                            values.containsKey(Telephony.Sms.BODY)) {

                        String address = values.getAsString(Telephony.Sms.ADDRESS);
                        String body = values.getAsString(Telephony.Sms.BODY);

                        // Check if this is a sent message
                        Integer type = values.getAsInteger(Telephony.Sms.TYPE);
                        if (type != null && type == Telephony.Sms.MESSAGE_TYPE_SENT) {
                            // For sent messages, we can use MessageService
                            String threadId = values.getAsString(Telephony.Sms.THREAD_ID);

                            // This is a non-blocking call, so we still need to delegate to system provider
                            messageService.sendSmsMessage(address, body, threadId, null);
                        }
                    }

                    // Delegate to system SMS provider for the actual insert
                    return delegateInsertToSystemProvider(uri, values);

                case TRANSLATIONS:
                    // Insert translation
                    return insertTranslation(uri, values);

                default:
                    throw new IllegalArgumentException("Unknown URI: " + uri);
            }
        } catch (Exception e) {
            Log.e(TAG, "Error in insert", e);
            return null;
        }
    }

    @Override
    public int delete(@NonNull Uri uri, @Nullable String selection, @Nullable String[] selectionArgs) {
        Log.d(TAG, "Delete: " + uri);

        try {
            int match = uriMatcher.match(uri);
            switch (match) {
                case SMS:
                    // For bulk SMS deletes, we might want to clear caches
                    int result = delegateDeleteToSystemProvider(uri, selection, selectionArgs);
                    if (result > 0) {
                        // Clear message cache since we don't know which threads were affected
                        MessageCache.clearCache();
                    }
                    return result;

                case SMS_ID:
                    // For single SMS delete, we can be more specific
                    String id = uri.getLastPathSegment();
                    if (id != null) {
                        // Use MessageService to delete the message
                        boolean success = messageService.deleteMessage(id, Message.MESSAGE_TYPE_SMS);
                        return success ? 1 : 0;
                    }
                    return delegateDeleteToSystemProvider(uri, selection, selectionArgs);

                case TRANSLATIONS:
                case TRANSLATION_ID:
                    // Delete translation
                    return deleteTranslation(uri, selection, selectionArgs);

                default:
                    throw new IllegalArgumentException("Unknown URI: " + uri);
            }
        } catch (Exception e) {
            Log.e(TAG, "Error in delete", e);
            return 0;
        }
    }

    @Override
    public int update(@NonNull Uri uri, @Nullable ContentValues values, @Nullable String selection,
                      @Nullable String[] selectionArgs) {
        Log.d(TAG, "Update: " + uri);

        try {
            int match = uriMatcher.match(uri);
            switch (match) {
                case SMS:
                case SMS_ID:
                    // Delegate to system SMS provider
                    return delegateUpdateToSystemProvider(uri, values, selection, selectionArgs);

                case TRANSLATIONS:
                case TRANSLATION_ID:
                    // Update translation
                    return updateTranslation(uri, values, selection, selectionArgs);

                default:
                    throw new IllegalArgumentException("Unknown URI: " + uri);
            }
        } catch (Exception e) {
            Log.e(TAG, "Error in update", e);
            return 0;
        }
    }

    /**
     * Delegates a query operation to the system SMS provider.
     */
    private Cursor delegateQueryToSystemProvider(Uri uri, String[] projection, String selection,
                                                 String[] selectionArgs, String sortOrder) {
        // Convert our URI to the system URI
        Uri systemUri = convertToSystemUri(uri);

        // Query the system provider
        return getContext().getContentResolver().query(
                systemUri, projection, selection, selectionArgs, sortOrder);
    }

    /**
     * Delegates an insert operation to the system SMS provider.
     */
    private Uri delegateInsertToSystemProvider(Uri uri, ContentValues values) {
        // Convert our URI to the system URI
        Uri systemUri = convertToSystemUri(uri);

        // Insert into the system provider
        return getContext().getContentResolver().insert(systemUri, values);
    }

    /**
     * Delegates a delete operation to the system SMS provider.
     */
    private int delegateDeleteToSystemProvider(Uri uri, String selection, String[] selectionArgs) {
        // Convert our URI to the system URI
        Uri systemUri = convertToSystemUri(uri);

        // Delete from the system provider
        return getContext().getContentResolver().delete(systemUri, selection, selectionArgs);
    }

    /**
     * Delegates an update operation to the system SMS provider.
     */
    private int delegateUpdateToSystemProvider(Uri uri, ContentValues values, String selection,
                                               String[] selectionArgs) {
        // Convert our URI to the system URI
        Uri systemUri = convertToSystemUri(uri);

        // Update in the system provider
        return getContext().getContentResolver().update(systemUri, values, selection, selectionArgs);
    }

    /**
     * Converts our provider URI to the system provider URI.
     */
    private Uri convertToSystemUri(Uri uri) {
        int match = uriMatcher.match(uri);

        switch (match) {
            case SMS:
                return Telephony.Sms.CONTENT_URI;

            case SMS_ID:
                // Extract ID from our URI
                String id = uri.getLastPathSegment();
                return Uri.withAppendedPath(Telephony.Sms.CONTENT_URI, id);

            default:
                return uri;
        }
    }

    /**
     * Queries conversations using MessageService.
     */
    private Cursor queryConversations(String[] projection, String selection,
                                      String[] selectionArgs, String sortOrder) {
        // Use MessageService to load conversations
        List<Conversation> conversations = messageService.loadConversations();

        // Convert to cursor
        MatrixCursor cursor = new MatrixCursor(new String[] {
                "thread_id", "address", "contact_name", "snippet", "date", "read", "message_count"
        });

        for (Conversation conversation : conversations) {
            cursor.addRow(new Object[] {
                    conversation.getThreadId(),
                    conversation.getAddress(),
                    conversation.getContactName(),
                    conversation.getSnippet(),
                    conversation.getDate().getTime(),
                    conversation.isRead() ? 1 : 0,
                    conversation.getMessageCount()
            });
        }

        return cursor;
    }

    /**
     * Queries translations.
     * This would be implemented to provide access to stored translations.
     */
    private Cursor queryTranslations(Uri uri, String[] projection, String selection,
                                     String[] selectionArgs, String sortOrder) {
        // This is a placeholder for a real implementation
        // In a full implementation, we would query a database of stored translations

        // For now, return an empty cursor with the expected columns
        MatrixCursor cursor = new MatrixCursor(new String[] {
                "_id", "message_id", "original_text", "translated_text",
                "original_language", "translated_language", "timestamp"
        });

        return cursor;
    }

    /**
     * Inserts a translation.
     * This would be implemented to store translations for messages.
     */
    private Uri insertTranslation(Uri uri, ContentValues values) {
        // This is a placeholder for a real implementation
        // In a full implementation, we would insert into a database of stored translations

        Log.d(TAG, "Translation insert requested (not implemented): " + values);

        // Return a dummy URI
        return Uri.withAppendedPath(uri, "1");
    }

    /**
     * Updates a translation.
     * This would be implemented to update stored translations.
     */
    private int updateTranslation(Uri uri, ContentValues values, String selection,
                                  String[] selectionArgs) {
        // This is a placeholder for a real implementation
        // In a full implementation, we would update a database of stored translations

        Log.d(TAG, "Translation update requested (not implemented): " + values);

        // Return 0 rows affected
        return 0;
    }

    /**
     * Deletes a translation.
     * This would be implemented to delete stored translations.
     */
    private int deleteTranslation(Uri uri, String selection, String[] selectionArgs) {
        // This is a placeholder for a real implementation
        // In a full implementation, we would delete from a database of stored translations

        Log.d(TAG, "Translation delete requested (not implemented)");

        // Return 0 rows affected
        return 0;
    }
}



>>>>>>> 882502d0
<|MERGE_RESOLUTION|>--- conflicted
+++ resolved
@@ -1,7 +1,5 @@
-<<<<<<< HEAD
 package com.translator.messagingapp;
 
-import android.app.Application;
 import android.content.ContentProvider;
 import android.content.ContentValues;
 import android.content.UriMatcher;
@@ -14,7 +12,6 @@
 import androidx.annotation.Nullable;
 
 import java.util.List;
-import java.util.Objects;
 
 /**
  * Content provider for SMS functionality when the app is set as the default SMS app.
@@ -56,18 +53,10 @@
     public boolean onCreate() {
         Log.d(TAG, "SmsProvider created");
 
-        // Get service instances from the application context
-        Application app = (Application) Objects.requireNonNull(getContext()).getApplicationContext();
-        
-        if (app instanceof TranslatorApp) {
-            TranslatorApp translatorApp = (TranslatorApp) app;
-            messageService = translatorApp.getMessageService();
-            translationManager = translatorApp.getTranslationManager();
-
-        } else {
-            Log.e(TAG, "Unknown application type: " + app.getClass().getName());
-            return false;
-        }
+        // Get service instances from TranslatorApp
+        TranslatorApp app = (TranslatorApp) getContext().getApplicationContext();
+        messageService = app.getMessageService();
+        translationManager = app.getTranslationManager();
 
         return true;
     }
@@ -394,391 +383,3 @@
 }
 
 
-=======
-package com.translator.messagingapp;
-
-import android.content.ContentProvider;
-import android.content.ContentValues;
-import android.content.UriMatcher;
-import android.database.Cursor;
-import android.database.MatrixCursor;
-import android.net.Uri;
-import android.provider.Telephony;
-import android.util.Log;
-import androidx.annotation.NonNull;
-import androidx.annotation.Nullable;
-
-import java.util.List;
-
-/**
- * Content provider for SMS functionality when the app is set as the default SMS app.
- * This provider delegates most operations to the system's SMS provider but can
- * add custom functionality like translation metadata.
- *
- * Updated to work with MessageService for enhanced functionality.
- */
-public class SmsProvider extends ContentProvider {
-    private static final String TAG = "SmsProvider";
-
-    // Authority for this provider
-    private static final String AUTHORITY = "com.translator.messagingapp.provider";
-
-    // URI matcher codes
-    private static final int SMS = 1;
-    private static final int SMS_ID = 2;
-    private static final int CONVERSATIONS = 3;
-    private static final int TRANSLATIONS = 4;
-    private static final int TRANSLATION_ID = 5;
-
-    // URI matcher
-    private static final UriMatcher uriMatcher = new UriMatcher(UriMatcher.NO_MATCH);
-
-    // Service references
-    private MessageService messageService;
-    private TranslationManager translationManager;
-
-    // Initialize URI matcher
-    static {
-        uriMatcher.addURI(AUTHORITY, "sms", SMS);
-        uriMatcher.addURI(AUTHORITY, "sms/#", SMS_ID);
-        uriMatcher.addURI(AUTHORITY, "conversations", CONVERSATIONS);
-        uriMatcher.addURI(AUTHORITY, "translations", TRANSLATIONS);
-        uriMatcher.addURI(AUTHORITY, "translations/#", TRANSLATION_ID);
-    }
-
-    @Override
-    public boolean onCreate() {
-        Log.d(TAG, "SmsProvider created");
-
-        // Get service instances from TranslatorApp
-        TranslatorApp app = (TranslatorApp) getContext().getApplicationContext();
-        messageService = app.getMessageService();
-        translationManager = app.getTranslationManager();
-
-        return true;
-    }
-
-    @Nullable
-    @Override
-    public Cursor query(@NonNull Uri uri, @Nullable String[] projection, @Nullable String selection,
-                        @Nullable String[] selectionArgs, @Nullable String sortOrder) {
-        Log.d(TAG, "Query: " + uri);
-
-        try {
-            int match = uriMatcher.match(uri);
-            switch (match) {
-                case SMS:
-                case SMS_ID:
-                    // Delegate to system SMS provider
-                    return delegateQueryToSystemProvider(uri, projection, selection, selectionArgs, sortOrder);
-
-                case CONVERSATIONS:
-                    // Query conversations using MessageService
-                    return queryConversations(projection, selection, selectionArgs, sortOrder);
-
-                case TRANSLATIONS:
-                case TRANSLATION_ID:
-                    // Query translations
-                    return queryTranslations(uri, projection, selection, selectionArgs, sortOrder);
-
-                default:
-                    throw new IllegalArgumentException("Unknown URI: " + uri);
-            }
-        } catch (Exception e) {
-            Log.e(TAG, "Error in query", e);
-            return null;
-        }
-    }
-
-    @Nullable
-    @Override
-    public String getType(@NonNull Uri uri) {
-        Log.d(TAG, "GetType: " + uri);
-
-        int match = uriMatcher.match(uri);
-        switch (match) {
-            case SMS:
-                return "vnd.android.cursor.dir/sms";
-            case SMS_ID:
-                return "vnd.android.cursor.item/sms";
-            case CONVERSATIONS:
-                return "vnd.android.cursor.dir/conversations";
-            case TRANSLATIONS:
-                return "vnd.android.cursor.dir/translations";
-            case TRANSLATION_ID:
-                return "vnd.android.cursor.item/translation";
-            default:
-                return null;
-        }
-    }
-
-    @Nullable
-    @Override
-    public Uri insert(@NonNull Uri uri, @Nullable ContentValues values) {
-        Log.d(TAG, "Insert: " + uri);
-
-        try {
-            int match = uriMatcher.match(uri);
-            switch (match) {
-                case SMS:
-                    // For SMS inserts, we can use MessageService to handle additional logic
-                    if (values != null && values.containsKey(Telephony.Sms.ADDRESS) &&
-                            values.containsKey(Telephony.Sms.BODY)) {
-
-                        String address = values.getAsString(Telephony.Sms.ADDRESS);
-                        String body = values.getAsString(Telephony.Sms.BODY);
-
-                        // Check if this is a sent message
-                        Integer type = values.getAsInteger(Telephony.Sms.TYPE);
-                        if (type != null && type == Telephony.Sms.MESSAGE_TYPE_SENT) {
-                            // For sent messages, we can use MessageService
-                            String threadId = values.getAsString(Telephony.Sms.THREAD_ID);
-
-                            // This is a non-blocking call, so we still need to delegate to system provider
-                            messageService.sendSmsMessage(address, body, threadId, null);
-                        }
-                    }
-
-                    // Delegate to system SMS provider for the actual insert
-                    return delegateInsertToSystemProvider(uri, values);
-
-                case TRANSLATIONS:
-                    // Insert translation
-                    return insertTranslation(uri, values);
-
-                default:
-                    throw new IllegalArgumentException("Unknown URI: " + uri);
-            }
-        } catch (Exception e) {
-            Log.e(TAG, "Error in insert", e);
-            return null;
-        }
-    }
-
-    @Override
-    public int delete(@NonNull Uri uri, @Nullable String selection, @Nullable String[] selectionArgs) {
-        Log.d(TAG, "Delete: " + uri);
-
-        try {
-            int match = uriMatcher.match(uri);
-            switch (match) {
-                case SMS:
-                    // For bulk SMS deletes, we might want to clear caches
-                    int result = delegateDeleteToSystemProvider(uri, selection, selectionArgs);
-                    if (result > 0) {
-                        // Clear message cache since we don't know which threads were affected
-                        MessageCache.clearCache();
-                    }
-                    return result;
-
-                case SMS_ID:
-                    // For single SMS delete, we can be more specific
-                    String id = uri.getLastPathSegment();
-                    if (id != null) {
-                        // Use MessageService to delete the message
-                        boolean success = messageService.deleteMessage(id, Message.MESSAGE_TYPE_SMS);
-                        return success ? 1 : 0;
-                    }
-                    return delegateDeleteToSystemProvider(uri, selection, selectionArgs);
-
-                case TRANSLATIONS:
-                case TRANSLATION_ID:
-                    // Delete translation
-                    return deleteTranslation(uri, selection, selectionArgs);
-
-                default:
-                    throw new IllegalArgumentException("Unknown URI: " + uri);
-            }
-        } catch (Exception e) {
-            Log.e(TAG, "Error in delete", e);
-            return 0;
-        }
-    }
-
-    @Override
-    public int update(@NonNull Uri uri, @Nullable ContentValues values, @Nullable String selection,
-                      @Nullable String[] selectionArgs) {
-        Log.d(TAG, "Update: " + uri);
-
-        try {
-            int match = uriMatcher.match(uri);
-            switch (match) {
-                case SMS:
-                case SMS_ID:
-                    // Delegate to system SMS provider
-                    return delegateUpdateToSystemProvider(uri, values, selection, selectionArgs);
-
-                case TRANSLATIONS:
-                case TRANSLATION_ID:
-                    // Update translation
-                    return updateTranslation(uri, values, selection, selectionArgs);
-
-                default:
-                    throw new IllegalArgumentException("Unknown URI: " + uri);
-            }
-        } catch (Exception e) {
-            Log.e(TAG, "Error in update", e);
-            return 0;
-        }
-    }
-
-    /**
-     * Delegates a query operation to the system SMS provider.
-     */
-    private Cursor delegateQueryToSystemProvider(Uri uri, String[] projection, String selection,
-                                                 String[] selectionArgs, String sortOrder) {
-        // Convert our URI to the system URI
-        Uri systemUri = convertToSystemUri(uri);
-
-        // Query the system provider
-        return getContext().getContentResolver().query(
-                systemUri, projection, selection, selectionArgs, sortOrder);
-    }
-
-    /**
-     * Delegates an insert operation to the system SMS provider.
-     */
-    private Uri delegateInsertToSystemProvider(Uri uri, ContentValues values) {
-        // Convert our URI to the system URI
-        Uri systemUri = convertToSystemUri(uri);
-
-        // Insert into the system provider
-        return getContext().getContentResolver().insert(systemUri, values);
-    }
-
-    /**
-     * Delegates a delete operation to the system SMS provider.
-     */
-    private int delegateDeleteToSystemProvider(Uri uri, String selection, String[] selectionArgs) {
-        // Convert our URI to the system URI
-        Uri systemUri = convertToSystemUri(uri);
-
-        // Delete from the system provider
-        return getContext().getContentResolver().delete(systemUri, selection, selectionArgs);
-    }
-
-    /**
-     * Delegates an update operation to the system SMS provider.
-     */
-    private int delegateUpdateToSystemProvider(Uri uri, ContentValues values, String selection,
-                                               String[] selectionArgs) {
-        // Convert our URI to the system URI
-        Uri systemUri = convertToSystemUri(uri);
-
-        // Update in the system provider
-        return getContext().getContentResolver().update(systemUri, values, selection, selectionArgs);
-    }
-
-    /**
-     * Converts our provider URI to the system provider URI.
-     */
-    private Uri convertToSystemUri(Uri uri) {
-        int match = uriMatcher.match(uri);
-
-        switch (match) {
-            case SMS:
-                return Telephony.Sms.CONTENT_URI;
-
-            case SMS_ID:
-                // Extract ID from our URI
-                String id = uri.getLastPathSegment();
-                return Uri.withAppendedPath(Telephony.Sms.CONTENT_URI, id);
-
-            default:
-                return uri;
-        }
-    }
-
-    /**
-     * Queries conversations using MessageService.
-     */
-    private Cursor queryConversations(String[] projection, String selection,
-                                      String[] selectionArgs, String sortOrder) {
-        // Use MessageService to load conversations
-        List<Conversation> conversations = messageService.loadConversations();
-
-        // Convert to cursor
-        MatrixCursor cursor = new MatrixCursor(new String[] {
-                "thread_id", "address", "contact_name", "snippet", "date", "read", "message_count"
-        });
-
-        for (Conversation conversation : conversations) {
-            cursor.addRow(new Object[] {
-                    conversation.getThreadId(),
-                    conversation.getAddress(),
-                    conversation.getContactName(),
-                    conversation.getSnippet(),
-                    conversation.getDate().getTime(),
-                    conversation.isRead() ? 1 : 0,
-                    conversation.getMessageCount()
-            });
-        }
-
-        return cursor;
-    }
-
-    /**
-     * Queries translations.
-     * This would be implemented to provide access to stored translations.
-     */
-    private Cursor queryTranslations(Uri uri, String[] projection, String selection,
-                                     String[] selectionArgs, String sortOrder) {
-        // This is a placeholder for a real implementation
-        // In a full implementation, we would query a database of stored translations
-
-        // For now, return an empty cursor with the expected columns
-        MatrixCursor cursor = new MatrixCursor(new String[] {
-                "_id", "message_id", "original_text", "translated_text",
-                "original_language", "translated_language", "timestamp"
-        });
-
-        return cursor;
-    }
-
-    /**
-     * Inserts a translation.
-     * This would be implemented to store translations for messages.
-     */
-    private Uri insertTranslation(Uri uri, ContentValues values) {
-        // This is a placeholder for a real implementation
-        // In a full implementation, we would insert into a database of stored translations
-
-        Log.d(TAG, "Translation insert requested (not implemented): " + values);
-
-        // Return a dummy URI
-        return Uri.withAppendedPath(uri, "1");
-    }
-
-    /**
-     * Updates a translation.
-     * This would be implemented to update stored translations.
-     */
-    private int updateTranslation(Uri uri, ContentValues values, String selection,
-                                  String[] selectionArgs) {
-        // This is a placeholder for a real implementation
-        // In a full implementation, we would update a database of stored translations
-
-        Log.d(TAG, "Translation update requested (not implemented): " + values);
-
-        // Return 0 rows affected
-        return 0;
-    }
-
-    /**
-     * Deletes a translation.
-     * This would be implemented to delete stored translations.
-     */
-    private int deleteTranslation(Uri uri, String selection, String[] selectionArgs) {
-        // This is a placeholder for a real implementation
-        // In a full implementation, we would delete from a database of stored translations
-
-        Log.d(TAG, "Translation delete requested (not implemented)");
-
-        // Return 0 rows affected
-        return 0;
-    }
-}
-
-
-
->>>>>>> 882502d0
