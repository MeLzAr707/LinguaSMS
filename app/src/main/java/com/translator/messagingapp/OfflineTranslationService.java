package com.translator.messagingapp;

import android.content.Context;
import android.content.SharedPreferences;
import android.util.Log;

import com.google.android.gms.tasks.Task;
import com.google.android.gms.tasks.Tasks;
import com.google.mlkit.nl.translate.TranslateLanguage;
import com.google.mlkit.nl.translate.Translation;
import com.google.mlkit.nl.translate.Translator;
import com.google.mlkit.nl.translate.TranslatorOptions;

import java.util.HashSet;
import java.util.HashMap;
import java.util.List;
import java.util.Map;
<<<<<<< HEAD
=======
import java.util.HashMap;
>>>>>>> e1ed3f9f
import java.util.Set;
import java.util.concurrent.ExecutionException;
import java.util.concurrent.TimeUnit;
import java.util.concurrent.TimeoutException;

/**
 * Service for offline translation using Google MLKit.
 * Provides offline translation capabilities with downloadable language models.
 */
public class OfflineTranslationService {
    private static final String TAG = "OfflineTranslationService";
    private static final int OPERATION_TIMEOUT_SECONDS = 30;
    
    // Use same preferences as OfflineModelManager for synchronization
    private static final String OFFLINE_MODELS_PREFS = "offline_models";
    private static final String KEY_DOWNLOADED_MODELS = "downloaded_models";

    private final Context context;
    private final UserPreferences userPreferences;
    private final Set<String> downloadedModels;
    private OfflineModelManager modelManager;

    /**
     * Interface for translation callbacks.
     */
    public interface OfflineTranslationCallback {
        void onTranslationComplete(boolean success, String translatedText, String errorMessage);
    }

    /**
     * Interface for model download callbacks.
     */
    public interface ModelDownloadCallback {
        void onDownloadComplete(boolean success, String languageCode, String errorMessage);
        void onDownloadProgress(String languageCode, int progress);
    }

    /**
     * Creates a new OfflineTranslationService.
     *
     * @param context The application context
     * @param userPreferences The user preferences
     */
    public OfflineTranslationService(Context context, UserPreferences userPreferences) {
        this.context = context.getApplicationContext();
        this.userPreferences = userPreferences;
        this.downloadedModels = new HashSet<>();
        this.modelManager = new OfflineModelManager(context);
        
        // Load list of downloaded models from preferences
        loadDownloadedModels();
    }

    /**
     * Checks if offline translation is available for the given language pair.
     *
     * @param sourceLanguage The source language code
     * @param targetLanguage The target language code
     * @return true if offline translation is available, false otherwise
     */
    public boolean isOfflineTranslationAvailable(String sourceLanguage, String targetLanguage) {
        if (sourceLanguage == null || targetLanguage == null) {
            return false;
        }

        // Convert language codes to MLKit format if needed
        String sourceMLKit = convertToMLKitLanguageCode(sourceLanguage);
        String targetMLKit = convertToMLKitLanguageCode(targetLanguage);

        if (sourceMLKit == null || targetMLKit == null) {
            return false;
        }

        // Convert back to standard language codes for OfflineModelManager
        String sourceStandard = convertFromMLKitLanguageCode(sourceMLKit);
        String targetStandard = convertFromMLKitLanguageCode(targetMLKit);

        // Use OfflineModelManager for verification (this addresses the build error)
        boolean sourceVerified = modelManager.isModelDownloadedAndVerified(sourceStandard);
        boolean targetVerified = modelManager.isModelDownloadedAndVerified(targetStandard);
        
        // If both models are verified by OfflineModelManager, they should be available
        if (sourceVerified && targetVerified) {
            return true;
        }

        // Check if both language models are downloaded (internal tracking)
        boolean internalTracking = downloadedModels.contains(sourceMLKit) && downloadedModels.contains(targetMLKit);
        
        // If internal tracking says models are available, verify with MLKit and integrity
        if (internalTracking) {
            boolean mlkitVerified = verifyModelAvailabilityWithMLKit(sourceMLKit, targetMLKit);
            // Also check with model manager for integrity if available
            if (mlkitVerified) {
                try {
                    OfflineModelManager modelManager = new OfflineModelManager(context);
                    boolean sourceVerified = modelManager.isModelDownloadedAndVerified(sourceLanguage);
                    boolean targetVerified = modelManager.isModelDownloadedAndVerified(targetLanguage);
                    return sourceVerified && targetVerified;
                } catch (Exception e) {
                    Log.w(TAG, "Could not verify model integrity, falling back to MLKit verification", e);
                    return mlkitVerified;
                }
            }
            return false;
        }
        
        // If internal tracking says not available, also check with MLKit in case tracking is out of sync
        boolean mlkitAvailable = verifyModelAvailabilityWithMLKit(sourceMLKit, targetMLKit);
        if (mlkitAvailable) {
            // Update our internal tracking to sync with MLKit
            downloadedModels.add(sourceMLKit);
            downloadedModels.add(targetMLKit);
            saveDownloadedModels();
            Log.d(TAG, "Synced internal tracking with MLKit - models were available but not tracked");
        }
        
        return mlkitAvailable;
    }

    /**
     * Verifies model availability directly with MLKit.
     * This is more reliable than our internal tracking.
     *
     * @param sourceMLKit The source language code in MLKit format
     * @param targetMLKit The target language code in MLKit format
     * @return true if both models are available in MLKit, false otherwise
     */
    private boolean verifyModelAvailabilityWithMLKit(String sourceMLKit, String targetMLKit) {
        try {
            // Create translator to check model availability
            TranslatorOptions options = new TranslatorOptions.Builder()
                    .setSourceLanguage(sourceMLKit)
                    .setTargetLanguage(targetMLKit)
                    .build();

            Translator translator = Translation.getClient(options);
            
            // Check if models are downloaded by querying MLKit directly
            // We'll use downloadModelIfNeeded with a very short timeout to check availability
            try {
                Task<Void> downloadTask = translator.downloadModelIfNeeded();
                
                // Wait briefly to see if models are already available
                Tasks.await(downloadTask, 3, TimeUnit.SECONDS);
                
                // If we reach here without exception, models are available
                Log.d(TAG, "MLKit models verified available: " + sourceMLKit + " -> " + targetMLKit);
                return true;
                
            } catch (TimeoutException e) {
                // Timeout likely means models are being downloaded or not available
                Log.d(TAG, "MLKit model verification timeout (models likely downloading or not available): " + sourceMLKit + " -> " + targetMLKit);
                return false;
            } catch (ExecutionException e) {
                // Check if the error indicates missing models
                if (e.getCause() != null && e.getCause().getMessage() != null) {
                    String errorMsg = e.getCause().getMessage().toLowerCase();
                    if (errorMsg.contains("model") && (errorMsg.contains("download") || errorMsg.contains("not found"))) {
                        Log.d(TAG, "MLKit indicates models not downloaded: " + e.getCause().getMessage());
                        return false;
                    }
                }
                Log.d(TAG, "MLKit model verification failed: " + e.getMessage());
                return false;
            }
        } catch (Exception e) {
            Log.e(TAG, "Error verifying model availability with MLKit", e);
            return false;
        }
    }

    /**
     * Translates text using offline models.
     *
     * @param text The text to translate
     * @param sourceLanguage The source language code
     * @param targetLanguage The target language code
     * @param callback The callback to receive the result
     */
    public void translateOffline(String text, String sourceLanguage, String targetLanguage, 
                               OfflineTranslationCallback callback) {
        if (text == null || text.trim().isEmpty()) {
            if (callback != null) {
                callback.onTranslationComplete(false, null, "No text to translate");
            }
            return;
        }

        // Convert language codes to MLKit format
        String sourceMLKit = convertToMLKitLanguageCode(sourceLanguage);
        String targetMLKit = convertToMLKitLanguageCode(targetLanguage);

        if (sourceMLKit == null || targetMLKit == null) {
            if (callback != null) {
                callback.onTranslationComplete(false, null, "Unsupported language pair");
            }
            return;
        }

        // Check if models are available
        if (!isOfflineTranslationAvailable(sourceLanguage, targetLanguage)) {
            // Try to download models if they're not available
            Log.d(TAG, "Models not available, attempting to download: " + sourceMLKit + " -> " + targetMLKit);
            downloadTranslationModels(sourceLanguage, targetLanguage, new ModelDownloadCallback() {
                @Override
                public void onDownloadComplete(boolean success, String languageCode, String errorMessage) {
                    if (success) {
                        // Models downloaded, retry translation
                        performTranslation(text, sourceMLKit, targetMLKit, callback);
                    } else {
                        if (callback != null) {
                            callback.onTranslationComplete(false, null, "Language models not available and download failed: " + errorMessage);
                        }
                    }
                }

                @Override
                public void onDownloadProgress(String languageCode, int progress) {
                    // Progress updates - we could potentially expose this through the callback
                }
            });
            return;
        }

        // Models are available, perform translation
        performTranslation(text, sourceMLKit, targetMLKit, callback);
    }

    /**
     * Performs the actual translation using MLKit.
     */
    private void performTranslation(String text, String sourceMLKit, String targetMLKit, OfflineTranslationCallback callback) {
        // Create translator
        TranslatorOptions options = new TranslatorOptions.Builder()
                .setSourceLanguage(sourceMLKit)
                .setTargetLanguage(targetMLKit)
                .build();

        Translator translator = Translation.getClient(options);

        // Perform translation
        translator.translate(text)
                .addOnSuccessListener(translatedText -> {
                    Log.d(TAG, "Offline translation successful");
                    if (callback != null) {
                        callback.onTranslationComplete(true, translatedText, null);
                    }
                })
                .addOnFailureListener(exception -> {
                    Log.e(TAG, "Offline translation failed", exception);
                    if (callback != null) {
                        callback.onTranslationComplete(false, null, exception.getMessage());
                    }
                });
    }

    /**
     * Downloads a language model for offline translation.
     *
     * @param languageCode The language code
     * @param callback The callback to receive download progress and result
     */
    public void downloadLanguageModel(String languageCode, ModelDownloadCallback callback) {
        String mlkitLanguageCode = convertToMLKitLanguageCode(languageCode);
        if (mlkitLanguageCode == null) {
            if (callback != null) {
                callback.onDownloadComplete(false, languageCode, "Unsupported language");
            }
            return;
        }

        Log.d(TAG, "Starting download for language model: " + mlkitLanguageCode);

        // Create a translator with English as the other language to download the specific model
        // This ensures the individual language model is downloaded properly
        String otherLanguage = mlkitLanguageCode.equals(TranslateLanguage.ENGLISH) ? 
                TranslateLanguage.SPANISH : TranslateLanguage.ENGLISH;
        
        TranslatorOptions options = new TranslatorOptions.Builder()
                .setSourceLanguage(mlkitLanguageCode)
                .setTargetLanguage(otherLanguage)
                .build();

        Translator translator = Translation.getClient(options);

        // Download the model
        translator.downloadModelIfNeeded()
                .addOnSuccessListener(aVoid -> {
                    Log.d(TAG, "Language model downloaded successfully: " + mlkitLanguageCode);
                    downloadedModels.add(mlkitLanguageCode);
                    downloadedModels.add(otherLanguage); // Also track the other language
                    saveDownloadedModels();
                    
                    // Refresh the model list to ensure synchronization
                    loadDownloadedModels();
                    
                    if (callback != null) {
                        callback.onDownloadComplete(true, languageCode, null);
                    }
                })
                .addOnFailureListener(exception -> {
                    Log.e(TAG, "Failed to download language model: " + mlkitLanguageCode, exception);
                    if (callback != null) {
                        callback.onDownloadComplete(false, languageCode, exception.getMessage());
                    }
                });
    }

    /**
     * Downloads both source and target language models for a translation pair.
     *
     * @param sourceLanguage The source language code
     * @param targetLanguage The target language code
     * @param callback The callback to receive download progress and result
     */
    public void downloadTranslationModels(String sourceLanguage, String targetLanguage, ModelDownloadCallback callback) {
        String sourceMLKit = convertToMLKitLanguageCode(sourceLanguage);
        String targetMLKit = convertToMLKitLanguageCode(targetLanguage);
        
        if (sourceMLKit == null || targetMLKit == null) {
            if (callback != null) {
                callback.onDownloadComplete(false, sourceLanguage + "-" + targetLanguage, "Unsupported language pair");
            }
            return;
        }

        Log.d(TAG, "Starting download for translation models: " + sourceMLKit + " -> " + targetMLKit);

        // Create translator for the specific language pair
        TranslatorOptions options = new TranslatorOptions.Builder()
                .setSourceLanguage(sourceMLKit)
                .setTargetLanguage(targetMLKit)
                .build();

        Translator translator = Translation.getClient(options);

        // Download both models
        translator.downloadModelIfNeeded()
                .addOnSuccessListener(aVoid -> {
                    Log.d(TAG, "Translation models downloaded successfully: " + sourceMLKit + " -> " + targetMLKit);
                    downloadedModels.add(sourceMLKit);
                    downloadedModels.add(targetMLKit);
                    saveDownloadedModels();
                    
                    // Refresh the model list to ensure synchronization
                    loadDownloadedModels();
                    
                    if (callback != null) {
                        callback.onDownloadComplete(true, sourceLanguage + "-" + targetLanguage, null);
                    }
                })
                .addOnFailureListener(exception -> {
                    Log.e(TAG, "Failed to download translation models: " + sourceMLKit + " -> " + targetMLKit, exception);
                    if (callback != null) {
                        callback.onDownloadComplete(false, sourceLanguage + "-" + targetLanguage, exception.getMessage());
                    }
                });
    }

    /**
     * Deletes a downloaded language model.
     *
     * @param languageCode The language code
     */
    public void deleteLanguageModel(String languageCode) {
        String mlkitLanguageCode = convertToMLKitLanguageCode(languageCode);
        if (mlkitLanguageCode == null) {
            return;
        }

        TranslatorOptions options = new TranslatorOptions.Builder()
                .setSourceLanguage(mlkitLanguageCode)
                .setTargetLanguage(mlkitLanguageCode)
                .build();

        Translator translator = Translation.getClient(options);
        translator.close();

        downloadedModels.remove(mlkitLanguageCode);
        saveDownloadedModels();
        Log.d(TAG, "Language model deleted: " + mlkitLanguageCode);
    }

    /**
     * Gets the list of supported languages for offline translation.
     *
     * @return Array of supported language codes
     */
    public String[] getSupportedLanguages() {
        return new String[]{
                "en", "ar", "bg", "bn", "ca", "cs", "cy", "da", "de", "el", "eo", "es", "et", "fa", "fi", "fr", "ga", "gl", "gu", "he", "hi", "hr", "hu", "id", "is", "it", "ja", "ka", "kn", "ko", "lt", "lv", "mk", "mr", "ms", "mt", "nl", "no", "pl", "pt", "ro", "ru", "sk", "sl", "sq", "sv", "sw", "ta", "te", "th", "tl", "tr", "uk", "ur", "vi", "zh"
        };
    }

    /**
     * Gets the list of downloaded language models.
     *
     * @return Set of downloaded language codes (MLKit format)
     */
    public Set<String> getDownloadedModels() {
        return new HashSet<>(downloadedModels);
    }

    /**
     * Checks if a specific language model is downloaded.
     *
     * @param languageCode The language code
     * @return true if the model is downloaded, false otherwise
     */
    public boolean isLanguageModelDownloaded(String languageCode) {
        String mlkitLanguageCode = convertToMLKitLanguageCode(languageCode);
        return mlkitLanguageCode != null && downloadedModels.contains(mlkitLanguageCode);
    }

    /**
     * Checks if any offline models are downloaded.
     *
     * @return true if at least one language model is downloaded, false otherwise
     */
    public boolean hasAnyDownloadedModels() {
        return !downloadedModels.isEmpty();
    }
    
    /**
     * Gets detailed status of offline models including integrity verification.
     *
     * @return Map of language codes to their detailed status
     */
    public Map<String, DetailedModelStatus> getDetailedModelStatus() {
        Map<String, DetailedModelStatus> statusMap = new HashMap<>();
        
        try {
            OfflineModelManager modelManager = new OfflineModelManager(context);
            Map<String, OfflineModelManager.ModelStatus> managerStatus = modelManager.getModelStatusMap();
            
            for (String languageCode : getSupportedLanguages()) {
                boolean isTrackedInService = isLanguageModelDownloaded(languageCode);
                OfflineModelManager.ModelStatus managerStat = managerStatus.get(languageCode);
                boolean isDownloadedInManager = managerStat != null && managerStat.isDownloaded;
                boolean isVerified = managerStat != null && managerStat.isVerified;
                
                DetailedModelStatus status = new DetailedModelStatus(
                    isDownloadedInManager, 
                    isVerified, 
                    isTrackedInService,
                    isTrackedInService == isDownloadedInManager // sync status
                );
                
                statusMap.put(languageCode, status);
            }
        } catch (Exception e) {
            Log.e(TAG, "Error getting detailed model status", e);
            // Fallback to basic status
            for (String languageCode : getSupportedLanguages()) {
                boolean isTracked = isLanguageModelDownloaded(languageCode);
                statusMap.put(languageCode, new DetailedModelStatus(isTracked, false, isTracked, true));
            }
        }
        
        return statusMap;
    }
    
    /**
     * Detailed model status information.
     */
    public static class DetailedModelStatus {
        public final boolean isDownloaded;
        public final boolean isVerified;
        public final boolean isTrackedInService;
        public final boolean isSynchronized;
        
        public DetailedModelStatus(boolean isDownloaded, boolean isVerified, 
                                 boolean isTrackedInService, boolean isSynchronized) {
            this.isDownloaded = isDownloaded;
            this.isVerified = isVerified;
            this.isTrackedInService = isTrackedInService;
            this.isSynchronized = isSynchronized;
        }
        
        @Override
        public String toString() {
            return String.format("DetailedModelStatus{downloaded=%b, verified=%b, tracked=%b, synced=%b}",
                    isDownloaded, isVerified, isTrackedInService, isSynchronized);
        }
    }

    /**
     * Gets detailed status information for all available models.
     * This method uses OfflineModelManager to get comprehensive status data.
     *
     * @return Map of language codes to their detailed status information
     */
    public Map<String, String> getDetailedModelStatus() {
        Map<String, String> detailedStatus = new HashMap<>();
        
        try {
            // Get status from OfflineModelManager (this addresses the build error)
            Map<String, OfflineModelManager.ModelStatus> managerStatus = modelManager.getModelStatusMap();
            
            for (Map.Entry<String, OfflineModelManager.ModelStatus> entry : managerStatus.entrySet()) {
                String languageCode = entry.getKey();
                OfflineModelManager.ModelStatus managerStat = entry.getValue();
                
                if (managerStat != null) {
                    String statusText = managerStat.getStatus();
                    if (managerStat.isVerified()) {
                        statusText += " (verified)";
                    }
                    if (managerStat.getErrorMessage() != null) {
                        statusText += " - " + managerStat.getErrorMessage();
                    }
                    detailedStatus.put(languageCode, statusText);
                } else {
                    detailedStatus.put(languageCode, "unknown");
                }
            }
        } catch (Exception e) {
            Log.e(TAG, "Error getting detailed model status", e);
        }
        
        return detailedStatus;
    }

    /**
     * Converts standard language codes to MLKit language codes.
     *
     * @param languageCode The standard language code
     * @return The MLKit language code, or null if not supported
     */
    private String convertToMLKitLanguageCode(String languageCode) {
        if (languageCode == null) {
            return null;
        }

        // Remove region code if present (e.g., "en-US" -> "en")
        String baseCode = languageCode.split("-")[0].toLowerCase();

        // Map common language codes to MLKit codes
        switch (baseCode) {
            case "en": return TranslateLanguage.ENGLISH;
            case "es": return TranslateLanguage.SPANISH;
            case "fr": return TranslateLanguage.FRENCH;
            case "de": return TranslateLanguage.GERMAN;
            case "it": return TranslateLanguage.ITALIAN;
            case "pt": return TranslateLanguage.PORTUGUESE;
            case "ru": return TranslateLanguage.RUSSIAN;
            case "zh": return TranslateLanguage.CHINESE;
            case "ja": return TranslateLanguage.JAPANESE;
            case "ko": return TranslateLanguage.KOREAN;
            case "ar": return TranslateLanguage.ARABIC;
            case "hi": return TranslateLanguage.HINDI;
            case "nl": return TranslateLanguage.DUTCH;
            case "sv": return TranslateLanguage.SWEDISH;
            case "da": return TranslateLanguage.DANISH;
            case "no": return TranslateLanguage.NORWEGIAN;
            case "fi": return TranslateLanguage.FINNISH;
            case "pl": return TranslateLanguage.POLISH;
            case "cs": return TranslateLanguage.CZECH;
            case "sk": return TranslateLanguage.SLOVAK;
            case "hu": return TranslateLanguage.HUNGARIAN;
            case "ro": return TranslateLanguage.ROMANIAN;
            case "bg": return TranslateLanguage.BULGARIAN;
            case "hr": return TranslateLanguage.CROATIAN;
            case "sl": return TranslateLanguage.SLOVENIAN;
            case "et": return TranslateLanguage.ESTONIAN;
            case "lv": return TranslateLanguage.LATVIAN;
            case "lt": return TranslateLanguage.LITHUANIAN;
            case "th": return TranslateLanguage.THAI;
            case "vi": return TranslateLanguage.VIETNAMESE;
            case "id": return TranslateLanguage.INDONESIAN;
            case "ms": return TranslateLanguage.MALAY;
            case "tl": return TranslateLanguage.TAGALOG;
            case "sw": return TranslateLanguage.SWAHILI;
            case "tr": return TranslateLanguage.TURKISH;
            case "he": return TranslateLanguage.HEBREW;
            case "fa": return TranslateLanguage.PERSIAN;
            case "ur": return TranslateLanguage.URDU;
            case "bn": return TranslateLanguage.BENGALI;
            case "gu": return TranslateLanguage.GUJARATI;
            case "kn": return TranslateLanguage.KANNADA;
            case "mr": return TranslateLanguage.MARATHI;
            case "ta": return TranslateLanguage.TAMIL;
            case "te": return TranslateLanguage.TELUGU;
            default: return null; // Unsupported language
        }
    }

    /**
     * Converts MLKit language codes back to standard language codes.
     *
     * @param mlkitLanguageCode The MLKit language code
     * @return The standard language code, or null if not recognized
     */
    private String convertFromMLKitLanguageCode(String mlkitLanguageCode) {
        if (mlkitLanguageCode == null) {
            return null;
        }

        // Map MLKit codes back to standard language codes
        switch (mlkitLanguageCode) {
            case TranslateLanguage.ENGLISH: return "en";
            case TranslateLanguage.SPANISH: return "es";
            case TranslateLanguage.FRENCH: return "fr";
            case TranslateLanguage.GERMAN: return "de";
            case TranslateLanguage.ITALIAN: return "it";
            case TranslateLanguage.PORTUGUESE: return "pt";
            case TranslateLanguage.RUSSIAN: return "ru";
            case TranslateLanguage.CHINESE: return "zh";
            case TranslateLanguage.JAPANESE: return "ja";
            case TranslateLanguage.KOREAN: return "ko";
            case TranslateLanguage.ARABIC: return "ar";
            case TranslateLanguage.HINDI: return "hi";
            case TranslateLanguage.DUTCH: return "nl";
            case TranslateLanguage.SWEDISH: return "sv";
            case TranslateLanguage.DANISH: return "da";
            case TranslateLanguage.NORWEGIAN: return "no";
            case TranslateLanguage.FINNISH: return "fi";
            case TranslateLanguage.POLISH: return "pl";
            case TranslateLanguage.CZECH: return "cs";
            case TranslateLanguage.SLOVAK: return "sk";
            case TranslateLanguage.HUNGARIAN: return "hu";
            case TranslateLanguage.ROMANIAN: return "ro";
            case TranslateLanguage.BULGARIAN: return "bg";
            case TranslateLanguage.CROATIAN: return "hr";
            case TranslateLanguage.SLOVENIAN: return "sl";
            case TranslateLanguage.ESTONIAN: return "et";
            case TranslateLanguage.LATVIAN: return "lv";
            case TranslateLanguage.LITHUANIAN: return "lt";
            case TranslateLanguage.THAI: return "th";
            case TranslateLanguage.VIETNAMESE: return "vi";
            case TranslateLanguage.INDONESIAN: return "id";
            case TranslateLanguage.MALAY: return "ms";
            case TranslateLanguage.TAGALOG: return "tl";
            case TranslateLanguage.SWAHILI: return "sw";
            case TranslateLanguage.TURKISH: return "tr";
            case TranslateLanguage.HEBREW: return "he";
            case TranslateLanguage.PERSIAN: return "fa";
            case TranslateLanguage.URDU: return "ur";
            case TranslateLanguage.BENGALI: return "bn";
            case TranslateLanguage.GUJARATI: return "gu";
            case TranslateLanguage.KANNADA: return "kn";
            case TranslateLanguage.MARATHI: return "mr";
            case TranslateLanguage.TAMIL: return "ta";
            case TranslateLanguage.TELUGU: return "te";
            default: return null; // Unknown MLKit language code
        }
    }
   //  * Now uses the same SharedPreferences as OfflineModelManager for synchronization.

    private void loadDownloadedModels() {
        try {
            // Use same SharedPreferences as OfflineModelManager
            SharedPreferences modelPrefs = context.getSharedPreferences(OFFLINE_MODELS_PREFS, Context.MODE_PRIVATE);
            Set<String> rawDownloadedModels = modelPrefs.getStringSet(KEY_DOWNLOADED_MODELS, new HashSet<>());
            
            // Convert raw language codes to MLKit format for internal use
            downloadedModels.clear();
            for (String rawCode : rawDownloadedModels) {
                String mlkitCode = convertToMLKitLanguageCode(rawCode);
                if (mlkitCode != null) {
                    downloadedModels.add(mlkitCode);
                    Log.d(TAG, "Loaded model: " + rawCode + " -> " + mlkitCode);
                }
            }
            
            Log.d(TAG, "Loaded " + downloadedModels.size() + " downloaded models from OfflineModelManager prefs");
        } catch (Exception e) {
            Log.e(TAG, "Error loading downloaded models", e);
        }
    }

    /**
     * Saves the list of downloaded models to preferences.
     * Now saves to the same SharedPreferences as OfflineModelManager for synchronization.
     */
    private void saveDownloadedModels() {
        try {
            // Convert MLKit codes back to raw language codes for storage
            Set<String> rawCodes = new HashSet<>();
            for (String mlkitCode : downloadedModels) {
                String rawCode = convertFromMLKitLanguageCode(mlkitCode);
                if (rawCode != null) {
                    rawCodes.add(rawCode);
                }
            }
            
            // Save to same SharedPreferences as OfflineModelManager
            SharedPreferences modelPrefs = context.getSharedPreferences(OFFLINE_MODELS_PREFS, Context.MODE_PRIVATE);
            modelPrefs.edit().putStringSet(KEY_DOWNLOADED_MODELS, rawCodes).apply();
            
            Log.d(TAG, "Saved " + rawCodes.size() + " downloaded models to OfflineModelManager prefs");
        } catch (Exception e) {
            Log.e(TAG, "Error saving downloaded models", e);
        }
    }

    /**
     * Refreshes the list of downloaded models from SharedPreferences.
     * This method should be called when models are downloaded/deleted via OfflineModelManager
     * to ensure synchronization between the two systems.
     */
    public void refreshDownloadedModels() {
        loadDownloadedModels();
        Log.d(TAG, "Refreshed downloaded models list");
    }

    /**
     * Cleanup resources.
     */
    public void cleanup() {
        // Clean up any resources if needed
        Log.d(TAG, "OfflineTranslationService cleanup complete");
    }
}<|MERGE_RESOLUTION|>--- conflicted
+++ resolved
@@ -12,13 +12,9 @@
 import com.google.mlkit.nl.translate.TranslatorOptions;
 
 import java.util.HashSet;
-import java.util.HashMap;
 import java.util.List;
 import java.util.Map;
-<<<<<<< HEAD
-=======
 import java.util.HashMap;
->>>>>>> e1ed3f9f
 import java.util.Set;
 import java.util.concurrent.ExecutionException;
 import java.util.concurrent.TimeUnit;
@@ -108,22 +104,9 @@
         // Check if both language models are downloaded (internal tracking)
         boolean internalTracking = downloadedModels.contains(sourceMLKit) && downloadedModels.contains(targetMLKit);
         
-        // If internal tracking says models are available, verify with MLKit and integrity
+        // If internal tracking says models are available, verify with MLKit
         if (internalTracking) {
-            boolean mlkitVerified = verifyModelAvailabilityWithMLKit(sourceMLKit, targetMLKit);
-            // Also check with model manager for integrity if available
-            if (mlkitVerified) {
-                try {
-                    OfflineModelManager modelManager = new OfflineModelManager(context);
-                    boolean sourceVerified = modelManager.isModelDownloadedAndVerified(sourceLanguage);
-                    boolean targetVerified = modelManager.isModelDownloadedAndVerified(targetLanguage);
-                    return sourceVerified && targetVerified;
-                } catch (Exception e) {
-                    Log.w(TAG, "Could not verify model integrity, falling back to MLKit verification", e);
-                    return mlkitVerified;
-                }
-            }
-            return false;
+            return verifyModelAvailabilityWithMLKit(sourceMLKit, targetMLKit);
         }
         
         // If internal tracking says not available, also check with MLKit in case tracking is out of sync
@@ -157,27 +140,27 @@
 
             Translator translator = Translation.getClient(options);
             
-            // Check if models are downloaded by querying MLKit directly
-            // We'll use downloadModelIfNeeded with a very short timeout to check availability
+            // Try a simple translation to test if models are available
+            // We'll use a very short timeout to avoid waiting for downloads
             try {
-                Task<Void> downloadTask = translator.downloadModelIfNeeded();
+                Task<String> translateTask = translator.translate("test");
                 
-                // Wait briefly to see if models are already available
-                Tasks.await(downloadTask, 3, TimeUnit.SECONDS);
+                // Wait briefly to see if translation can complete immediately
+                String result = Tasks.await(translateTask, 2, TimeUnit.SECONDS);
                 
-                // If we reach here without exception, models are available
+                // If we got a result, models are available
                 Log.d(TAG, "MLKit models verified available: " + sourceMLKit + " -> " + targetMLKit);
                 return true;
                 
             } catch (TimeoutException e) {
-                // Timeout likely means models are being downloaded or not available
-                Log.d(TAG, "MLKit model verification timeout (models likely downloading or not available): " + sourceMLKit + " -> " + targetMLKit);
+                // Timeout likely means models need to be downloaded
+                Log.d(TAG, "MLKit model verification timeout (models likely not downloaded): " + sourceMLKit + " -> " + targetMLKit);
                 return false;
             } catch (ExecutionException e) {
                 // Check if the error indicates missing models
                 if (e.getCause() != null && e.getCause().getMessage() != null) {
                     String errorMsg = e.getCause().getMessage().toLowerCase();
-                    if (errorMsg.contains("model") && (errorMsg.contains("download") || errorMsg.contains("not found"))) {
+                    if (errorMsg.contains("model") && errorMsg.contains("download")) {
                         Log.d(TAG, "MLKit indicates models not downloaded: " + e.getCause().getMessage());
                         return false;
                     }
@@ -221,37 +204,12 @@
 
         // Check if models are available
         if (!isOfflineTranslationAvailable(sourceLanguage, targetLanguage)) {
-            // Try to download models if they're not available
-            Log.d(TAG, "Models not available, attempting to download: " + sourceMLKit + " -> " + targetMLKit);
-            downloadTranslationModels(sourceLanguage, targetLanguage, new ModelDownloadCallback() {
-                @Override
-                public void onDownloadComplete(boolean success, String languageCode, String errorMessage) {
-                    if (success) {
-                        // Models downloaded, retry translation
-                        performTranslation(text, sourceMLKit, targetMLKit, callback);
-                    } else {
-                        if (callback != null) {
-                            callback.onTranslationComplete(false, null, "Language models not available and download failed: " + errorMessage);
-                        }
-                    }
-                }
-
-                @Override
-                public void onDownloadProgress(String languageCode, int progress) {
-                    // Progress updates - we could potentially expose this through the callback
-                }
-            });
+            if (callback != null) {
+                callback.onTranslationComplete(false, null, "Language models not downloaded");
+            }
             return;
         }
 
-        // Models are available, perform translation
-        performTranslation(text, sourceMLKit, targetMLKit, callback);
-    }
-
-    /**
-     * Performs the actual translation using MLKit.
-     */
-    private void performTranslation(String text, String sourceMLKit, String targetMLKit, OfflineTranslationCallback callback) {
         // Create translator
         TranslatorOptions options = new TranslatorOptions.Builder()
                 .setSourceLanguage(sourceMLKit)
@@ -293,14 +251,11 @@
 
         Log.d(TAG, "Starting download for language model: " + mlkitLanguageCode);
 
-        // Create a translator with English as the other language to download the specific model
-        // This ensures the individual language model is downloaded properly
-        String otherLanguage = mlkitLanguageCode.equals(TranslateLanguage.ENGLISH) ? 
-                TranslateLanguage.SPANISH : TranslateLanguage.ENGLISH;
-        
+        // Create a translator to trigger model download
+        // Use the target language as both source and target to download the model
         TranslatorOptions options = new TranslatorOptions.Builder()
                 .setSourceLanguage(mlkitLanguageCode)
-                .setTargetLanguage(otherLanguage)
+                .setTargetLanguage(mlkitLanguageCode)
                 .build();
 
         Translator translator = Translation.getClient(options);
@@ -310,7 +265,6 @@
                 .addOnSuccessListener(aVoid -> {
                     Log.d(TAG, "Language model downloaded successfully: " + mlkitLanguageCode);
                     downloadedModels.add(mlkitLanguageCode);
-                    downloadedModels.add(otherLanguage); // Also track the other language
                     saveDownloadedModels();
                     
                     // Refresh the model list to ensure synchronization
@@ -329,57 +283,6 @@
     }
 
     /**
-     * Downloads both source and target language models for a translation pair.
-     *
-     * @param sourceLanguage The source language code
-     * @param targetLanguage The target language code
-     * @param callback The callback to receive download progress and result
-     */
-    public void downloadTranslationModels(String sourceLanguage, String targetLanguage, ModelDownloadCallback callback) {
-        String sourceMLKit = convertToMLKitLanguageCode(sourceLanguage);
-        String targetMLKit = convertToMLKitLanguageCode(targetLanguage);
-        
-        if (sourceMLKit == null || targetMLKit == null) {
-            if (callback != null) {
-                callback.onDownloadComplete(false, sourceLanguage + "-" + targetLanguage, "Unsupported language pair");
-            }
-            return;
-        }
-
-        Log.d(TAG, "Starting download for translation models: " + sourceMLKit + " -> " + targetMLKit);
-
-        // Create translator for the specific language pair
-        TranslatorOptions options = new TranslatorOptions.Builder()
-                .setSourceLanguage(sourceMLKit)
-                .setTargetLanguage(targetMLKit)
-                .build();
-
-        Translator translator = Translation.getClient(options);
-
-        // Download both models
-        translator.downloadModelIfNeeded()
-                .addOnSuccessListener(aVoid -> {
-                    Log.d(TAG, "Translation models downloaded successfully: " + sourceMLKit + " -> " + targetMLKit);
-                    downloadedModels.add(sourceMLKit);
-                    downloadedModels.add(targetMLKit);
-                    saveDownloadedModels();
-                    
-                    // Refresh the model list to ensure synchronization
-                    loadDownloadedModels();
-                    
-                    if (callback != null) {
-                        callback.onDownloadComplete(true, sourceLanguage + "-" + targetLanguage, null);
-                    }
-                })
-                .addOnFailureListener(exception -> {
-                    Log.e(TAG, "Failed to download translation models: " + sourceMLKit + " -> " + targetMLKit, exception);
-                    if (callback != null) {
-                        callback.onDownloadComplete(false, sourceLanguage + "-" + targetLanguage, exception.getMessage());
-                    }
-                });
-    }
-
-    /**
      * Deletes a downloaded language model.
      *
      * @param languageCode The language code
@@ -441,69 +344,6 @@
      */
     public boolean hasAnyDownloadedModels() {
         return !downloadedModels.isEmpty();
-    }
-    
-    /**
-     * Gets detailed status of offline models including integrity verification.
-     *
-     * @return Map of language codes to their detailed status
-     */
-    public Map<String, DetailedModelStatus> getDetailedModelStatus() {
-        Map<String, DetailedModelStatus> statusMap = new HashMap<>();
-        
-        try {
-            OfflineModelManager modelManager = new OfflineModelManager(context);
-            Map<String, OfflineModelManager.ModelStatus> managerStatus = modelManager.getModelStatusMap();
-            
-            for (String languageCode : getSupportedLanguages()) {
-                boolean isTrackedInService = isLanguageModelDownloaded(languageCode);
-                OfflineModelManager.ModelStatus managerStat = managerStatus.get(languageCode);
-                boolean isDownloadedInManager = managerStat != null && managerStat.isDownloaded;
-                boolean isVerified = managerStat != null && managerStat.isVerified;
-                
-                DetailedModelStatus status = new DetailedModelStatus(
-                    isDownloadedInManager, 
-                    isVerified, 
-                    isTrackedInService,
-                    isTrackedInService == isDownloadedInManager // sync status
-                );
-                
-                statusMap.put(languageCode, status);
-            }
-        } catch (Exception e) {
-            Log.e(TAG, "Error getting detailed model status", e);
-            // Fallback to basic status
-            for (String languageCode : getSupportedLanguages()) {
-                boolean isTracked = isLanguageModelDownloaded(languageCode);
-                statusMap.put(languageCode, new DetailedModelStatus(isTracked, false, isTracked, true));
-            }
-        }
-        
-        return statusMap;
-    }
-    
-    /**
-     * Detailed model status information.
-     */
-    public static class DetailedModelStatus {
-        public final boolean isDownloaded;
-        public final boolean isVerified;
-        public final boolean isTrackedInService;
-        public final boolean isSynchronized;
-        
-        public DetailedModelStatus(boolean isDownloaded, boolean isVerified, 
-                                 boolean isTrackedInService, boolean isSynchronized) {
-            this.isDownloaded = isDownloaded;
-            this.isVerified = isVerified;
-            this.isTrackedInService = isTrackedInService;
-            this.isSynchronized = isSynchronized;
-        }
-        
-        @Override
-        public String toString() {
-            return String.format("DetailedModelStatus{downloaded=%b, verified=%b, tracked=%b, synced=%b}",
-                    isDownloaded, isVerified, isTrackedInService, isSynchronized);
-        }
     }
 
     /**
