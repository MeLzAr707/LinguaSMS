--- conflicted
+++ resolved
@@ -80,7 +80,6 @@
      */
     public boolean isOfflineTranslationAvailable(String sourceLanguage, String targetLanguage) {
         if (sourceLanguage == null || targetLanguage == null) {
-            Log.d(TAG, "Null language codes provided: " + sourceLanguage + " -> " + targetLanguage);
             return false;
         }
 
@@ -93,177 +92,20 @@
             return false;
         }
 
-<<<<<<< HEAD
-        Log.d(TAG, "Checking availability for: " + sourceLanguage + " (" + sourceMLKit + ") -> " + targetLanguage + " (" + targetMLKit + ")");
-
-        // PRIMARY CHECK: Use OfflineModelManager as the authoritative source
-        // Convert back to standard language codes for OfflineModelManager verification
-        String sourceStandard = convertFromMLKitLanguageCode(sourceMLKit);
-        String targetStandard = convertFromMLKitLanguageCode(targetMLKit);
-
-        // If OfflineModelManager says models are downloaded and verified, trust that
-        boolean sourceVerified = modelManager.isModelDownloadedAndVerified(sourceStandard);
-        boolean targetVerified = modelManager.isModelDownloadedAndVerified(targetStandard);
-        
-        Log.d(TAG, "OfflineModelManager verification - Source (" + sourceStandard + "): " + sourceVerified + 
-                  ", Target (" + targetStandard + "): " + targetVerified);
-        
-        if (sourceVerified && targetVerified) {
-=======
         // Use OfflineModelManager as the authoritative source for model availability
         boolean sourceAvailable = modelManager.isModelDownloadedAndVerified(sourceLanguage);
         boolean targetAvailable = modelManager.isModelDownloadedAndVerified(targetLanguage);
         
         if (sourceAvailable && targetAvailable) {
->>>>>>> d427cd04
             Log.d(TAG, "Models verified by OfflineModelManager: " + sourceLanguage + " -> " + targetLanguage);
             return true;
         }
 
-<<<<<<< HEAD
-        // SECONDARY CHECK: If OfflineModelManager says models are not verified,
-        // check our internal tracking and verify with MLKit directly
-        boolean internalTracking = downloadedModels.contains(sourceMLKit) && downloadedModels.contains(targetMLKit);
-        
-        Log.d(TAG, "Internal tracking - Source (" + sourceMLKit + "): " + downloadedModels.contains(sourceMLKit) + 
-                  ", Target (" + targetMLKit + "): " + downloadedModels.contains(targetMLKit));
-        
-        if (internalTracking) {
-            Log.d(TAG, "Verifying models with MLKit direct test...");
-            // Test with MLKit to see if models actually work
-            boolean mlkitWorks = verifyModelAvailabilityWithMLKit(sourceMLKit, targetMLKit);
-            if (mlkitWorks) {
-                Log.d(TAG, "Models verified by MLKit test: " + sourceLanguage + " -> " + targetLanguage);
-                return true;
-            } else {
-                Log.w(TAG, "Models in internal tracking but MLKit verification failed: " + sourceLanguage + " -> " + targetLanguage);
-                // Remove from internal tracking since they don't actually work
-                downloadedModels.remove(sourceMLKit);
-                downloadedModels.remove(targetMLKit);
-                saveDownloadedModels();
-                return false;
-            }
-        }
-        
-=======
->>>>>>> d427cd04
         Log.d(TAG, "Models not available for translation: " + sourceLanguage + " -> " + targetLanguage);
         return false;
     }
 
     /**
-<<<<<<< HEAD
-     * Verifies model availability directly with MLKit.
-     * This is more reliable than our internal tracking.
-     *
-     * @param sourceMLKit The source language code in MLKit format
-     * @param targetMLKit The target language code in MLKit format
-     * @return true if both models are available in MLKit, false otherwise
-     */
-    private boolean verifyModelAvailabilityWithMLKit(String sourceMLKit, String targetMLKit) {
-        try {
-            // Create translator to check model availability
-            TranslatorOptions options = new TranslatorOptions.Builder()
-                    .setSourceLanguage(sourceMLKit)
-                    .setTargetLanguage(targetMLKit)
-                    .build();
-
-            Translator translator = Translation.getClient(options);
-            
-            // Try a simple translation to test if models are available
-            // We'll use a very short timeout to avoid waiting for downloads
-            try {
-                Task<String> translateTask = translator.translate("test");
-                
-                // Wait briefly to see if translation can complete immediately
-                String result = Tasks.await(translateTask, 2, TimeUnit.SECONDS);
-                
-                // If we got a result, models are available
-                Log.d(TAG, "MLKit models verified available: " + sourceMLKit + " -> " + targetMLKit);
-                
-                // Important: Update our internal tracking to match reality
-                downloadedModels.add(sourceMLKit);
-                downloadedModels.add(targetMLKit);
-                saveDownloadedModels();
-                
-                return true;
-                
-            } catch (TimeoutException e) {
-                // Timeout likely means models need to be downloaded
-                Log.d(TAG, "MLKit model verification timeout (models likely not downloaded): " + sourceMLKit + " -> " + targetMLKit);
-                return false;
-            } catch (ExecutionException e) {
-                // Check if the error indicates missing models or dictionary loading issues
-                if (e.getCause() != null && e.getCause().getMessage() != null) {
-                    String errorMsg = e.getCause().getMessage().toLowerCase();
-                    if (errorMsg.contains("model") && errorMsg.contains("download")) {
-                        Log.d(TAG, "MLKit indicates models not downloaded: " + e.getCause().getMessage());
-                        return false;
-                    } else if (errorMsg.contains("dictionary") || errorMsg.contains("dict")) {
-                        Log.w(TAG, "MLKit dictionary loading failure detected: " + e.getCause().getMessage());
-                        // Try to recover from dictionary loading failure with retry
-                        return retryTranslationWithDictionaryFix(translator, sourceMLKit, targetMLKit);
-                    }
-                }
-                Log.d(TAG, "MLKit model verification failed: " + e.getMessage());
-                return false;
-            } finally {
-                // Clean up translator
-                try {
-                    translator.close();
-                } catch (Exception e) {
-                    // Ignore cleanup errors
-                }
-            }
-        } catch (Exception e) {
-            Log.e(TAG, "Error verifying model availability with MLKit", e);
-            return false;
-        }
-    }
-
-    /**
-     * Attempts to recover from dictionary loading failures by retrying translation.
-     * This method handles cases where models are present but dictionaries fail to load.
-     *
-     * @param translator The translator instance to retry with
-     * @param sourceMLKit The source language code in MLKit format
-     * @param targetMLKit The target language code in MLKit format
-     * @return true if recovery was successful, false otherwise
-     */
-    private boolean retryTranslationWithDictionaryFix(Translator translator, String sourceMLKit, String targetMLKit) {
-        Log.d(TAG, "Attempting dictionary loading recovery for: " + sourceMLKit + " -> " + targetMLKit);
-        
-        try {
-            // Close and recreate translator to force reinitialization
-            translator.close();
-            
-            // Wait a moment for cleanup
-            Thread.sleep(1000);
-            
-            // Recreate translator options and client
-            TranslatorOptions options = new TranslatorOptions.Builder()
-                    .setSourceLanguage(sourceMLKit)
-                    .setTargetLanguage(targetMLKit)
-                    .build();
-            
-            Translator newTranslator = Translation.getClient(options);
-            
-            // Try translation again with a longer timeout for dictionary loading
-            Task<String> retryTask = newTranslator.translate("test");
-            String result = Tasks.await(retryTask, 5, TimeUnit.SECONDS);
-            
-            Log.d(TAG, "Dictionary loading recovery successful: " + sourceMLKit + " -> " + targetMLKit);
-            return true;
-            
-        } catch (Exception e) {
-            Log.e(TAG, "Dictionary loading recovery failed: " + sourceMLKit + " -> " + targetMLKit, e);
-            return false;
-        }
-    }
-
-    /**
-=======
->>>>>>> d427cd04
      * Translates text using offline models.
      *
      * @param text The text to translate
@@ -364,11 +206,8 @@
 
         Translator translator = Translation.getClient(options);
 
-        // Download the model using correct Task<Void> API
-        // NOTE: Task<Void> does NOT have addOnProgressListener method - that would cause build error
-        // Use addOnSuccessListener and addOnFailureListener instead
-        Task<Void> downloadTask = translator.downloadModelIfNeeded();
-        downloadTask
+        // Download the model
+        translator.downloadModelIfNeeded()
                 .addOnSuccessListener(aVoid -> {
                     Log.d(TAG, "Language model downloaded successfully: " + mlkitLanguageCode);
                     
@@ -579,34 +418,44 @@
         Log.d(TAG, "Verifying model download success for: " + mlkitLanguageCode);
         
         try {
-            // First try: Test with a commonly available language (English)
-            // If we're testing English, use Spanish as the target
-            String verifyTargetLanguage = mlkitLanguageCode.equals(TranslateLanguage.ENGLISH) 
-                    ? TranslateLanguage.SPANISH : TranslateLanguage.ENGLISH;
-            
+            // Create translator for verification
             TranslatorOptions options = new TranslatorOptions.Builder()
                     .setSourceLanguage(mlkitLanguageCode)
-                    .setTargetLanguage(verifyTargetLanguage)
+                    .setTargetLanguage(mlkitLanguageCode)
                     .build();
             
             Translator verifyTranslator = Translation.getClient(options);
             
-            // Test with a simple translation to verify model works
+            // Test with a simple translation to verify dictionaries load properly
             verifyTranslator.translate("test")
                     .addOnSuccessListener(result -> {
-                        Log.d(TAG, "Model verification successful: " + mlkitLanguageCode);
-                        handleSuccessfulVerification(mlkitLanguageCode, originalLanguageCode, callback);
+                        Log.d(TAG, "Model verification successful, dictionaries loaded properly: " + mlkitLanguageCode);
+                        
+                        // Only mark as downloaded if verification succeeds
+                        downloadedModels.add(mlkitLanguageCode);
+                        saveDownloadedModels();
+                        
+                        // Refresh the model list to ensure synchronization
+                        loadDownloadedModels();
+                        
+                        if (callback != null) {
+                            callback.onDownloadComplete(true, originalLanguageCode, null);
+                        }
                     })
                     .addOnFailureListener(verifyException -> {
-                        Log.w(TAG, "First verification attempt failed for " + mlkitLanguageCode + ": " + verifyException.getMessage());
+                        Log.e(TAG, "Model verification failed, dictionaries may not have loaded properly: " + mlkitLanguageCode, verifyException);
                         
-                        // Check if failure is due to missing target language model
-                        if (isModelNotAvailableError(verifyException)) {
-                            // Try verification with a different approach - identity translation
-                            attemptAlternativeVerification(mlkitLanguageCode, originalLanguageCode, callback);
+                        String errorMessage = verifyException.getMessage();
+                        if (errorMessage != null && (errorMessage.toLowerCase().contains("dictionary") || 
+                                                   errorMessage.toLowerCase().contains("dict"))) {
+                            Log.w(TAG, "Dictionary loading failure detected during model verification");
+                            errorMessage = "Model downloaded but dictionary files failed to load. Please try downloading again or check available storage space.";
                         } else {
-                            // Handle other types of failures (dictionary loading, etc.)
-                            handleVerificationFailure(verifyException, originalLanguageCode, callback);
+                            errorMessage = enhanceErrorMessage(errorMessage);
+                        }
+                        
+                        if (callback != null) {
+                            callback.onDownloadComplete(false, originalLanguageCode, errorMessage);
                         }
                     });
                     
@@ -617,89 +466,6 @@
                     "Model download verification failed: " + e.getMessage());
             }
         }
-    }
-
-    /**
-     * Attempts an alternative verification method when the primary verification fails
-     * due to missing target language models.
-     */
-    private void attemptAlternativeVerification(String mlkitLanguageCode, String originalLanguageCode,
-                                              ModelDownloadCallback callback) {
-        Log.d(TAG, "Attempting alternative verification for: " + mlkitLanguageCode);
-        
-        try {
-            // Use the same language for both source and target as a fallback verification
-            TranslatorOptions options = new TranslatorOptions.Builder()
-                    .setSourceLanguage(mlkitLanguageCode)
-                    .setTargetLanguage(mlkitLanguageCode)
-                    .build();
-            
-            Translator verifyTranslator = Translation.getClient(options);
-            
-            verifyTranslator.translate("test")
-                    .addOnSuccessListener(result -> {
-                        Log.d(TAG, "Alternative verification successful: " + mlkitLanguageCode);
-                        handleSuccessfulVerification(mlkitLanguageCode, originalLanguageCode, callback);
-                    })
-                    .addOnFailureListener(verifyException -> {
-                        Log.e(TAG, "Alternative verification also failed for " + mlkitLanguageCode, verifyException);
-                        handleVerificationFailure(verifyException, originalLanguageCode, callback);
-                    });
-        } catch (Exception e) {
-            Log.e(TAG, "Error during alternative verification", e);
-            handleVerificationFailure(e, originalLanguageCode, callback);
-        }
-    }
-
-    /**
-     * Handles successful model verification
-     */
-    private void handleSuccessfulVerification(String mlkitLanguageCode, String originalLanguageCode,
-                                            ModelDownloadCallback callback) {
-        // Only mark as downloaded if verification succeeds
-        downloadedModels.add(mlkitLanguageCode);
-        saveDownloadedModels();
-        
-        // Also update OfflineModelManager to ensure synchronization
-        if (modelManager != null) {
-            modelManager.saveDownloadedModel(originalLanguageCode);
-            Log.d(TAG, "Updated OfflineModelManager with verified model: " + originalLanguageCode);
-        }
-        
-        // Refresh the model list to ensure synchronization
-        loadDownloadedModels();
-        
-        if (callback != null) {
-            callback.onDownloadComplete(true, originalLanguageCode, null);
-        }
-    }
-
-    /**
-     * Handles verification failure
-     */
-    private void handleVerificationFailure(Exception exception, String originalLanguageCode,
-                                         ModelDownloadCallback callback) {
-        String errorMessage = exception.getMessage();
-        if (errorMessage != null && (errorMessage.toLowerCase().contains("dictionary") || 
-                                   errorMessage.toLowerCase().contains("dict"))) {
-            Log.w(TAG, "Dictionary loading failure detected during model verification");
-            errorMessage = "Model downloaded but dictionary files failed to load. Please try downloading again or check available storage space.";
-        } else {
-            errorMessage = enhanceErrorMessage(errorMessage);
-        }
-        
-        if (callback != null) {
-            callback.onDownloadComplete(false, originalLanguageCode, errorMessage);
-        }
-    }
-
-    /**
-     * Checks if an exception indicates that a model is not available
-     */
-    private boolean isModelNotAvailableError(Exception exception) {
-        if (exception.getMessage() == null) return false;
-        String errorMsg = exception.getMessage().toLowerCase();
-        return errorMsg.contains("model") && (errorMsg.contains("not") || errorMsg.contains("download"));
     }
 
     /**
