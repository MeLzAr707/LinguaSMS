package com.translator.messagingapp;

import android.content.Context;
import android.content.SharedPreferences;
import android.util.Log;

import com.google.android.gms.tasks.Task;
import com.google.android.gms.tasks.Tasks;
import com.google.mlkit.nl.translate.TranslateLanguage;
import com.google.mlkit.nl.translate.Translation;
import com.google.mlkit.nl.translate.Translator;
import com.google.mlkit.nl.translate.TranslatorOptions;

import java.util.HashSet;
import java.util.List;
import java.util.Map;
import java.util.HashMap;
import java.util.Set;
import java.util.concurrent.ExecutionException;
import java.util.concurrent.TimeUnit;
import java.util.concurrent.TimeoutException;

/**
 * Service for offline translation using Google MLKit.
 * Provides offline translation capabilities with downloadable language models.
 */
public class OfflineTranslationService {
    private static final String TAG = "OfflineTranslationService";
    private static final int OPERATION_TIMEOUT_SECONDS = 30;
    
    // Use same preferences as OfflineModelManager for synchronization
    private static final String OFFLINE_MODELS_PREFS = "offline_models";
    private static final String KEY_DOWNLOADED_MODELS = "downloaded_models";

    private final Context context;
    private final UserPreferences userPreferences;
    private final Set<String> downloadedModels;
    private OfflineModelManager modelManager;

    /**
     * Interface for translation callbacks.
     */
    public interface OfflineTranslationCallback {
        void onTranslationComplete(boolean success, String translatedText, String errorMessage);
    }

    /**
     * Interface for model download callbacks.
     */
    public interface ModelDownloadCallback {
        void onDownloadComplete(boolean success, String languageCode, String errorMessage);
        void onDownloadProgress(String languageCode, int progress);
    }

    /**
     * Creates a new OfflineTranslationService.
     *
     * @param context The application context
     * @param userPreferences The user preferences
     */
    public OfflineTranslationService(Context context, UserPreferences userPreferences) {
        this.context = context.getApplicationContext();
        this.userPreferences = userPreferences;
        this.downloadedModels = new HashSet<>();
        this.modelManager = new OfflineModelManager(context);
        
        // Load list of downloaded models from preferences
        loadDownloadedModels();
    }

    /**
     * Checks if offline translation is available for the given language pair.
     *
     * @param sourceLanguage The source language code
     * @param targetLanguage The target language code
     * @return true if offline translation is available, false otherwise
     */
    public boolean isOfflineTranslationAvailable(String sourceLanguage, String targetLanguage) {
        if (sourceLanguage == null || targetLanguage == null) {
            return false;
        }

        // Convert language codes to MLKit format if needed
        String sourceMLKit = convertToMLKitLanguageCode(sourceLanguage);
        String targetMLKit = convertToMLKitLanguageCode(targetLanguage);

        if (sourceMLKit == null || targetMLKit == null) {
            Log.d(TAG, "Unsupported language pair: " + sourceLanguage + " -> " + targetLanguage);
            return false;
        }

<<<<<<< HEAD
        // First, check directly with MLKit as this is the most reliable method
        // This ensures we're checking actual ML Kit model availability including dictionary loading
        boolean mlkitAvailable = verifyModelAvailabilityWithMLKit(sourceMLKit, targetMLKit);
        if (mlkitAvailable) {
            // Update our internal tracking to sync with MLKit
            if (!downloadedModels.contains(sourceMLKit) || !downloadedModels.contains(targetMLKit)) {
                downloadedModels.add(sourceMLKit);
                downloadedModels.add(targetMLKit);
                saveDownloadedModels();
                Log.d(TAG, "Synced internal tracking with MLKit - models were available but not tracked");
            }
            return true;
        }

        // If MLKit verification fails, also check our internal tracking as a fallback
        // This helps detect cases where MLKit is temporarily having issues but models exist
        boolean internalTracking = downloadedModels.contains(sourceMLKit) && downloadedModels.contains(targetMLKit);
        
        if (internalTracking) {
            Log.d(TAG, "Internal tracking indicates models available, but MLKit verification failed - may indicate dictionary loading issues");
            // Don't return true here since MLKit verification should be authoritative for dictionary loading
            return false;
        }
        
        // Convert back to standard language codes for OfflineModelManager as final fallback
        String sourceStandard = convertFromMLKitLanguageCode(sourceMLKit);
        String targetStandard = convertFromMLKitLanguageCode(targetMLKit);

        // Use OfflineModelManager for verification as final check
        boolean sourceVerified = modelManager.isModelDownloadedAndVerified(sourceStandard);
        boolean targetVerified = modelManager.isModelDownloadedAndVerified(targetStandard);
        
        if (sourceVerified && targetVerified) {
            Log.d(TAG, "OfflineModelManager indicates models available, but MLKit verification failed - may indicate model synchronization issues");
            // Don't return true here either since we need actual ML Kit functionality
            return false;
        }
        
=======
        // PRIMARY CHECK: Use OfflineModelManager as the authoritative source
        // Convert back to standard language codes for OfflineModelManager verification
        String sourceStandard = convertFromMLKitLanguageCode(sourceMLKit);
        String targetStandard = convertFromMLKitLanguageCode(targetMLKit);

        // If OfflineModelManager says models are downloaded and verified, trust that
        boolean sourceVerified = modelManager.isModelDownloadedAndVerified(sourceStandard);
        boolean targetVerified = modelManager.isModelDownloadedAndVerified(targetStandard);
        
        if (sourceVerified && targetVerified) {
            Log.d(TAG, "Models verified by OfflineModelManager: " + sourceLanguage + " -> " + targetLanguage);
            // Ensure our internal tracking is synchronized
            downloadedModels.add(sourceMLKit);
            downloadedModels.add(targetMLKit);
            return true;
        }

        // SECONDARY CHECK: If OfflineModelManager says models are not verified,
        // check our internal tracking and verify with MLKit directly
        boolean internalTracking = downloadedModels.contains(sourceMLKit) && downloadedModels.contains(targetMLKit);
        
        if (internalTracking) {
            // Test with MLKit to see if models actually work
            boolean mlkitWorks = verifyModelAvailabilityWithMLKit(sourceMLKit, targetMLKit);
            if (mlkitWorks) {
                Log.d(TAG, "Models verified by MLKit test: " + sourceLanguage + " -> " + targetLanguage);
                return true;
            } else {
                Log.w(TAG, "Models in internal tracking but MLKit verification failed: " + sourceLanguage + " -> " + targetLanguage);
                // Remove from internal tracking since they don't actually work
                downloadedModels.remove(sourceMLKit);
                downloadedModels.remove(targetMLKit);
                saveDownloadedModels();
                return false;
            }
        }
        
        Log.d(TAG, "Models not available for translation: " + sourceLanguage + " -> " + targetLanguage);
>>>>>>> c3b420e8
        return false;
    }

    /**
     * Verifies model availability directly with MLKit.
     * This is more reliable than our internal tracking.
     *
     * @param sourceMLKit The source language code in MLKit format
     * @param targetMLKit The target language code in MLKit format
     * @return true if both models are available in MLKit, false otherwise
     */
    private boolean verifyModelAvailabilityWithMLKit(String sourceMLKit, String targetMLKit) {
        try {
            // Create translator to check model availability
            TranslatorOptions options = new TranslatorOptions.Builder()
                    .setSourceLanguage(sourceMLKit)
                    .setTargetLanguage(targetMLKit)
                    .build();

            Translator translator = Translation.getClient(options);
            
            // Try a simple translation to test if models are available
            // Use longer timeout to allow for dictionary initialization
            try {
                Task<String> translateTask = translator.translate("test");
                
                // Wait longer to allow dictionary files to initialize properly
                String result = Tasks.await(translateTask, 10, TimeUnit.SECONDS);
                
                // If we got a result, models and dictionaries are working
                Log.d(TAG, "MLKit models verified available with dictionary loading: " + sourceMLKit + " -> " + targetMLKit);
                return true;
                
            } catch (TimeoutException e) {
                // Timeout likely means models need to be downloaded or dictionaries are not loading
                Log.d(TAG, "MLKit model verification timeout - models may not be downloaded or dictionaries not ready: " + sourceMLKit + " -> " + targetMLKit);
                return false;
            } catch (ExecutionException e) {
                // Check if the error indicates missing models or dictionary loading issues
                if (e.getCause() != null && e.getCause().getMessage() != null) {
                    String errorMsg = e.getCause().getMessage().toLowerCase();
                    if (errorMsg.contains("model") && errorMsg.contains("download")) {
                        Log.d(TAG, "MLKit indicates models not downloaded: " + e.getCause().getMessage());
                        return false;
                    } else if (errorMsg.contains("dictionary") || errorMsg.contains("dict")) {
                        Log.w(TAG, "MLKit dictionary loading failure detected, attempting recovery: " + e.getCause().getMessage());
                        // Try to recover from dictionary loading failure with enhanced retry
                        return retryTranslationWithDictionaryFix(translator, sourceMLKit, targetMLKit);
                    }
                }
                Log.d(TAG, "MLKit model verification failed: " + e.getMessage());
                return false;
            }
        } catch (Exception e) {
            Log.e(TAG, "Error verifying model availability with MLKit", e);
            return false;
        }
    }

    /**
     * Attempts to recover from dictionary loading failures by retrying translation.
     * This method handles cases where models are present but dictionaries fail to load.
     *
     * @param translator The translator instance to retry with
     * @param sourceMLKit The source language code in MLKit format
     * @param targetMLKit The target language code in MLKit format
     * @return true if recovery was successful, false otherwise
     */
    private boolean retryTranslationWithDictionaryFix(Translator translator, String sourceMLKit, String targetMLKit) {
        Log.d(TAG, "Attempting dictionary loading recovery for: " + sourceMLKit + " -> " + targetMLKit);
        
        try {
            // Close and recreate translator to force reinitialization
            translator.close();
            
            // Wait longer for cleanup and dictionary initialization
            Thread.sleep(2000);
            
            // Recreate translator options and client
            TranslatorOptions options = new TranslatorOptions.Builder()
                    .setSourceLanguage(sourceMLKit)
                    .setTargetLanguage(targetMLKit)
                    .build();
            
            Translator newTranslator = Translation.getClient(options);
            
            // Try translation again with a much longer timeout for dictionary loading
            Task<String> retryTask = newTranslator.translate("test");
            String result = Tasks.await(retryTask, 15, TimeUnit.SECONDS);
            
            Log.d(TAG, "Dictionary loading recovery successful: " + sourceMLKit + " -> " + targetMLKit);
            return true;
            
        } catch (Exception e) {
            Log.e(TAG, "Dictionary loading recovery failed: " + sourceMLKit + " -> " + targetMLKit, e);
            return false;
        }
    }

    /**
     * Translates text using offline models.
     *
     * @param text The text to translate
     * @param sourceLanguage The source language code
     * @param targetLanguage The target language code
     * @param callback The callback to receive the result
     */
    public void translateOffline(String text, String sourceLanguage, String targetLanguage, 
                               OfflineTranslationCallback callback) {
        if (text == null || text.trim().isEmpty()) {
            if (callback != null) {
                callback.onTranslationComplete(false, null, "No text to translate");
            }
            return;
        }

        // Convert language codes to MLKit format
        String sourceMLKit = convertToMLKitLanguageCode(sourceLanguage);
        String targetMLKit = convertToMLKitLanguageCode(targetLanguage);

        if (sourceMLKit == null || targetMLKit == null) {
            if (callback != null) {
                callback.onTranslationComplete(false, null, "Unsupported language pair");
            }
            return;
        }

        // Check if models are available
        if (!isOfflineTranslationAvailable(sourceLanguage, targetLanguage)) {
            if (callback != null) {
                callback.onTranslationComplete(false, null, "Language models not downloaded");
            }
            return;
        }

        // Create translator
        TranslatorOptions options = new TranslatorOptions.Builder()
                .setSourceLanguage(sourceMLKit)
                .setTargetLanguage(targetMLKit)
                .build();

        Translator translator = Translation.getClient(options);

        // Perform translation
        translator.translate(text)
                .addOnSuccessListener(translatedText -> {
                    Log.d(TAG, "Offline translation successful");
                    if (callback != null) {
                        callback.onTranslationComplete(true, translatedText, null);
                    }
                })
                .addOnFailureListener(exception -> {
                    Log.e(TAG, "Offline translation failed", exception);
                    
                    // Check if this is a dictionary loading error and attempt recovery
                    String errorMessage = exception.getMessage();
                    if (errorMessage != null && (errorMessage.toLowerCase().contains("dictionary") || 
                                               errorMessage.toLowerCase().contains("dict"))) {
                        Log.w(TAG, "Dictionary loading error detected, attempting recovery");
                        
                        // Attempt recovery by retrying with a new translator instance
                        retryTranslationAfterDictionaryError(text, sourceMLKit, targetMLKit, callback);
                    } else {
                        // For other errors, return immediately with specific error message
                        String enhancedErrorMessage = enhanceErrorMessage(errorMessage);
                        if (callback != null) {
                            callback.onTranslationComplete(false, null, enhancedErrorMessage);
                        }
                    }
                });
    }

    /**
     * Downloads a language model for offline translation.
     *
     * @param languageCode The language code
     * @param callback The callback to receive download progress and result
     */
    public void downloadLanguageModel(String languageCode, ModelDownloadCallback callback) {
        String mlkitLanguageCode = convertToMLKitLanguageCode(languageCode);
        if (mlkitLanguageCode == null) {
            if (callback != null) {
                callback.onDownloadComplete(false, languageCode, "Unsupported language");
            }
            return;
        }

        Log.d(TAG, "Starting download for language model: " + mlkitLanguageCode);

        // Create a translator to trigger model download
        // Use the target language as both source and target to download the model
        TranslatorOptions options = new TranslatorOptions.Builder()
                .setSourceLanguage(mlkitLanguageCode)
                .setTargetLanguage(mlkitLanguageCode)
                .build();

        Translator translator = Translation.getClient(options);

        // Download the model
        translator.downloadModelIfNeeded()
                .addOnSuccessListener(aVoid -> {
                    Log.d(TAG, "Language model downloaded successfully: " + mlkitLanguageCode);
                    
                    // Verify the download actually worked by testing translation
                    verifyModelDownloadSuccess(mlkitLanguageCode, languageCode, callback);
                })
                .addOnFailureListener(exception -> {
                    Log.e(TAG, "Failed to download language model: " + mlkitLanguageCode, exception);
                    String enhancedErrorMessage = enhanceErrorMessage(exception.getMessage());
                    if (callback != null) {
                        callback.onDownloadComplete(false, languageCode, enhancedErrorMessage);
                    }
                });
    }

    /**
     * Deletes a downloaded language model.
     *
     * @param languageCode The language code
     */
    public void deleteLanguageModel(String languageCode) {
        String mlkitLanguageCode = convertToMLKitLanguageCode(languageCode);
        if (mlkitLanguageCode == null) {
            return;
        }

        TranslatorOptions options = new TranslatorOptions.Builder()
                .setSourceLanguage(mlkitLanguageCode)
                .setTargetLanguage(mlkitLanguageCode)
                .build();

        Translator translator = Translation.getClient(options);
        translator.close();

        downloadedModels.remove(mlkitLanguageCode);
        saveDownloadedModels();
        Log.d(TAG, "Language model deleted: " + mlkitLanguageCode);
    }

    /**
     * Gets the list of supported languages for offline translation.
     *
     * @return Array of supported language codes
     */
    public String[] getSupportedLanguages() {
        return new String[]{
                "en", "ar", "bg", "bn", "ca", "cs", "cy", "da", "de", "el", "eo", "es", "et", "fa", "fi", "fr", "ga", "gl", "gu", "he", "hi", "hr", "hu", "id", "is", "it", "ja", "ka", "kn", "ko", "lt", "lv", "mk", "mr", "ms", "mt", "nl", "no", "pl", "pt", "ro", "ru", "sk", "sl", "sq", "sv", "sw", "ta", "te", "th", "tl", "tr", "uk", "ur", "vi", "zh"
        };
    }

    /**
     * Gets the list of downloaded language models.
     *
     * @return Set of downloaded language codes (MLKit format)
     */
    public Set<String> getDownloadedModels() {
        return new HashSet<>(downloadedModels);
    }

    /**
     * Checks if a specific language model is downloaded.
     *
     * @param languageCode The language code
     * @return true if the model is downloaded, false otherwise
     */
    public boolean isLanguageModelDownloaded(String languageCode) {
        String mlkitLanguageCode = convertToMLKitLanguageCode(languageCode);
        return mlkitLanguageCode != null && downloadedModels.contains(mlkitLanguageCode);
    }

    /**
     * Checks if any offline models are downloaded.
     *
     * @return true if at least one language model is downloaded, false otherwise
     */
    public boolean hasAnyDownloadedModels() {
        return !downloadedModels.isEmpty();
    }

    /**
     * Gets detailed status information for all available models.
     * This method uses OfflineModelManager to get comprehensive status data.
     *
     * @return Map of language codes to their detailed status information
     */
    public Map<String, String> getDetailedModelStatus() {
        Map<String, String> detailedStatus = new HashMap<>();
        
        try {
            // Get status from OfflineModelManager (this addresses the build error)
            Map<String, OfflineModelManager.ModelStatus> managerStatus = modelManager.getModelStatusMap();
            
            for (Map.Entry<String, OfflineModelManager.ModelStatus> entry : managerStatus.entrySet()) {
                String languageCode = entry.getKey();
                OfflineModelManager.ModelStatus managerStat = entry.getValue();
                
                if (managerStat != null) {
                    String statusText = managerStat.getStatus();
                    if (managerStat.isVerified()) {
                        statusText += " (verified)";
                    }
                    if (managerStat.getErrorMessage() != null) {
                        statusText += " - " + managerStat.getErrorMessage();
                    }
                    detailedStatus.put(languageCode, statusText);
                } else {
                    detailedStatus.put(languageCode, "unknown");
                }
            }
        } catch (Exception e) {
            Log.e(TAG, "Error getting detailed model status", e);
        }
        
        return detailedStatus;
    }

    /**
     * Converts standard language codes to MLKit language codes.
     *
     * @param languageCode The standard language code
     * @return The MLKit language code, or null if not supported
     */
    private String convertToMLKitLanguageCode(String languageCode) {
        if (languageCode == null) {
            return null;
        }

        // Remove region code if present (e.g., "en-US" -> "en")
        String baseCode = languageCode.split("-")[0].toLowerCase();

        // Map common language codes to MLKit codes
        switch (baseCode) {
            case "en": return TranslateLanguage.ENGLISH;
            case "es": return TranslateLanguage.SPANISH;
            case "fr": return TranslateLanguage.FRENCH;
            case "de": return TranslateLanguage.GERMAN;
            case "it": return TranslateLanguage.ITALIAN;
            case "pt": return TranslateLanguage.PORTUGUESE;
            case "ru": return TranslateLanguage.RUSSIAN;
            case "zh": return TranslateLanguage.CHINESE;
            case "ja": return TranslateLanguage.JAPANESE;
            case "ko": return TranslateLanguage.KOREAN;
            case "ar": return TranslateLanguage.ARABIC;
            case "hi": return TranslateLanguage.HINDI;
            case "nl": return TranslateLanguage.DUTCH;
            case "sv": return TranslateLanguage.SWEDISH;
            case "da": return TranslateLanguage.DANISH;
            case "no": return TranslateLanguage.NORWEGIAN;
            case "fi": return TranslateLanguage.FINNISH;
            case "pl": return TranslateLanguage.POLISH;
            case "cs": return TranslateLanguage.CZECH;
            case "sk": return TranslateLanguage.SLOVAK;
            case "hu": return TranslateLanguage.HUNGARIAN;
            case "ro": return TranslateLanguage.ROMANIAN;
            case "bg": return TranslateLanguage.BULGARIAN;
            case "hr": return TranslateLanguage.CROATIAN;
            case "sl": return TranslateLanguage.SLOVENIAN;
            case "et": return TranslateLanguage.ESTONIAN;
            case "lv": return TranslateLanguage.LATVIAN;
            case "lt": return TranslateLanguage.LITHUANIAN;
            case "th": return TranslateLanguage.THAI;
            case "vi": return TranslateLanguage.VIETNAMESE;
            case "id": return TranslateLanguage.INDONESIAN;
            case "ms": return TranslateLanguage.MALAY;
            case "tl": return TranslateLanguage.TAGALOG;
            case "sw": return TranslateLanguage.SWAHILI;
            case "tr": return TranslateLanguage.TURKISH;
            case "he": return TranslateLanguage.HEBREW;
            case "fa": return TranslateLanguage.PERSIAN;
            case "ur": return TranslateLanguage.URDU;
            case "bn": return TranslateLanguage.BENGALI;
            case "gu": return TranslateLanguage.GUJARATI;
            case "kn": return TranslateLanguage.KANNADA;
            case "mr": return TranslateLanguage.MARATHI;
            case "ta": return TranslateLanguage.TAMIL;
            case "te": return TranslateLanguage.TELUGU;
            default: return null; // Unsupported language
        }
    }

    /**
     * Converts MLKit language codes back to standard language codes.
     *
     * @param mlkitLanguageCode The MLKit language code
     * @return The standard language code, or null if not recognized
     */
    private String convertFromMLKitLanguageCode(String mlkitLanguageCode) {
        if (mlkitLanguageCode == null) {
            return null;
        }

        // Map MLKit codes back to standard language codes
        switch (mlkitLanguageCode) {
            case TranslateLanguage.ENGLISH: return "en";
            case TranslateLanguage.SPANISH: return "es";
            case TranslateLanguage.FRENCH: return "fr";
            case TranslateLanguage.GERMAN: return "de";
            case TranslateLanguage.ITALIAN: return "it";
            case TranslateLanguage.PORTUGUESE: return "pt";
            case TranslateLanguage.RUSSIAN: return "ru";
            case TranslateLanguage.CHINESE: return "zh";
            case TranslateLanguage.JAPANESE: return "ja";
            case TranslateLanguage.KOREAN: return "ko";
            case TranslateLanguage.ARABIC: return "ar";
            case TranslateLanguage.HINDI: return "hi";
            case TranslateLanguage.DUTCH: return "nl";
            case TranslateLanguage.SWEDISH: return "sv";
            case TranslateLanguage.DANISH: return "da";
            case TranslateLanguage.NORWEGIAN: return "no";
            case TranslateLanguage.FINNISH: return "fi";
            case TranslateLanguage.POLISH: return "pl";
            case TranslateLanguage.CZECH: return "cs";
            case TranslateLanguage.SLOVAK: return "sk";
            case TranslateLanguage.HUNGARIAN: return "hu";
            case TranslateLanguage.ROMANIAN: return "ro";
            case TranslateLanguage.BULGARIAN: return "bg";
            case TranslateLanguage.CROATIAN: return "hr";
            case TranslateLanguage.SLOVENIAN: return "sl";
            case TranslateLanguage.ESTONIAN: return "et";
            case TranslateLanguage.LATVIAN: return "lv";
            case TranslateLanguage.LITHUANIAN: return "lt";
            case TranslateLanguage.THAI: return "th";
            case TranslateLanguage.VIETNAMESE: return "vi";
            case TranslateLanguage.INDONESIAN: return "id";
            case TranslateLanguage.MALAY: return "ms";
            case TranslateLanguage.TAGALOG: return "tl";
            case TranslateLanguage.SWAHILI: return "sw";
            case TranslateLanguage.TURKISH: return "tr";
            case TranslateLanguage.HEBREW: return "he";
            case TranslateLanguage.PERSIAN: return "fa";
            case TranslateLanguage.URDU: return "ur";
            case TranslateLanguage.BENGALI: return "bn";
            case TranslateLanguage.GUJARATI: return "gu";
            case TranslateLanguage.KANNADA: return "kn";
            case TranslateLanguage.MARATHI: return "mr";
            case TranslateLanguage.TAMIL: return "ta";
            case TranslateLanguage.TELUGU: return "te";
            default: return null; // Unknown MLKit language code
        }
    }
   //  * Now uses the same SharedPreferences as OfflineModelManager for synchronization.

    private void loadDownloadedModels() {
        try {
            // Use same SharedPreferences as OfflineModelManager
            SharedPreferences modelPrefs = context.getSharedPreferences(OFFLINE_MODELS_PREFS, Context.MODE_PRIVATE);
            Set<String> rawDownloadedModels = modelPrefs.getStringSet(KEY_DOWNLOADED_MODELS, new HashSet<>());
            
            // Convert raw language codes to MLKit format for internal use
            downloadedModels.clear();
            for (String rawCode : rawDownloadedModels) {
                String mlkitCode = convertToMLKitLanguageCode(rawCode);
                if (mlkitCode != null) {
                    downloadedModels.add(mlkitCode);
                    Log.d(TAG, "Loaded model: " + rawCode + " -> " + mlkitCode);
                }
            }
            
            Log.d(TAG, "Loaded " + downloadedModels.size() + " downloaded models from OfflineModelManager prefs");
        } catch (Exception e) {
            Log.e(TAG, "Error loading downloaded models", e);
        }
    }

    /**
     * Saves the list of downloaded models to preferences.
     * Now saves to the same SharedPreferences as OfflineModelManager for synchronization.
     */
    private void saveDownloadedModels() {
        try {
            // Convert MLKit codes back to raw language codes for storage
            Set<String> rawCodes = new HashSet<>();
            for (String mlkitCode : downloadedModels) {
                String rawCode = convertFromMLKitLanguageCode(mlkitCode);
                if (rawCode != null) {
                    rawCodes.add(rawCode);
                }
            }
            
            // Save to same SharedPreferences as OfflineModelManager
            SharedPreferences modelPrefs = context.getSharedPreferences(OFFLINE_MODELS_PREFS, Context.MODE_PRIVATE);
            modelPrefs.edit().putStringSet(KEY_DOWNLOADED_MODELS, rawCodes).apply();
            
            Log.d(TAG, "Saved " + rawCodes.size() + " downloaded models to OfflineModelManager prefs");
        } catch (Exception e) {
            Log.e(TAG, "Error saving downloaded models", e);
        }
    }

    /**
     * Refreshes the list of downloaded models from SharedPreferences.
     * This method should be called when models are downloaded/deleted via OfflineModelManager
     * to ensure synchronization between the two systems.
     */
    public void refreshDownloadedModels() {
        loadDownloadedModels();
        Log.d(TAG, "Refreshed downloaded models list");
    }

    /**
     * Verifies that a downloaded model actually works by testing a simple translation.
     * This helps detect cases where models download but dictionaries fail to load.
     *
     * @param mlkitLanguageCode The MLKit language code that was downloaded
     * @param originalLanguageCode The original language code for the callback
     * @param callback The callback to receive the final download result
     */
    private void verifyModelDownloadSuccess(String mlkitLanguageCode, String originalLanguageCode, 
                                          ModelDownloadCallback callback) {
        Log.d(TAG, "Verifying model download success for: " + mlkitLanguageCode);
        
        try {
            // Create translator for verification
            TranslatorOptions options = new TranslatorOptions.Builder()
                    .setSourceLanguage(mlkitLanguageCode)
                    .setTargetLanguage(mlkitLanguageCode)
                    .build();
            
            Translator verifyTranslator = Translation.getClient(options);
            
            // Test with a simple translation to verify dictionaries load properly
            verifyTranslator.translate("test")
                    .addOnSuccessListener(result -> {
                        Log.d(TAG, "Model verification successful, dictionaries loaded properly: " + mlkitLanguageCode);
                        
                        // Only mark as downloaded if verification succeeds
                        downloadedModels.add(mlkitLanguageCode);
                        saveDownloadedModels();
                        
                        // Refresh the model list to ensure synchronization
                        loadDownloadedModels();
                        
                        if (callback != null) {
                            callback.onDownloadComplete(true, originalLanguageCode, null);
                        }
                    })
                    .addOnFailureListener(verifyException -> {
                        Log.e(TAG, "Model verification failed, dictionaries may not have loaded properly: " + mlkitLanguageCode, verifyException);
                        
                        String errorMessage = verifyException.getMessage();
                        if (errorMessage != null && (errorMessage.toLowerCase().contains("dictionary") || 
                                                   errorMessage.toLowerCase().contains("dict"))) {
                            Log.w(TAG, "Dictionary loading failure detected during model verification");
                            errorMessage = "Model downloaded but dictionary files failed to load. Please try downloading again or check available storage space.";
                        } else {
                            errorMessage = enhanceErrorMessage(errorMessage);
                        }
                        
                        if (callback != null) {
                            callback.onDownloadComplete(false, originalLanguageCode, errorMessage);
                        }
                    });
                    
        } catch (Exception e) {
            Log.e(TAG, "Error during model download verification", e);
            if (callback != null) {
                callback.onDownloadComplete(false, originalLanguageCode, 
                    "Model download verification failed: " + e.getMessage());
            }
        }
    }

    /**
     * Attempts to retry translation after a dictionary loading error.
     * This method creates a new translator instance and retries the translation.
     *
     * @param text The text to translate
     * @param sourceMLKit The source language code in MLKit format
     * @param targetMLKit The target language code in MLKit format
     * @param callback The callback to receive the result
     */
    private void retryTranslationAfterDictionaryError(String text, String sourceMLKit, String targetMLKit, 
                                                    OfflineTranslationCallback callback) {
        Log.d(TAG, "Retrying translation after dictionary error: " + sourceMLKit + " -> " + targetMLKit);
        
        try {
            // Wait longer before retry to allow dictionary initialization
            Thread.sleep(2000);
            
            // Create a new translator instance to force reinitialization
            TranslatorOptions retryOptions = new TranslatorOptions.Builder()
                    .setSourceLanguage(sourceMLKit)
                    .setTargetLanguage(targetMLKit)
                    .build();
            
            Translator retryTranslator = Translation.getClient(retryOptions);
            
            // Try translation again with enhanced error handling
            retryTranslator.translate(text)
                    .addOnSuccessListener(translatedText -> {
                        Log.d(TAG, "Dictionary error recovery successful");
                        if (callback != null) {
                            callback.onTranslationComplete(true, translatedText, null);
                        }
                    })
                    .addOnFailureListener(retryException -> {
                        Log.e(TAG, "Dictionary error recovery failed", retryException);
                        
                        // Check if this is still a dictionary error - if so, suggest redownload
                        String retryErrorMessage = retryException.getMessage();
                        if (retryErrorMessage != null && (retryErrorMessage.toLowerCase().contains("dictionary") || 
                                                         retryErrorMessage.toLowerCase().contains("dict"))) {
                            Log.w(TAG, "Persistent dictionary loading failure detected");
                            retryErrorMessage = "Dictionary files are corrupted or missing. Please delete and redownload the language models.";
                        } else {
                            retryErrorMessage = enhanceErrorMessage(retryErrorMessage);
                        }
                        
                        if (callback != null) {
                            callback.onTranslationComplete(false, null, retryErrorMessage);
                        }
                    });
                    
        } catch (Exception e) {
            Log.e(TAG, "Error during dictionary recovery retry", e);
            if (callback != null) {
                callback.onTranslationComplete(false, null, 
                    "Dictionary loading failed and recovery attempt unsuccessful. Please try redownloading the language models.");
            }
        }
    }

    /**
     * Enhances error messages to provide more user-friendly information.
     *
     * @param originalMessage The original error message
     * @return Enhanced error message with user-friendly information
     */
    private String enhanceErrorMessage(String originalMessage) {
        if (originalMessage == null || originalMessage.trim().isEmpty()) {
            return "Translation failed due to an unknown error";
        }
        
        String lowerMessage = originalMessage.toLowerCase();
        
        // Dictionary loading errors
        if (lowerMessage.contains("dictionary") || lowerMessage.contains("dict")) {
            return "Dictionary files failed to load. Please try redownloading the language models or check available storage space.";
        }
        
        // Model not found errors
        if (lowerMessage.contains("model") && (lowerMessage.contains("not found") || lowerMessage.contains("missing"))) {
            return "Language model not found. Please download the required language models for offline translation.";
        }
        
        // Generic model errors
        if (lowerMessage.contains("model")) {
            return "Language model error. Please try redownloading the language models.";
        }
        
        // Network/download errors
        if (lowerMessage.contains("network") || lowerMessage.contains("download")) {
            return "Network error during model download. Please check your internet connection and try again.";
        }
        
        // Storage errors
        if (lowerMessage.contains("storage") || lowerMessage.contains("space")) {
            return "Insufficient storage space for language models. Please free up some space and try again.";
        }
        
        // Return original message if no specific pattern matched
        return "Translation failed: " + originalMessage;
    }

    /**
     * Cleanup resources.
     */

    public void cleanup() {
        // Clean up any resources if needed
        Log.d(TAG, "OfflineTranslationService cleanup complete");
    }
}<|MERGE_RESOLUTION|>--- conflicted
+++ resolved
@@ -89,46 +89,6 @@
             return false;
         }
 
-<<<<<<< HEAD
-        // First, check directly with MLKit as this is the most reliable method
-        // This ensures we're checking actual ML Kit model availability including dictionary loading
-        boolean mlkitAvailable = verifyModelAvailabilityWithMLKit(sourceMLKit, targetMLKit);
-        if (mlkitAvailable) {
-            // Update our internal tracking to sync with MLKit
-            if (!downloadedModels.contains(sourceMLKit) || !downloadedModels.contains(targetMLKit)) {
-                downloadedModels.add(sourceMLKit);
-                downloadedModels.add(targetMLKit);
-                saveDownloadedModels();
-                Log.d(TAG, "Synced internal tracking with MLKit - models were available but not tracked");
-            }
-            return true;
-        }
-
-        // If MLKit verification fails, also check our internal tracking as a fallback
-        // This helps detect cases where MLKit is temporarily having issues but models exist
-        boolean internalTracking = downloadedModels.contains(sourceMLKit) && downloadedModels.contains(targetMLKit);
-        
-        if (internalTracking) {
-            Log.d(TAG, "Internal tracking indicates models available, but MLKit verification failed - may indicate dictionary loading issues");
-            // Don't return true here since MLKit verification should be authoritative for dictionary loading
-            return false;
-        }
-        
-        // Convert back to standard language codes for OfflineModelManager as final fallback
-        String sourceStandard = convertFromMLKitLanguageCode(sourceMLKit);
-        String targetStandard = convertFromMLKitLanguageCode(targetMLKit);
-
-        // Use OfflineModelManager for verification as final check
-        boolean sourceVerified = modelManager.isModelDownloadedAndVerified(sourceStandard);
-        boolean targetVerified = modelManager.isModelDownloadedAndVerified(targetStandard);
-        
-        if (sourceVerified && targetVerified) {
-            Log.d(TAG, "OfflineModelManager indicates models available, but MLKit verification failed - may indicate model synchronization issues");
-            // Don't return true here either since we need actual ML Kit functionality
-            return false;
-        }
-        
-=======
         // PRIMARY CHECK: Use OfflineModelManager as the authoritative source
         // Convert back to standard language codes for OfflineModelManager verification
         String sourceStandard = convertFromMLKitLanguageCode(sourceMLKit);
@@ -167,7 +127,6 @@
         }
         
         Log.d(TAG, "Models not available for translation: " + sourceLanguage + " -> " + targetLanguage);
->>>>>>> c3b420e8
         return false;
     }
 
@@ -190,20 +149,20 @@
             Translator translator = Translation.getClient(options);
             
             // Try a simple translation to test if models are available
-            // Use longer timeout to allow for dictionary initialization
+            // We'll use a very short timeout to avoid waiting for downloads
             try {
                 Task<String> translateTask = translator.translate("test");
                 
-                // Wait longer to allow dictionary files to initialize properly
-                String result = Tasks.await(translateTask, 10, TimeUnit.SECONDS);
+                // Wait briefly to see if translation can complete immediately
+                String result = Tasks.await(translateTask, 2, TimeUnit.SECONDS);
                 
-                // If we got a result, models and dictionaries are working
-                Log.d(TAG, "MLKit models verified available with dictionary loading: " + sourceMLKit + " -> " + targetMLKit);
+                // If we got a result, models are available
+                Log.d(TAG, "MLKit models verified available: " + sourceMLKit + " -> " + targetMLKit);
                 return true;
                 
             } catch (TimeoutException e) {
-                // Timeout likely means models need to be downloaded or dictionaries are not loading
-                Log.d(TAG, "MLKit model verification timeout - models may not be downloaded or dictionaries not ready: " + sourceMLKit + " -> " + targetMLKit);
+                // Timeout likely means models need to be downloaded
+                Log.d(TAG, "MLKit model verification timeout (models likely not downloaded): " + sourceMLKit + " -> " + targetMLKit);
                 return false;
             } catch (ExecutionException e) {
                 // Check if the error indicates missing models or dictionary loading issues
@@ -213,8 +172,8 @@
                         Log.d(TAG, "MLKit indicates models not downloaded: " + e.getCause().getMessage());
                         return false;
                     } else if (errorMsg.contains("dictionary") || errorMsg.contains("dict")) {
-                        Log.w(TAG, "MLKit dictionary loading failure detected, attempting recovery: " + e.getCause().getMessage());
-                        // Try to recover from dictionary loading failure with enhanced retry
+                        Log.w(TAG, "MLKit dictionary loading failure detected: " + e.getCause().getMessage());
+                        // Try to recover from dictionary loading failure with retry
                         return retryTranslationWithDictionaryFix(translator, sourceMLKit, targetMLKit);
                     }
                 }
@@ -243,8 +202,8 @@
             // Close and recreate translator to force reinitialization
             translator.close();
             
-            // Wait longer for cleanup and dictionary initialization
-            Thread.sleep(2000);
+            // Wait a moment for cleanup
+            Thread.sleep(1000);
             
             // Recreate translator options and client
             TranslatorOptions options = new TranslatorOptions.Builder()
@@ -254,9 +213,9 @@
             
             Translator newTranslator = Translation.getClient(options);
             
-            // Try translation again with a much longer timeout for dictionary loading
+            // Try translation again with a longer timeout for dictionary loading
             Task<String> retryTask = newTranslator.translate("test");
-            String result = Tasks.await(retryTask, 15, TimeUnit.SECONDS);
+            String result = Tasks.await(retryTask, 5, TimeUnit.SECONDS);
             
             Log.d(TAG, "Dictionary loading recovery successful: " + sourceMLKit + " -> " + targetMLKit);
             return true;
@@ -744,10 +703,10 @@
         Log.d(TAG, "Retrying translation after dictionary error: " + sourceMLKit + " -> " + targetMLKit);
         
         try {
-            // Wait longer before retry to allow dictionary initialization
-            Thread.sleep(2000);
-            
-            // Create a new translator instance to force reinitialization
+            // Wait a moment before retry
+            Thread.sleep(500);
+            
+            // Create a new translator instance
             TranslatorOptions retryOptions = new TranslatorOptions.Builder()
                     .setSourceLanguage(sourceMLKit)
                     .setTargetLanguage(targetMLKit)
@@ -755,7 +714,7 @@
             
             Translator retryTranslator = Translation.getClient(retryOptions);
             
-            // Try translation again with enhanced error handling
+            // Try translation again
             retryTranslator.translate(text)
                     .addOnSuccessListener(translatedText -> {
                         Log.d(TAG, "Dictionary error recovery successful");
@@ -765,19 +724,9 @@
                     })
                     .addOnFailureListener(retryException -> {
                         Log.e(TAG, "Dictionary error recovery failed", retryException);
-                        
-                        // Check if this is still a dictionary error - if so, suggest redownload
-                        String retryErrorMessage = retryException.getMessage();
-                        if (retryErrorMessage != null && (retryErrorMessage.toLowerCase().contains("dictionary") || 
-                                                         retryErrorMessage.toLowerCase().contains("dict"))) {
-                            Log.w(TAG, "Persistent dictionary loading failure detected");
-                            retryErrorMessage = "Dictionary files are corrupted or missing. Please delete and redownload the language models.";
-                        } else {
-                            retryErrorMessage = enhanceErrorMessage(retryErrorMessage);
-                        }
-                        
+                        String enhancedErrorMessage = enhanceErrorMessage(retryException.getMessage());
                         if (callback != null) {
-                            callback.onTranslationComplete(false, null, retryErrorMessage);
+                            callback.onTranslationComplete(false, null, enhancedErrorMessage);
                         }
                     });
                     
