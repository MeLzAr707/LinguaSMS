--- conflicted
+++ resolved
@@ -31,14 +31,9 @@
             }
             // Handle SMS_DELIVER action (when default app)
             else if (Telephony.Sms.Intents.SMS_DELIVER_ACTION.equals(intent.getAction())) {
-<<<<<<< HEAD
-                // Pass to MessageService for processing
-                // MessageService will handle message extraction to avoid duplication
-=======
                 Log.d(TAG, "Processing SMS_DELIVER - app is default SMS app");
                 // For SMS_DELIVER, we just need to trigger notifications and UI refresh
                 // since Android system already stores the message when we're the default app
->>>>>>> ac6a5559
                 messageService.handleIncomingSms(intent);
             }
         } else {
