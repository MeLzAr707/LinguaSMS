--- conflicted
+++ resolved
@@ -1,36 +1,22 @@
 package com.translator.messagingapp;
 
-<<<<<<< HEAD
-import android.app.AlertDialog;
-=======
->>>>>>> ac1de8ba
 import android.graphics.Color;
 import android.os.Bundle;
 import android.view.MenuItem;
 import android.view.View;
 import android.widget.Button;
-<<<<<<< HEAD
-import android.widget.Toast;
-=======
 import android.widget.GridLayout;
 import android.widget.LinearLayout;
 import android.widget.TextView;
->>>>>>> ac1de8ba
 
 /**
- * Activity for selecting custom theme colors using individual color selection interface.
+ * Activity for selecting custom theme colors using a color wheel/picker interface.
  * This activity allows users to customize various UI element colors for the custom theme.
  */
 public class ColorWheelActivity extends BaseActivity {
-    
-    private UserPreferences userPreferences;
-    
-    // UI elements
-    private View backgroundColorPreview;
-    private View navBarColorPreview;
-    private View buttonColorPreview;
-    private View incomingBubbleColorPreview;
-    private View outgoingBubbleColorPreview;
+    private static final String TAG = "ColorWheelActivity";
+    
+    // UI components
     private Button applyButton;
     private Button resetButton;
     private GridLayout colorPaletteGrid;
@@ -40,14 +26,6 @@
     private LinearLayout combinedPreview;
     private TextView previewText;
     
-<<<<<<< HEAD
-    // Current colors
-    private int backgroundCurrentColor;
-    private int navBarCurrentColor;
-    private int buttonCurrentColor;
-    private int incomingBubbleCurrentColor;
-    private int outgoingBubbleCurrentColor;
-=======
     // Data
     private UserPreferences userPreferences;
     private int selectedBackgroundColor = 0xFF3F51B5; // Default blue color
@@ -84,7 +62,6 @@
             0xFF7B1FA2, // Dark Purple
             0xFFD84315  // Dark Orange
     };
->>>>>>> ac1de8ba
     
     @Override
     protected void onCreate(Bundle savedInstanceState) {
@@ -99,13 +76,7 @@
         setupClickListeners();
         loadCurrentColors();
         updatePreviews();
-<<<<<<< HEAD
-        
-        // Apply custom colors to views if using custom theme
-        applyCustomColorsToViews();
-=======
         updateColorSelection();
->>>>>>> ac1de8ba
     }
     
     private void setupToolbar() {
@@ -120,11 +91,6 @@
     }
     
     private void findViews() {
-        backgroundColorPreview = findViewById(R.id.background_color_preview);
-        navBarColorPreview = findViewById(R.id.nav_bar_color_preview);
-        buttonColorPreview = findViewById(R.id.button_color_preview);
-        incomingBubbleColorPreview = findViewById(R.id.incoming_bubble_color_preview);
-        outgoingBubbleColorPreview = findViewById(R.id.outgoing_bubble_color_preview);
         applyButton = findViewById(R.id.apply_button);
         resetButton = findViewById(R.id.reset_button);
         colorPaletteGrid = findViewById(R.id.color_palette_grid);
@@ -136,77 +102,6 @@
     }
     
     private void setupClickListeners() {
-        // Background color selection
-        backgroundColorPreview.setOnClickListener(new View.OnClickListener() {
-            @Override
-            public void onClick(View v) {
-                showColorPickerDialog("Background", backgroundCurrentColor, new ColorSelectedListener() {
-                    @Override
-                    public void onColorSelected(int color) {
-                        backgroundCurrentColor = color;
-                        updatePreviews();
-                    }
-                });
-            }
-        });
-        
-        // Navigation bar color selection
-        navBarColorPreview.setOnClickListener(new View.OnClickListener() {
-            @Override
-            public void onClick(View v) {
-                showColorPickerDialog("Navigation Bar", navBarCurrentColor, new ColorSelectedListener() {
-                    @Override
-                    public void onColorSelected(int color) {
-                        navBarCurrentColor = color;
-                        updatePreviews();
-                    }
-                });
-            }
-        });
-        
-        // Button color selection
-        buttonColorPreview.setOnClickListener(new View.OnClickListener() {
-            @Override
-            public void onClick(View v) {
-                showColorPickerDialog("Button", buttonCurrentColor, new ColorSelectedListener() {
-                    @Override
-                    public void onColorSelected(int color) {
-                        buttonCurrentColor = color;
-                        updatePreviews();
-                    }
-                });
-            }
-        });
-        
-        // Incoming bubble color selection
-        incomingBubbleColorPreview.setOnClickListener(new View.OnClickListener() {
-            @Override
-            public void onClick(View v) {
-                showColorPickerDialog("Incoming Message", incomingBubbleCurrentColor, new ColorSelectedListener() {
-                    @Override
-                    public void onColorSelected(int color) {
-                        incomingBubbleCurrentColor = color;
-                        updatePreviews();
-                    }
-                });
-            }
-        });
-        
-        // Outgoing bubble color selection
-        outgoingBubbleColorPreview.setOnClickListener(new View.OnClickListener() {
-            @Override
-            public void onClick(View v) {
-                showColorPickerDialog("Outgoing Message", outgoingBubbleCurrentColor, new ColorSelectedListener() {
-                    @Override
-                    public void onColorSelected(int color) {
-                        outgoingBubbleCurrentColor = color;
-                        updatePreviews();
-                    }
-                });
-            }
-        });
-        
-        // Apply button
         if (applyButton != null) {
             applyButton.setOnClickListener(new View.OnClickListener() {
                 @Override
@@ -216,7 +111,6 @@
             });
         }
         
-        // Reset button
         if (resetButton != null) {
             resetButton.setOnClickListener(new View.OnClickListener() {
                 @Override
@@ -332,60 +226,7 @@
     }
     
     private void loadCurrentColors() {
-        // Load current colors or set defaults
-        int defaultBlue = getResources().getColor(android.R.color.holo_blue_dark);
-        int defaultBackground = Color.WHITE;
-        int defaultIncoming = Color.parseColor("#E0E0E0");
-        
         if (userPreferences.isUsingCustomTheme()) {
-<<<<<<< HEAD
-            backgroundCurrentColor = userPreferences.getCustomBackgroundColor(defaultBackground);
-            navBarCurrentColor = userPreferences.getCustomNavBarColor(defaultBlue);
-            buttonCurrentColor = userPreferences.getCustomButtonColor(defaultBlue);
-            incomingBubbleCurrentColor = userPreferences.getCustomIncomingBubbleColor(defaultIncoming);
-            outgoingBubbleCurrentColor = userPreferences.getCustomOutgoingBubbleColor(defaultBlue);
-        } else {
-            // Set defaults for new custom theme
-            backgroundCurrentColor = defaultBackground;
-            navBarCurrentColor = defaultBlue;
-            buttonCurrentColor = defaultBlue;
-            incomingBubbleCurrentColor = defaultIncoming;
-            outgoingBubbleCurrentColor = defaultBlue;
-        }
-    }
-    
-    private void updatePreviews() {
-        backgroundColorPreview.setBackgroundColor(backgroundCurrentColor);
-        navBarColorPreview.setBackgroundColor(navBarCurrentColor);
-        buttonColorPreview.setBackgroundColor(buttonCurrentColor);
-        incomingBubbleColorPreview.setBackgroundColor(incomingBubbleCurrentColor);
-        outgoingBubbleColorPreview.setBackgroundColor(outgoingBubbleCurrentColor);
-        
-        // Update button colors if using custom theme
-        updateButtonColors();
-    }
-    
-    private void showColorPickerDialog(String title, int currentColor, final ColorSelectedListener listener) {
-        // Define a set of predefined colors
-        final int[] colors = {
-            Color.WHITE,
-            Color.BLACK,
-            Color.RED,
-            Color.GREEN,
-            Color.BLUE,
-            Color.YELLOW,
-            Color.CYAN,
-            Color.MAGENTA,
-            Color.parseColor("#FF5722"), // Deep Orange
-            Color.parseColor("#2196F3"), // Blue
-            Color.parseColor("#4CAF50"), // Green
-            Color.parseColor("#9C27B0"), // Purple
-            Color.parseColor("#FF9800"), // Orange
-            Color.parseColor("#607D8B"), // Blue Grey
-            Color.parseColor("#795548"), // Brown
-            Color.parseColor("#E0E0E0")  // Light Grey
-        };
-=======
             int defaultBackgroundColor = getResources().getColor(android.R.color.holo_blue_dark);
             int defaultTextColor = getResources().getColor(android.R.color.black);
             
@@ -419,69 +260,16 @@
         
         // Set text color
         userPreferences.setCustomTextColor(selectedTextColor);
->>>>>>> ac1de8ba
-        
-        final String[] colorNames = {
-            "White", "Black", "Red", "Green", "Blue", "Yellow", 
-            "Cyan", "Magenta", "Deep Orange", "Light Blue", "Light Green",
-            "Purple", "Orange", "Blue Grey", "Brown", "Light Grey"
-        };
-        
-        AlertDialog.Builder builder = new AlertDialog.Builder(this);
-        builder.setTitle("Select " + title + " Color");
-        
-        builder.setItems(colorNames, (dialog, which) -> {
-            listener.onColorSelected(colors[which]);
-        });
-        
-        builder.setNegativeButton("Cancel", null);
-        builder.show();
-    }
-    
-    private void applySelectedColors() {
-        // Save all the custom colors
-        userPreferences.setCustomBackgroundColor(backgroundCurrentColor);
-        userPreferences.setCustomNavBarColor(navBarCurrentColor);
-        userPreferences.setCustomTopBarColor(navBarCurrentColor); // Use same as nav bar
-        userPreferences.setCustomButtonColor(buttonCurrentColor);
-        userPreferences.setCustomMenuColor(navBarCurrentColor); // Use same as nav bar
-        userPreferences.setCustomIncomingBubbleColor(incomingBubbleCurrentColor);
-        userPreferences.setCustomOutgoingBubbleColor(outgoingBubbleCurrentColor);
-        userPreferences.setCustomPrimaryColor(navBarCurrentColor);
-        
-        // Switch to custom theme
-        userPreferences.setThemeId(UserPreferences.THEME_CUSTOM);
-        
-        Toast.makeText(this, "Custom theme applied!", Toast.LENGTH_SHORT).show();
+        
+        // Switch to custom theme if not already using it
+        if (userPreferences.getThemeId() != UserPreferences.THEME_CUSTOM) {
+            userPreferences.setThemeId(UserPreferences.THEME_CUSTOM);
+        }
+        
         finish();
     }
     
     private void resetToDefaults() {
-<<<<<<< HEAD
-        int defaultBlue = getResources().getColor(android.R.color.holo_blue_dark);
-        int defaultBackground = Color.WHITE;
-        int defaultIncoming = Color.parseColor("#E0E0E0");
-        
-        // Reset all colors to defaults including background
-        userPreferences.setCustomBackgroundColor(defaultBackground);
-        userPreferences.setCustomPrimaryColor(defaultBlue);
-        userPreferences.setCustomNavBarColor(defaultBlue);
-        userPreferences.setCustomTopBarColor(defaultBlue);
-        userPreferences.setCustomButtonColor(defaultBlue);
-        userPreferences.setCustomMenuColor(defaultBlue);
-        userPreferences.setCustomIncomingBubbleColor(defaultIncoming);
-        userPreferences.setCustomOutgoingBubbleColor(defaultBlue);
-        
-        // Update local variables
-        backgroundCurrentColor = defaultBackground;
-        navBarCurrentColor = defaultBlue;
-        buttonCurrentColor = defaultBlue;
-        incomingBubbleCurrentColor = defaultIncoming;
-        outgoingBubbleCurrentColor = defaultBlue;
-        
-        updatePreviews();
-        Toast.makeText(this, "Colors reset to defaults", Toast.LENGTH_SHORT).show();
-=======
         int defaultBackgroundColor = getResources().getColor(android.R.color.holo_blue_dark);
         int defaultTextColor = getResources().getColor(android.R.color.black);
         
@@ -501,12 +289,20 @@
         updatePreviews();
         updateColorSelection();
         updateButtonColors();
->>>>>>> ac1de8ba
     }
     
     private void updateButtonColors() {
-        if (applyButton != null) {
-            applyButton.setBackgroundTintList(android.content.res.ColorStateList.valueOf(buttonCurrentColor));
+        if (userPreferences.isUsingCustomTheme()) {
+            int defaultColor = getResources().getColor(android.R.color.holo_blue_dark);
+            int customButtonColor = userPreferences.getCustomButtonColor(defaultColor);
+            
+            if (applyButton != null) {
+                applyButton.setBackgroundTintList(android.content.res.ColorStateList.valueOf(customButtonColor));
+            }
+            
+            if (resetButton != null) {
+                resetButton.setBackgroundTintList(android.content.res.ColorStateList.valueOf(customButtonColor));
+            }
         }
     }
     
@@ -515,11 +311,6 @@
         super.onThemeChanged();
         updateButtonColors();
     }
-<<<<<<< HEAD
-    
-    private interface ColorSelectedListener {
-        void onColorSelected(int color);
-=======
 
     @Override
     public boolean onOptionsItemSelected(MenuItem item) {
@@ -535,6 +326,5 @@
     public void onBackPressed() {
         // Simply finish the activity to return to the previous screen
         finish();
->>>>>>> ac1de8ba
     }
 }