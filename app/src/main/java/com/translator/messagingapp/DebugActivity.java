package com.translator.messagingapp;

import android.content.Intent;
import android.database.Cursor;
import android.net.Uri;
import android.os.Bundle;
import android.provider.Telephony;
import android.telephony.PhoneNumberUtils;
import android.util.Log;
import android.view.View;
import android.widget.Button;
import android.widget.EditText;
import android.widget.TextView;
import android.widget.Toast;

import androidx.appcompat.app.AppCompatActivity;
import androidx.appcompat.widget.Toolbar;

public class DebugActivity extends AppCompatActivity {
    private static final String TAG = "DebugActivity";

    private EditText addressInput;
    private Button checkButton;
    private Button openButton;
    private Button directOpenButton;
    private TextView resultText;

    @Override
    protected void onCreate(Bundle savedInstanceState) {
        super.onCreate(savedInstanceState);
        setContentView(R.layout.activity_debug);

        // Set up toolbar
        Toolbar toolbar = findViewById(R.id.toolbar);
        setSupportActionBar(toolbar);
        if (getSupportActionBar() != null) {
            getSupportActionBar().setTitle("Debug Tool");
            getSupportActionBar().setDisplayHomeAsUpEnabled(true);
        }

        // Initialize UI components
        addressInput = findViewById(R.id.debug_address_input);
        checkButton = findViewById(R.id.debug_check_button);
        openButton = findViewById(R.id.debug_open_button);
        directOpenButton = findViewById(R.id.debug_direct_open_button);
        resultText = findViewById(R.id.debug_result_text);

        // Set up click listeners
        checkButton.setOnClickListener(v -> checkAddress());
        openButton.setOnClickListener(v -> openConversation());
        directOpenButton.setOnClickListener(v -> openConversationDirect());

        // Check if we were launched with an address
        String launchedAddress = getIntent().getStringExtra("address");
        if (launchedAddress != null && !launchedAddress.isEmpty()) {
            addressInput.setText(launchedAddress);
            checkAddress(); // Automatically check the address
        }
    }

    @Override
    public boolean onSupportNavigateUp() {
        onBackPressed();
        return true;
    }

    private void checkAddress() {
        String address = addressInput.getText().toString().trim();
        if (address.isEmpty()) {
            Toast.makeText(this, "Please enter an address", Toast.LENGTH_SHORT).show();
            return;
        }

        StringBuilder result = new StringBuilder();
        result.append("Address: ").append(address).append("\n\n");

        // Check different formats
        result.append("Normalized: ").append(PhoneNumberUtils.normalizeNumber(address)).append("\n");
        result.append("Stripped: ").append(PhoneNumberUtils.stripSeparators(address)).append("\n\n");

        // Check thread ID
        String threadId = getThreadIdForAddress(address);
        result.append("Thread ID: ").append(threadId != null ? threadId : "Not found").append("\n\n");

        // Check messages
        int messageCount = countMessagesForAddress(address);
        result.append("Message count: ").append(messageCount).append("\n\n");

        // Show sample messages
        result.append("Sample messages:\n");
        result.append(getSampleMessagesForAddress(address));

        // Show all threads that might match
        result.append("\nPotential matching threads:\n");
        result.append(findPotentialThreads(address));

        resultText.setText(result.toString());
    }

    private void openConversation() {
        String address = addressInput.getText().toString().trim();
        if (address.isEmpty()) {
            Toast.makeText(this, "Please enter an address", Toast.LENGTH_SHORT).show();
            return;
        }

        try {
            Intent intent = new Intent(this, ConversationActivity.class);
            intent.putExtra("address", address);
            startActivity(intent);

            Log.d(TAG, "Started ConversationActivity with address: " + address);
        } catch (Exception e) {
            Toast.makeText(this, "Error: " + e.getMessage(), Toast.LENGTH_SHORT).show();
            Log.e(TAG, "Error opening conversation", e);
        }
    }

    private void openConversationDirect() {
        String address = addressInput.getText().toString().trim();
        if (address.isEmpty()) {
            Toast.makeText(this, "Please enter an address", Toast.LENGTH_SHORT).show();
            return;
        }

        String threadId = getThreadIdForAddress(address);

        try {
            Intent intent = new Intent(this, ConversationActivity.class);
            intent.putExtra("address", address);
            if (threadId != null) {
                intent.putExtra("thread_id", threadId);
            }
            intent.addFlags(Intent.FLAG_ACTIVITY_NEW_TASK | Intent.FLAG_ACTIVITY_CLEAR_TOP);
            startActivity(intent);

            Log.d(TAG, "Started ConversationActivity directly with address: " + address +
                    (threadId != null ? " and thread ID: " + threadId : ""));
        } catch (Exception e) {
            Toast.makeText(this, "Error: " + e.getMessage(), Toast.LENGTH_SHORT).show();
            Log.e(TAG, "Error opening conversation directly", e);
        }
    }

    private String getThreadIdForAddress(String address) {
        if (address == null) return null;

        // Try different formats
        String[] addressFormats = {
                address,
                PhoneNumberUtils.normalizeNumber(address),
                PhoneNumberUtils.stripSeparators(address)
        };

        for (String addr : addressFormats) {
            try (Cursor cursor = getContentResolver().query(
                    Telephony.Sms.Conversations.CONTENT_URI,
                    new String[]{"thread_id"},
                    null, null, null)) {

                if (cursor != null && cursor.moveToFirst()) {
                    do {
                        int threadIdIndex = cursor.getColumnIndex("thread_id");
                        if (threadIdIndex >= 0) {
                            String threadId = cursor.getString(threadIdIndex);
                            if (threadContainsAddress(threadId, addr)) {
                                return threadId;
                            }
                        }
                    } while (cursor.moveToNext());
                }
            } catch (Exception e) {
                Log.e(TAG, "Error getting thread ID", e);
            }
        }

        return null;
    }

    private boolean threadContainsAddress(String threadId, String address) {
        if (threadId == null || address == null) return false;

        try (Cursor cursor = getContentResolver().query(
                Telephony.Sms.CONTENT_URI,
                new String[]{Telephony.Sms.ADDRESS},
                Telephony.Sms.THREAD_ID + "=?",
                new String[]{threadId},
                null)) {

            if (cursor != null && cursor.moveToFirst()) {
                do {
                    int addressIndex = cursor.getColumnIndex(Telephony.Sms.ADDRESS);
                    if (addressIndex >= 0) {
                        String msgAddress = cursor.getString(addressIndex);
                        if (phoneNumbersMatch(msgAddress, address)) {
                            return true;
                        }
                    }
                } while (cursor.moveToNext());
            }
        } catch (Exception e) {
            Log.e(TAG, "Error checking thread", e);
        }

        return false;
    }

    private boolean phoneNumbersMatch(String number1, String number2) {
        if (number1 == null || number2 == null) return false;

        // Try exact match
        if (number1.equals(number2)) return true;

        // Try normalized match
        String norm1 = PhoneNumberUtils.normalizeNumber(number1);
        String norm2 = PhoneNumberUtils.normalizeNumber(number2);
        if (norm1.equals(norm2)) return true;

        // Try stripped match
        String strip1 = PhoneNumberUtils.stripSeparators(number1);
        String strip2 = PhoneNumberUtils.stripSeparators(number2);
        if (strip1.equals(strip2)) return true;

        // Try PhoneNumberUtils.compare
        if (PhoneNumberUtils.compare(number1, number2)) return true;

        // Try last digits match
        String digits1 = getLastDigits(number1, 8);
        String digits2 = getLastDigits(number2, 8);
        return !digits1.isEmpty() && !digits2.isEmpty() && digits1.equals(digits2);
    }

    private String getLastDigits(String phoneNumber, int count) {
        if (phoneNumber == null) return "";

        // Remove all non-digit characters
        String digitsOnly = phoneNumber.replaceAll("\\D", "");

        // Return the last 'count' digits, or the whole string if shorter
        if (digitsOnly.length() <= count) {
            return digitsOnly;
        } else {
            return digitsOnly.substring(digitsOnly.length() - count);
        }
    }

    private int countMessagesForAddress(String address) {
        int count = 0;

        // Try different formats
        String[] addressFormats = {
                address,
                PhoneNumberUtils.normalizeNumber(address),
                PhoneNumberUtils.stripSeparators(address)
        };

        for (String addr : addressFormats) {
            try (Cursor cursor = getContentResolver().query(
                    Telephony.Sms.CONTENT_URI,
                    new String[]{"COUNT(*) as count"},
                    Telephony.Sms.ADDRESS + "=?",
                    new String[]{addr},
                    null)) {

                if (cursor != null && cursor.moveToFirst()) {
                    int countIndex = cursor.getColumnIndex("count");
                    if (countIndex >= 0) {
                        count += cursor.getInt(countIndex);
                    }
                }
            } catch (Exception e) {
                Log.e(TAG, "Error counting messages", e);
            }
        }

        // Try one more approach - check all messages and compare numbers
        try (Cursor cursor = getContentResolver().query(
                Telephony.Sms.CONTENT_URI,
                new String[]{Telephony.Sms.ADDRESS},
                null, null, null)) {

            if (cursor != null && cursor.moveToFirst()) {
                do {
                    int addressIndex = cursor.getColumnIndex(Telephony.Sms.ADDRESS);
                    if (addressIndex >= 0) {
                        String msgAddress = cursor.getString(addressIndex);
                        if (phoneNumbersMatch(msgAddress, address)) {
                            count++;
                        }
                    }
                } while (cursor.moveToNext());
            }
        } catch (Exception e) {
            Log.e(TAG, "Error counting all messages", e);
        }

        return count;
    }

    private String getSampleMessagesForAddress(String address) {
        StringBuilder result = new StringBuilder();

        // Try different formats
        String[] addressFormats = {
                address,
                PhoneNumberUtils.normalizeNumber(address),
                PhoneNumberUtils.stripSeparators(address)
        };

        for (String addr : addressFormats) {
            try (Cursor cursor = getContentResolver().query(
                    Telephony.Sms.CONTENT_URI,
                    new String[]{
                            Telephony.Sms._ID,
                            Telephony.Sms.ADDRESS,
                            Telephony.Sms.BODY,
                            Telephony.Sms.DATE,
                            Telephony.Sms.TYPE,
                            Telephony.Sms.THREAD_ID
                    },
                    Telephony.Sms.ADDRESS + "=?",
                    new String[]{addr},
                    Telephony.Sms.DATE + " DESC LIMIT 3")) {

                if (cursor != null && cursor.moveToFirst()) {
                    do {
                        int addressIndex = cursor.getColumnIndex(Telephony.Sms.ADDRESS);
                        int bodyIndex = cursor.getColumnIndex(Telephony.Sms.BODY);
                        int typeIndex = cursor.getColumnIndex(Telephony.Sms.TYPE);
                        int threadIdIndex = cursor.getColumnIndex(Telephony.Sms.THREAD_ID);

                        if (addressIndex >= 0 && bodyIndex >= 0 && typeIndex >= 0 && threadIdIndex >= 0) {
                            String msgAddress = cursor.getString(addressIndex);
                            String body = cursor.getString(bodyIndex);
                            int type = cursor.getInt(typeIndex);
                            String threadId = cursor.getString(threadIdIndex);

                            result.append("- ")
                                    .append(type == Telephony.Sms.MESSAGE_TYPE_INBOX ? "Received: " : "Sent: ")
                                    .append(body.length() > 30 ? body.substring(0, 30) + "..." : body)
                                    .append(" (Address: ")
                                    .append(msgAddress)
                                    .append(", Thread: ")
                                    .append(threadId)
                                    .append(")\n");
                        }
                    } while (cursor.moveToNext());
                }
            } catch (Exception e) {
                Log.e(TAG, "Error getting sample messages", e);
            }
        }

        // If we didn't find any messages with exact address match, try matching by phone number
        if (result.length() == 0) {
            try (Cursor cursor = getContentResolver().query(
                    Telephony.Sms.CONTENT_URI,
                    new String[]{
                            Telephony.Sms._ID,
                            Telephony.Sms.ADDRESS,
                            Telephony.Sms.BODY,
                            Telephony.Sms.DATE,
                            Telephony.Sms.TYPE,
                            Telephony.Sms.THREAD_ID
                    },
                    null, null,
                    Telephony.Sms.DATE + " DESC")) {

                if (cursor != null && cursor.moveToFirst()) {
                    int count = 0;
                    do {
                        int addressIndex = cursor.getColumnIndex(Telephony.Sms.ADDRESS);
                        int bodyIndex = cursor.getColumnIndex(Telephony.Sms.BODY);
                        int typeIndex = cursor.getColumnIndex(Telephony.Sms.TYPE);
                        int threadIdIndex = cursor.getColumnIndex(Telephony.Sms.THREAD_ID);

                        if (addressIndex >= 0 && bodyIndex >= 0 && typeIndex >= 0 && threadIdIndex >= 0) {
                            String msgAddress = cursor.getString(addressIndex);

                            if (phoneNumbersMatch(msgAddress, address)) {
                                String body = cursor.getString(bodyIndex);
                                int type = cursor.getInt(typeIndex);
                                String threadId = cursor.getString(threadIdIndex);

                                result.append("- ")
                                        .append(type == Telephony.Sms.MESSAGE_TYPE_INBOX ? "Received: " : "Sent: ")
                                        .append(body.length() > 30 ? body.substring(0, 30) + "..." : body)
                                        .append(" (Address: ")
                                        .append(msgAddress)
                                        .append(", Thread: ")
                                        .append(threadId)
                                        .append(")\n");

                                count++;
                                if (count >= 3) break; // Limit to 3 messages
                            }
                        }
                    } while (cursor.moveToNext());
                }
            } catch (Exception e) {
                Log.e(TAG, "Error getting sample messages by number matching", e);
            }
        }

        return result.length() > 0 ? result.toString() : "No messages found for this address.\n";
    }

    private String findPotentialThreads(String address) {
        StringBuilder result = new StringBuilder();

        try (Cursor cursor = getContentResolver().query(
<<<<<<< HEAD
                Telephony.Sms.Conversations.CONTENT_URI,
                new String[]{"thread_id", "recipient_ids", "message_count"},
=======
                Uri.parse("content://sms/conversations"),
                new String[]{"thread_id", "message_count"},
>>>>>>> c251b673
                null, null, null)) {

            if (cursor != null && cursor.moveToFirst()) {
                do {
                    int threadIdIndex = cursor.getColumnIndex("thread_id");
                    int messageCountIndex = cursor.getColumnIndex("message_count");

                    if (threadIdIndex >= 0) {
                        String threadId = cursor.getString(threadIdIndex);
                        int messageCount = messageCountIndex >= 0 ? cursor.getInt(messageCountIndex) : -1;

                        // Get a sample message from this thread
                        String sampleAddress = getSampleAddressFromThread(threadId);

                        result.append("Thread ID: ").append(threadId)
                                .append(", Messages: ").append(messageCount)
                                .append(", Sample Address: ").append(sampleAddress);

                        // Check if this thread might match our address
                        if (phoneNumbersMatch(sampleAddress, address)) {
                            result.append(" (MATCH)");
                        }

                        result.append("\n");
                    }
                } while (cursor.moveToNext());
            }
        } catch (Exception e) {
            Log.e(TAG, "Error finding potential threads", e);
        }

        return result.length() > 0 ? result.toString() : "No threads found.\n";
    }

    private String getSampleAddressFromThread(String threadId) {
        if (threadId == null) return null;

        try (Cursor cursor = getContentResolver().query(
                Telephony.Sms.CONTENT_URI,
                new String[]{Telephony.Sms.ADDRESS},
                Telephony.Sms.THREAD_ID + "=?",
                new String[]{threadId},
                Telephony.Sms.DATE + " DESC LIMIT 1")) {

            if (cursor != null && cursor.moveToFirst()) {
                int addressIndex = cursor.getColumnIndex(Telephony.Sms.ADDRESS);
                if (addressIndex >= 0) {
                    return cursor.getString(addressIndex);
                }
            }
        } catch (Exception e) {
            Log.e(TAG, "Error getting sample address from thread", e);
        }

        return null;
    }
}
<|MERGE_RESOLUTION|>--- conflicted
+++ resolved
@@ -154,7 +154,7 @@
 
         for (String addr : addressFormats) {
             try (Cursor cursor = getContentResolver().query(
-                    Telephony.Sms.Conversations.CONTENT_URI,
+                    Uri.parse("content://sms/conversations"),
                     new String[]{"thread_id"},
                     null, null, null)) {
 
@@ -409,13 +409,8 @@
         StringBuilder result = new StringBuilder();
 
         try (Cursor cursor = getContentResolver().query(
-<<<<<<< HEAD
-                Telephony.Sms.Conversations.CONTENT_URI,
-                new String[]{"thread_id", "recipient_ids", "message_count"},
-=======
                 Uri.parse("content://sms/conversations"),
                 new String[]{"thread_id", "message_count"},
->>>>>>> c251b673
                 null, null, null)) {
 
             if (cursor != null && cursor.moveToFirst()) {
