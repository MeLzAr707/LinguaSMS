package com.translator.messagingapp;

import android.content.Intent;
import android.database.Cursor;
import android.net.Uri;
import android.os.Bundle;
import android.provider.ContactsContract;
import android.telephony.PhoneNumberUtils;
import android.text.Editable;
import android.text.TextWatcher;
import android.util.Log;
import android.view.MenuItem;
import android.widget.Button;
import android.widget.EditText;
import android.widget.ImageButton;
import android.widget.Toast;
import androidx.appcompat.widget.Toolbar;
import java.util.concurrent.atomic.AtomicBoolean;
import android.content.res.ColorStateList;
import androidx.core.content.ContextCompat;

public class NewMessageActivity extends BaseActivity {
    private static final String TAG = "NewMessageActivity";
    private static final int CONTACT_PICKER_RESULT = 1001;

    private EditText recipientInput;
    private EditText messageInput;
    private Button sendButton;  // Changed from ImageButton to Button
    private ImageButton contactButton;
    private ImageButton translateButton;
    private final AtomicBoolean isTranslating = new AtomicBoolean(false);
    private String originalComposedText = "";
    private boolean isComposedTextTranslated = false;
    private TextWatcher recipientTextWatcher;
    private TextWatcher messageTextWatcher;
    protected boolean isActivityActive = true;

    // Service classes
    private MessageService messageService;
    private TranslationManager translationManager;
    private DefaultSmsAppManager defaultSmsAppManager;
    private UserPreferences userPreferences;

    @Override
    protected void onCreate(Bundle savedInstanceState) {
        super.onCreate(savedInstanceState);

        try {
            setContentView(R.layout.activity_new_message);

            // Get service instances from TranslatorApp
            messageService = ((TranslatorApp) getApplication()).getMessageService();
            translationManager = ((TranslatorApp) getApplication()).getTranslationManager();
            defaultSmsAppManager = ((TranslatorApp) getApplication()).getDefaultSmsAppManager();
            userPreferences = ((TranslatorApp) getApplication()).getUserPreferences();

            // Set up toolbar
            Toolbar toolbar = findViewById(R.id.toolbar);
            setSupportActionBar(toolbar);
            if (getSupportActionBar() != null) {
                getSupportActionBar().setTitle("New Message");
                getSupportActionBar().setDisplayHomeAsUpEnabled(true);
            }

            // Initialize UI components with correct types
            recipientInput = findViewById(R.id.recipient_input);
            messageInput = findViewById(R.id.message_input);
            sendButton = findViewById(R.id.send_button);  // This is a Button in XML
            contactButton = findViewById(R.id.contact_button);  // This is an ImageButton in XML
            translateButton = findViewById(R.id.translate_button);  // This is an ImageButton in XML

            // Restore state if available
            if (savedInstanceState != null) {
                isComposedTextTranslated = savedInstanceState.getBoolean("isComposedTextTranslated", false);
                originalComposedText = savedInstanceState.getString("originalComposedText", "");
            }

            // Set up send button
            if (sendButton != null) {
                sendButton.setOnClickListener(v -> {
                    if (!PhoneUtils.hasTelephonyFeature(this)) {
                        Toast.makeText(NewMessageActivity.this,
                                "SMS messaging is not available on this device",
                                Toast.LENGTH_SHORT).show();
                        return;
                    }
                    sendMessage();
                });
                sendButton.setEnabled(false);
                sendButton.setAlpha(0.5f);
            }

            // Set up contact button
            if (contactButton != null) {
                contactButton.setOnClickListener(v -> pickContact());
            }

            // Set up translate button
            if (translateButton != null) {
                translateButton.setImageResource(android.R.drawable.ic_menu_edit);
                translateButton.setContentDescription("Translate message input");
                translateButton.setOnClickListener(v -> translateMessageInput());
                updateInputTranslationState();
            }

            // Set up text watchers for input validation
            setupTextWatchers();

        } catch (Exception e) {
            Log.e(TAG, "Error initializing NewMessageActivity", e);
            Toast.makeText(this, "Error: " + e.getMessage(), Toast.LENGTH_SHORT).show();
            finish();
        }
    }

    @Override
    protected void onSaveInstanceState(Bundle outState) {
        super.onSaveInstanceState(outState);
        outState.putBoolean("isComposedTextTranslated", isComposedTextTranslated);
        outState.putString("originalComposedText", originalComposedText);
    }

    private void setupTextWatchers() {
        // Create TextWatcher instances and store references
        recipientTextWatcher = new TextWatcher() {
            @Override
            public void beforeTextChanged(CharSequence s, int start, int count, int after) {
                // Not used
            }

            @Override
            public void onTextChanged(CharSequence s, int start, int before, int count) {
                // Not used
            }

            @Override
            public void afterTextChanged(Editable s) {
                updateSendButtonState();
            }
        };

        messageTextWatcher = new TextWatcher() {
            @Override
            public void beforeTextChanged(CharSequence s, int start, int count, int after) {
                // Not used
            }

            @Override
            public void onTextChanged(CharSequence s, int start, int before, int count) {
                // Not used
            }

            @Override
            public void afterTextChanged(Editable s) {
                updateSendButtonState();
            }
        };

        if (recipientInput != null) {
            recipientInput.addTextChangedListener(recipientTextWatcher);
        }

        if (messageInput != null) {
            messageInput.addTextChangedListener(messageTextWatcher);
        }
    }

    private void updateSendButtonState() {
        if (sendButton != null) {
            boolean hasRecipient = recipientInput != null &&
                    !recipientInput.getText().toString().trim().isEmpty();
            boolean hasMessage = messageInput != null &&
                    !messageInput.getText().toString().trim().isEmpty();

            boolean enabled = hasRecipient && hasMessage;
            sendButton.setEnabled(enabled);
            sendButton.setAlpha(enabled ? 1.0f : 0.5f);
        }
    }

    private void pickContact() {
        try {
            Intent contactPickerIntent = new Intent(Intent.ACTION_PICK,
                    ContactsContract.CommonDataKinds.Phone.CONTENT_URI);
            startActivityForResult(contactPickerIntent, CONTACT_PICKER_RESULT);
        } catch (Exception e) {
            Log.e(TAG, "Error launching contact picker", e);
            Toast.makeText(this, "Error accessing contacts: " + e.getMessage(), Toast.LENGTH_SHORT).show();
        }
    }

    @Override
    protected void onActivityResult(int requestCode, int resultCode, Intent data) {
        super.onActivityResult(requestCode, resultCode, data);

        if (requestCode == CONTACT_PICKER_RESULT && resultCode == RESULT_OK) {
            try {
                Uri contactUri = data.getData();
                if (contactUri != null) {
                    try (Cursor cursor = getContentResolver().query(contactUri, new String[]{
                            ContactsContract.CommonDataKinds.Phone.NUMBER,
                            ContactsContract.CommonDataKinds.Phone.DISPLAY_NAME
                    }, null, null, null)) {

                        if (cursor != null && cursor.moveToFirst()) {
                            int numberIndex = cursor.getColumnIndex(ContactsContract.CommonDataKinds.Phone.NUMBER);
                            int nameIndex = cursor.getColumnIndex(ContactsContract.CommonDataKinds.Phone.DISPLAY_NAME);

                            if (numberIndex >= 0 && nameIndex >= 0) {
                                String number = cursor.getString(numberIndex);
                                String name = cursor.getString(nameIndex);

                                // Format as "Name <number>"
                                String formattedContact = name + " <" + number + ">";

                                // Set recipient
                                if (recipientInput != null) {
                                    recipientInput.setText(formattedContact);
                                    // Move cursor to end
                                    recipientInput.setSelection(formattedContact.length());
                                }
                            }
                        }
                    }
                }
            } catch (Exception e) {
                Log.e(TAG, "Error processing contact selection", e);
                Toast.makeText(this, "Error selecting contact: " + e.getMessage(), Toast.LENGTH_SHORT).show();
            }
        }
    }

    private void sendMessage() {
        // Check telephony feature again
        if (!PhoneUtils.hasTelephonyFeature(this)) {
            Toast.makeText(this,
                    "SMS messaging is not available on this device",
                    Toast.LENGTH_SHORT).show();
            return;
        }

        String recipient = recipientInput != null ? recipientInput.getText().toString().trim() : "";
        String messageText = messageInput != null ? messageInput.getText().toString().trim() : "";

        if (recipient.isEmpty() || messageText.isEmpty()) {
            return;
        }

        // Extract phone number if in format "Name <number>"
        if (recipient.contains("<") && recipient.contains(">")) {
            recipient = recipient.substring(
                    recipient.indexOf("<") + 1,
                    recipient.indexOf(">"));
        }

        // Normalize phone number
        recipient = PhoneNumberUtils.stripSeparators(recipient);

        try {
            // Send message using MessageService
            final String finalRecipient = recipient;
            messageService.sendSmsMessage(recipient, messageText, null, () -> {
                // Success callback

                // Set result and finish
                setResult(RESULT_OK);

                // Open conversation with this recipient
                Intent intent = new Intent(NewMessageActivity.this, ConversationActivity.class);
                intent.putExtra("address", finalRecipient);
                startActivity(intent);

                finish();
            });
        } catch (Exception e) {
            Log.e(TAG, "Error sending message", e);
            Toast.makeText(this, "Error sending message: " + e.getMessage(), Toast.LENGTH_SHORT).show();
        }
    }

    private void translateMessageInput() {
        if (!isActivityActive || messageInput == null) {
            return;
        }

        // Get the current text from the input field
        String inputText = messageInput.getText().toString().trim();

        if (inputText.isEmpty()) {
            Toast.makeText(this, "Please enter text to translate", Toast.LENGTH_SHORT).show();
            return;
        }

        // If text is already translated, revert to original
        if (isComposedTextTranslated) {
            messageInput.setText(originalComposedText);
            isComposedTextTranslated = false;
            updateInputTranslationState();
            Toast.makeText(this, "Reverted to original text", Toast.LENGTH_SHORT).show();
            return;
        }

        // Save original text
        originalComposedText = inputText;

        // Show translation status
        isTranslating.set(true);

        // Get user's preferred outgoing language
        String targetLanguage = userPreferences.getPreferredOutgoingLanguage();
        if (targetLanguage == null || targetLanguage.isEmpty()) {
            targetLanguage = userPreferences.getPreferredLanguage();
        }

        final String finalTargetLanguage = targetLanguage;

        // Use TranslationManager to translate the text with force translation for outgoing messages
        translationManager.translateText(inputText,
                targetLanguage,
                true,
                (success, translatedText, errorMessage) -> {
                    isTranslating.set(false);

                    if (!success) {
                        runOnUiThread(() -> Toast.makeText(NewMessageActivity.this,
                                "Translation error: " + (errorMessage != null ? errorMessage : "Unknown error"),
                                Toast.LENGTH_SHORT).show());
                        return;
                    } else {// Use the translatedText parameter directly instead of retrieving from cache
                        if (translatedText == null) {
                            runOnUiThread(() -> Toast.makeText(NewMessageActivity.this,
                                    "Translation error: Could not retrieve translated text",
                                    Toast.LENGTH_SHORT).show());
                            return;
                        }

                        // Update UI on main thread
                        runOnUiThread(() -> {
                            // Update input field with translated text
                            messageInput.setText(translatedText);
                            messageInput.setSelection(translatedText.length());

                            // Mark as translated
                            isComposedTextTranslated = true;

                            // Update UI state
                            updateInputTranslationState();

                            // Show toast with language info
                            Toast.makeText(NewMessageActivity.this,
                                    "Translated to " + translationManager.getLanguageName(finalTargetLanguage),
                                    Toast.LENGTH_SHORT).show();
                        });
                    }
<<<<<<< HEAD
                }, true);
=======
                }, true); // Force translation for outgoing messages
>>>>>>> 2ba758d2
    }

    private void updateInputTranslationState() {
        if (messageInput == null || translateButton == null) {
            return;
        }

        if (isComposedTextTranslated) {
            // Visual indicator for translated text
            messageInput.setBackgroundTintList(ColorStateList.valueOf(
                    ContextCompat.getColor(this, R.color.colorAccent_blue)));
            translateButton.setImageResource(android.R.drawable.ic_menu_revert);
        } else {
            // Normal state
            messageInput.setBackgroundTintList(null); // Use default background
            translateButton.setImageResource(android.R.drawable.ic_menu_edit);
        }
    }

    @Override
    public boolean onOptionsItemSelected(MenuItem item) {
        if (item.getItemId() == android.R.id.home) {
            finish();
            return true;
        }
        return super.onOptionsItemSelected(item);
    }

    @Override
    protected void onResume() {
        super.onResume();
        isActivityActive = true;
    }

    @Override
    protected void onPause() {
        super.onPause();
        isActivityActive = false;
    }

    @Override
    protected void onDestroy() {
        super.onDestroy();
        isActivityActive = false;
        cleanupResources();
    }

    protected void cleanupResources() {
        try {
            // Stop any ongoing operations
            isTranslating.set(false);

            // Detach listeners - use the stored TextWatcher references
            if (recipientInput != null) {
                recipientInput.removeTextChangedListener(recipientTextWatcher);
                recipientInput = null;
            }

            if (messageInput != null) {
                messageInput.removeTextChangedListener(messageTextWatcher);
                messageInput = null;
            }

            // Clear TextWatcher references
            recipientTextWatcher = null;
            messageTextWatcher = null;

            if (sendButton != null) {
                sendButton.setOnClickListener(null);
                sendButton = null;
            }

            if (contactButton != null) {
                contactButton.setOnClickListener(null);
                contactButton = null;
            }

            if (translateButton != null) {
                translateButton.setOnClickListener(null);
                translateButton = null;
            }

            // Clear references
            messageService = null;
            translationManager = null;
            defaultSmsAppManager = null;
            userPreferences = null;

            // Force garbage collection
            System.gc();
        } catch (Exception e) {
            Log.e(TAG, "Error cleaning up resources", e);
        }
    }
}




<|MERGE_RESOLUTION|>--- conflicted
+++ resolved
@@ -317,7 +317,6 @@
         // Use TranslationManager to translate the text with force translation for outgoing messages
         translationManager.translateText(inputText,
                 targetLanguage,
-                true,
                 (success, translatedText, errorMessage) -> {
                     isTranslating.set(false);
 
@@ -352,11 +351,7 @@
                                     Toast.LENGTH_SHORT).show();
                         });
                     }
-<<<<<<< HEAD
-                }, true);
-=======
                 }, true); // Force translation for outgoing messages
->>>>>>> 2ba758d2
     }
 
     private void updateInputTranslationState() {
