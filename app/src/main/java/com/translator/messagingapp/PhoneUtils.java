<<<<<<< HEAD
package com.translator.messagingapp;

import android.app.Activity;
import android.app.role.RoleManager;
import android.content.ContentValues;
import android.content.Context;
import android.content.Intent;
import android.content.SharedPreferences;
import android.content.pm.PackageManager;
import android.net.Uri;
import android.os.Build;
import android.os.Handler;
import android.os.Looper;
import android.provider.Telephony;
import android.util.Log;
import android.widget.Toast;
import androidx.appcompat.app.AlertDialog;

/**
 * Utility class for phone-related operations like checking if the app is the default SMS app,
 * making phone calls, etc.
 */
public class PhoneUtils {
    private static final String TAG = "PhoneUtils";
    private static final String PREF_DEFAULT_SMS_REQUESTED = "default_sms_requested";
    private static final int MAX_DEFAULT_SMS_REQUESTS = 3;

    /**
     * Check if the app is the default SMS app
     */
    public static boolean isDefaultSmsApp(Context context) {
        try {
            String defaultSmsPackage = Telephony.Sms.getDefaultSmsPackage(context);
            String currentPackage = context.getPackageName();
            boolean isDefault = currentPackage.equals(defaultSmsPackage);

            Log.d(TAG, "Default SMS app check: " + isDefault +
                    " (current: " + currentPackage +
                    ", default: " + (defaultSmsPackage != null ? defaultSmsPackage : "null") + ")");

            return isDefault;
        } catch (Exception e) {
            Log.e(TAG, "Error checking default SMS app status", e);
            return false;
        }
    }

    /**
     * Check if the app should request to be the default SMS app
     * based on how many times we've already asked
     */
    public static boolean shouldRequestDefaultSmsApp(Context context) {
        SharedPreferences prefs = context.getSharedPreferences("sms_app_prefs", Context.MODE_PRIVATE);
        int requestCount = prefs.getInt(PREF_DEFAULT_SMS_REQUESTED, 0);
        return requestCount < MAX_DEFAULT_SMS_REQUESTS;
    }

    /**
     * Increment the counter for how many times we've requested to be the default SMS app
     */
    public static void incrementDefaultSmsRequestCount(Context context) {
        SharedPreferences prefs = context.getSharedPreferences("sms_app_prefs", Context.MODE_PRIVATE);
        int currentCount = prefs.getInt(PREF_DEFAULT_SMS_REQUESTED, 0);
        prefs.edit().putInt(PREF_DEFAULT_SMS_REQUESTED, currentCount + 1).apply();
    }

    /**
     * Get the current count of how many times we've requested to be the default SMS app
     */
    public static int getDefaultSmsRequestCount(Context context) {
        SharedPreferences prefs = context.getSharedPreferences("sms_app_prefs", Context.MODE_PRIVATE);
        return prefs.getInt(PREF_DEFAULT_SMS_REQUESTED, 0);
    }

    /**
     * Check if the app should be the default SMS app and show a dialog if needed
     *
     * @param activity The activity context
     * @param requestCode The request code to use for the activity result
     * @param callback Optional callback to run after the user makes a choice
     * @return true if a dialog was shown, false otherwise
     */
    public static boolean checkAndRequestDefaultSmsApp(Activity activity, int requestCode, Runnable callback) {
        // Only proceed if we haven't asked too many times
        if (!shouldRequestDefaultSmsApp(activity)) {
            Log.d(TAG, "Already asked to be default SMS app " + getDefaultSmsRequestCount(activity) +
                    " times, not asking again");
            return false;
        }

        if (!isDefaultSmsApp(activity)) {
            // Show a dialog asking the user to set the app as default
            new AlertDialog.Builder(activity)
                    .setTitle("Set as Default SMS App")
                    .setMessage("This app needs to be set as the default SMS app to access and send messages. Would you like to set it as the default SMS app now?")
                    .setPositiveButton("Yes", (dialog, which) -> {
                        incrementDefaultSmsRequestCount(activity);
                        requestDefaultSmsApp(activity, requestCode);
                        if (callback != null) callback.run();
                    })
                    .setNegativeButton("No", (dialog, which) -> {
                        incrementDefaultSmsRequestCount(activity);
                        Toast.makeText(activity,
                                "App functionality will be limited without default SMS permissions",
                                Toast.LENGTH_LONG).show();
                        if (callback != null) callback.run();
                    })
                    .setCancelable(false)
                    .show();
            return true;
        }
        return false;
    }

    /**
     * Show a dialog explaining why the app needs to be the default SMS app
     *
     * @param activity The activity context
     * @param requestCode The request code to use for the activity result
     * @return true if a dialog was shown, false otherwise
     */
    public static boolean showDefaultSmsExplanationDialog(Activity activity, int requestCode) {
        // Only show if we haven't asked too many times
        if (!shouldRequestDefaultSmsApp(activity)) {
            return false;
        }

        new AlertDialog.Builder(activity)
                .setTitle("Default SMS App Required")
                .setMessage("This app needs to be set as the default SMS app to function properly. Would you like to try again?")
                .setPositiveButton("Yes", (dialog, which) -> {
                    incrementDefaultSmsRequestCount(activity);
                    requestDefaultSmsApp(activity, requestCode);
                })
                .setNegativeButton("No", (dialog, which) -> {
                    incrementDefaultSmsRequestCount(activity);
                    Toast.makeText(activity, "Some features will be limited", Toast.LENGTH_LONG).show();
                })
                .setCancelable(false)
                .show();
        return true;
    }

    /**
     * Request to be the default SMS app using the most appropriate API for the device's Android version
     *
     * @param activity The activity that will receive the result
     * @param requestCode The request code to use for the activity result
     * @return true if the request was initiated successfully
     */
    public static boolean requestDefaultSmsApp(Activity activity, int requestCode) {
        try {
            Log.d(TAG, "Requesting default SMS app role");

            if (Build.VERSION.SDK_INT >= Build.VERSION_CODES.Q) {
                // For Android 10 (Q) and above, use the RoleManager API
                return requestSmsRoleQ(activity, requestCode);
            } else {
                // For Android 9 (Pie) and below, use the legacy approach
                return requestSmsRoleLegacy(activity, requestCode);
            }
        } catch (Exception e) {
            Log.e(TAG, "Error requesting default SMS app status", e);
            Toast.makeText(activity, "Error requesting SMS permissions: " + e.getMessage(), Toast.LENGTH_SHORT).show();
            return false;
        }
    }

    /**
     * Request SMS role using the modern RoleManager API (Android 10+)
     */
    private static boolean requestSmsRoleQ(Activity activity, int requestCode) {
        if (Build.VERSION.SDK_INT >= Build.VERSION_CODES.Q) {
            RoleManager roleManager = activity.getSystemService(RoleManager.class);
            if (roleManager != null && roleManager.isRoleAvailable(RoleManager.ROLE_SMS)) {
                if (!roleManager.isRoleHeld(RoleManager.ROLE_SMS)) {
                    Intent intent = roleManager.createRequestRoleIntent(RoleManager.ROLE_SMS);
                    activity.startActivityForResult(intent, requestCode);
                    Log.d(TAG, "Started role request using RoleManager");
                    return true;
                } else {
                    Log.d(TAG, "Role is already held by this app");
                    return true;
                }
            } else {
                Log.e(TAG, "RoleManager is null or SMS role is not available");
                return requestSmsRoleLegacy(activity, requestCode);
            }
        }
        return false;
    }

    /**
     * Request SMS role using the legacy approach (pre-Android 10)
     */
    private static boolean requestSmsRoleLegacy(Activity activity, int requestCode) {
        Intent intent = new Intent(Telephony.Sms.Intents.ACTION_CHANGE_DEFAULT);
        intent.putExtra(Telephony.Sms.Intents.EXTRA_PACKAGE_NAME, activity.getPackageName());
        activity.startActivityForResult(intent, requestCode);
        Log.d(TAG, "Started legacy default SMS app request");
        return true;
    }

    /**
     * Try a more direct approach to set as default SMS app
     * This is a last resort for stubborn devices
     */
    public static void tryDirectDefaultSmsAppSetting(Activity activity) {
        try {
            if (Build.VERSION.SDK_INT >= Build.VERSION_CODES.Q) {
                // For Android 10+, try to use the RoleManager directly
                RoleManager roleManager = activity.getSystemService(RoleManager.class);
                if (roleManager != null && roleManager.isRoleAvailable(RoleManager.ROLE_SMS)) {
                    Intent intent = roleManager.createRequestRoleIntent(RoleManager.ROLE_SMS);
                    activity.startActivity(intent); // Not startActivityForResult - we're just forcing it
                    Log.d(TAG, "Attempted direct role request via RoleManager");
                }
            } else {
                // For older versions, use the legacy approach
                Intent intent = new Intent(Telephony.Sms.Intents.ACTION_CHANGE_DEFAULT);
                intent.putExtra(Telephony.Sms.Intents.EXTRA_PACKAGE_NAME, activity.getPackageName());
                activity.startActivity(intent); // Not startActivityForResult - we're just forcing it
                Log.d(TAG, "Attempted direct default SMS app setting via legacy method");
            }
        } catch (Exception e) {
            Log.e(TAG, "Error in tryDirectDefaultSmsAppSetting", e);
        }
    }

    /**
     * Force the system to recognize this app as the default SMS app
     * This is a workaround for devices where the system doesn't immediately update
     */
    public static void forceDefaultSmsAppUpdate(Context context) {
        try {
            // Try multiple approaches to force the system to recognize our app

            // Approach 1: Write to SMS provider
            try {
                ContentValues values = new ContentValues();
                values.put("force_sms_default", 1);
                context.getContentResolver().insert(
                        Uri.withAppendedPath(Telephony.Sms.CONTENT_URI, "force_default"), 
                        values);
                Log.d(TAG, "Attempted force update via SMS provider");
            } catch (Exception e) {
                Log.e(TAG, "Error with SMS provider approach", e);
            }

            // Approach 2: Send a broadcast to notify system of default SMS app change
            try {
                Intent intent = new Intent("android.provider.Telephony.SMS_DEFAULT_CHANGED");
                intent.putExtra("package_name", context.getPackageName());
                context.sendBroadcast(intent);
                Log.d(TAG, "Sent SMS_DEFAULT_CHANGED broadcast");
            } catch (Exception e) {
                Log.e(TAG, "Error sending broadcast", e);
            }

            // Approach 3: Try to write a dummy SMS to force permissions update
            if (isDefaultSmsApp(context)) {
                try {
                    ContentValues dummyValues = new ContentValues();
                    dummyValues.put("address", "0000000000");
                    dummyValues.put("body", "Default SMS app test");
                    dummyValues.put("type", 3); // Draft type
                    Uri uri = context.getContentResolver().insert(Telephony.Sms.Draft.CONTENT_URI, dummyValues);
                    if (uri != null) {
                        context.getContentResolver().delete(uri, null, null);
                        Log.d(TAG, "Created and deleted dummy SMS draft");
                    }
                } catch (Exception e) {
                    Log.e(TAG, "Error with dummy SMS approach", e);
                }
            }
        } catch (Exception e) {
            Log.e(TAG, "Error forcing default SMS app update", e);
        }
    }

    /**
     * Handle the result of a default SMS app request
     *
     * @param activity The activity that received the result
     * @param requestCode The request code that was used
     * @param resultCode The result code
     * @param successCallback Callback to run if the app is successfully set as default
     * @param failureCallback Callback to run if the app is not set as default
     */
    public static void handleDefaultSmsAppResult(Activity activity, int requestCode, int resultCode,
                                                 int expectedRequestCode, Runnable successCallback,
                                                 Runnable failureCallback) {
        if (requestCode != expectedRequestCode) {
            return;
        }

        Log.d(TAG, "SMS request result: " + resultCode);

        // Give the system time to process the change
        new Handler(Looper.getMainLooper()).postDelayed(() -> {
            if (isDefaultSmsApp(activity)) {
                Log.d(TAG, "Successfully set as default SMS app");
                if (successCallback != null) {
                    successCallback.run();
                }
            } else {
                Log.d(TAG, "Not set as default SMS app yet");

                // If the result was OK but we're still not the default, try to force it
                if (resultCode == Activity.RESULT_OK) {
                    Log.d(TAG, "Result was OK but app is not default yet, trying to force update");
                    forceDefaultSmsAppUpdate(activity);

                    // Check again after a short delay
                    new Handler(Looper.getMainLooper()).postDelayed(() -> {
                        if (isDefaultSmsApp(activity)) {
                            Log.d(TAG, "Force update successful");
                            if (successCallback != null) {
                                successCallback.run();
                            }
                        } else {
                            Log.d(TAG, "Force update failed, trying direct setting");
                            tryDirectDefaultSmsAppSetting(activity);

                            if (failureCallback != null) {
                                failureCallback.run();
                            }
                        }
                    }, 1000);
                } else if (shouldRequestDefaultSmsApp(activity)) {
                    // User declined but we haven't asked too many times
                    showDefaultSmsExplanationDialog(activity, expectedRequestCode);
                } else if (failureCallback != null) {
                    // We've asked too many times
                    failureCallback.run();
                }
            }
        }, 1500);
    }

    /**
     * Check if the device has telephony features
     */
    /**
     * Formats a phone number by removing non-digit characters.
     *
     * @param phoneNumber The phone number to format
     * @return The formatted phone number
     */
    public static String formatPhoneNumber(String phoneNumber) {
        if (phoneNumber == null) {
            return "";
        }

        // Remove all non-digit characters
        return phoneNumber.replaceAll("[^0-9+]", "");
    }

    /**
     * Normalizes a phone number for consistent comparison.
     * This helps prevent conversation thread mixups caused by different phone number formats.
     *
     * @param phoneNumber The phone number to normalize
     * @return The normalized phone number, or the original if normalization fails
     */
    public static String normalizePhoneNumber(String phoneNumber) {
        if (phoneNumber == null || phoneNumber.trim().isEmpty()) {
            return phoneNumber;
        }

        try {
            // Remove all non-digit characters except +
            String cleaned = phoneNumber.replaceAll("[^0-9+]", "");
            
            // Handle common formats
            if (cleaned.startsWith("+1") && cleaned.length() == 12) {
                // US number with country code: +1234567890 -> 234567890
                return cleaned.substring(2);
            } else if (cleaned.startsWith("1") && cleaned.length() == 11) {
                // US number with leading 1: 1234567890 -> 234567890
                return cleaned.substring(1);
            } else if (cleaned.length() == 10) {
                // Standard US number: 234567890
                return cleaned;
            } else if (cleaned.startsWith("+")) {
                // International number - keep as is
                return cleaned;
            } else {
                // Other format - keep cleaned version
                return cleaned;
            }
        } catch (Exception e) {
            Log.e(TAG, "Error normalizing phone number: " + phoneNumber, e);
            // Return original if normalization fails
            return phoneNumber;
        }
    }

    /**
     * Gets multiple normalized versions of a phone number for lookup.
     * This helps find thread IDs even when phone numbers are stored in different formats.
     *
     * @param phoneNumber The phone number
     * @return Array of possible normalized formats
     */
    public static String[] getPhoneNumberVariants(String phoneNumber) {
        if (phoneNumber == null || phoneNumber.trim().isEmpty()) {
            return new String[]{phoneNumber};
        }

        String normalized = normalizePhoneNumber(phoneNumber);
        String original = phoneNumber.trim();
        
        if (normalized.length() == 10) {
            // For 10-digit US numbers, also try with country code
            return new String[]{
                original,           // Original format
                normalized,         // Normalized format
                "1" + normalized,   // With leading 1
                "+1" + normalized   // With +1 country code
            };
        } else {
            return new String[]{
                original,
                normalized
            };
        }
    }

    public static boolean hasTelephonyFeature(Context context) {
        PackageManager packageManager = context.getPackageManager();
        return packageManager.hasSystemFeature(PackageManager.FEATURE_TELEPHONY);
    }

    /**
     * Make a phone call to the given number
     */
    public static void callPhoneNumber(Activity activity, String phoneNumber) {
        try {
            Intent intent = new Intent(Intent.ACTION_DIAL);
            intent.setData(Uri.parse("tel:" + phoneNumber));
            activity.startActivity(intent);
        } catch (Exception e) {
            Log.e(TAG, "Error making phone call", e);
            Toast.makeText(activity, "Error making call: " + e.getMessage(), Toast.LENGTH_SHORT).show();
        }
    }
}






=======
package com.translator.messagingapp;

import android.app.Activity;
import android.app.role.RoleManager;
import android.content.ContentValues;
import android.content.Context;
import android.content.Intent;
import android.content.SharedPreferences;
import android.content.pm.PackageManager;
import android.net.Uri;
import android.os.Build;
import android.os.Handler;
import android.os.Looper;
import android.provider.Telephony;
import android.util.Log;
import android.widget.Toast;
import androidx.appcompat.app.AlertDialog;

/**
 * Utility class for phone-related operations like checking if the app is the default SMS app,
 * making phone calls, etc.
 */
public class PhoneUtils {
    private static final String TAG = "PhoneUtils";
    private static final String PREF_DEFAULT_SMS_REQUESTED = "default_sms_requested";
    private static final int MAX_DEFAULT_SMS_REQUESTS = 3;

    /**
     * Check if the app is the default SMS app
     */
    public static boolean isDefaultSmsApp(Context context) {
        try {
            String defaultSmsPackage = Telephony.Sms.getDefaultSmsPackage(context);
            String currentPackage = context.getPackageName();
            boolean isDefault = currentPackage.equals(defaultSmsPackage);

            Log.d(TAG, "Default SMS app check: " + isDefault +
                    " (current: " + currentPackage +
                    ", default: " + (defaultSmsPackage != null ? defaultSmsPackage : "null") + ")");

            return isDefault;
        } catch (Exception e) {
            Log.e(TAG, "Error checking default SMS app status", e);
            return false;
        }
    }

    /**
     * Check if the app should request to be the default SMS app
     * based on how many times we've already asked
     */
    public static boolean shouldRequestDefaultSmsApp(Context context) {
        SharedPreferences prefs = context.getSharedPreferences("sms_app_prefs", Context.MODE_PRIVATE);
        int requestCount = prefs.getInt(PREF_DEFAULT_SMS_REQUESTED, 0);
        return requestCount < MAX_DEFAULT_SMS_REQUESTS;
    }

    /**
     * Increment the counter for how many times we've requested to be the default SMS app
     */
    public static void incrementDefaultSmsRequestCount(Context context) {
        SharedPreferences prefs = context.getSharedPreferences("sms_app_prefs", Context.MODE_PRIVATE);
        int currentCount = prefs.getInt(PREF_DEFAULT_SMS_REQUESTED, 0);
        prefs.edit().putInt(PREF_DEFAULT_SMS_REQUESTED, currentCount + 1).apply();
    }

    /**
     * Get the current count of how many times we've requested to be the default SMS app
     */
    public static int getDefaultSmsRequestCount(Context context) {
        SharedPreferences prefs = context.getSharedPreferences("sms_app_prefs", Context.MODE_PRIVATE);
        return prefs.getInt(PREF_DEFAULT_SMS_REQUESTED, 0);
    }

    /**
     * Check if the app should be the default SMS app and show a dialog if needed
     *
     * @param activity The activity context
     * @param requestCode The request code to use for the activity result
     * @param callback Optional callback to run after the user makes a choice
     * @return true if a dialog was shown, false otherwise
     */
    public static boolean checkAndRequestDefaultSmsApp(Activity activity, int requestCode, Runnable callback) {
        // Only proceed if we haven't asked too many times
        if (!shouldRequestDefaultSmsApp(activity)) {
            Log.d(TAG, "Already asked to be default SMS app " + getDefaultSmsRequestCount(activity) +
                    " times, not asking again");
            return false;
        }

        if (!isDefaultSmsApp(activity)) {
            // Show a dialog asking the user to set the app as default
            new AlertDialog.Builder(activity)
                    .setTitle("Set as Default SMS App")
                    .setMessage("This app needs to be set as the default SMS app to access and send messages. Would you like to set it as the default SMS app now?")
                    .setPositiveButton("Yes", (dialog, which) -> {
                        incrementDefaultSmsRequestCount(activity);
                        requestDefaultSmsApp(activity, requestCode);
                        if (callback != null) callback.run();
                    })
                    .setNegativeButton("No", (dialog, which) -> {
                        incrementDefaultSmsRequestCount(activity);
                        Toast.makeText(activity,
                                "App functionality will be limited without default SMS permissions",
                                Toast.LENGTH_LONG).show();
                        if (callback != null) callback.run();
                    })
                    .setCancelable(false)
                    .show();
            return true;
        }
        return false;
    }

    /**
     * Show a dialog explaining why the app needs to be the default SMS app
     *
     * @param activity The activity context
     * @param requestCode The request code to use for the activity result
     * @return true if a dialog was shown, false otherwise
     */
    public static boolean showDefaultSmsExplanationDialog(Activity activity, int requestCode) {
        // Only show if we haven't asked too many times
        if (!shouldRequestDefaultSmsApp(activity)) {
            return false;
        }

        new AlertDialog.Builder(activity)
                .setTitle("Default SMS App Required")
                .setMessage("This app needs to be set as the default SMS app to function properly. Would you like to try again?")
                .setPositiveButton("Yes", (dialog, which) -> {
                    incrementDefaultSmsRequestCount(activity);
                    requestDefaultSmsApp(activity, requestCode);
                })
                .setNegativeButton("No", (dialog, which) -> {
                    incrementDefaultSmsRequestCount(activity);
                    Toast.makeText(activity, "Some features will be limited", Toast.LENGTH_LONG).show();
                })
                .setCancelable(false)
                .show();
        return true;
    }

    /**
     * Request to be the default SMS app using the most appropriate API for the device's Android version
     *
     * @param activity The activity that will receive the result
     * @param requestCode The request code to use for the activity result
     * @return true if the request was initiated successfully
     */
    public static boolean requestDefaultSmsApp(Activity activity, int requestCode) {
        try {
            Log.d(TAG, "Requesting default SMS app role");

            if (Build.VERSION.SDK_INT >= Build.VERSION_CODES.Q) {
                // For Android 10 (Q) and above, use the RoleManager API
                return requestSmsRoleQ(activity, requestCode);
            } else {
                // For Android 9 (Pie) and below, use the legacy approach
                return requestSmsRoleLegacy(activity, requestCode);
            }
        } catch (Exception e) {
            Log.e(TAG, "Error requesting default SMS app status", e);
            Toast.makeText(activity, "Error requesting SMS permissions: " + e.getMessage(), Toast.LENGTH_SHORT).show();
            return false;
        }
    }

    /**
     * Request SMS role using the modern RoleManager API (Android 10+)
     */
    private static boolean requestSmsRoleQ(Activity activity, int requestCode) {
        if (Build.VERSION.SDK_INT >= Build.VERSION_CODES.Q) {
            RoleManager roleManager = activity.getSystemService(RoleManager.class);
            if (roleManager != null && roleManager.isRoleAvailable(RoleManager.ROLE_SMS)) {
                if (!roleManager.isRoleHeld(RoleManager.ROLE_SMS)) {
                    Intent intent = roleManager.createRequestRoleIntent(RoleManager.ROLE_SMS);
                    activity.startActivityForResult(intent, requestCode);
                    Log.d(TAG, "Started role request using RoleManager");
                    return true;
                } else {
                    Log.d(TAG, "Role is already held by this app");
                    return true;
                }
            } else {
                Log.e(TAG, "RoleManager is null or SMS role is not available");
                return requestSmsRoleLegacy(activity, requestCode);
            }
        }
        return false;
    }

    /**
     * Request SMS role using the legacy approach (pre-Android 10)
     */
    private static boolean requestSmsRoleLegacy(Activity activity, int requestCode) {
        Intent intent = new Intent(Telephony.Sms.Intents.ACTION_CHANGE_DEFAULT);
        intent.putExtra(Telephony.Sms.Intents.EXTRA_PACKAGE_NAME, activity.getPackageName());
        activity.startActivityForResult(intent, requestCode);
        Log.d(TAG, "Started legacy default SMS app request");
        return true;
    }

    /**
     * Try a more direct approach to set as default SMS app
     * This is a last resort for stubborn devices
     */
    public static void tryDirectDefaultSmsAppSetting(Activity activity) {
        try {
            if (Build.VERSION.SDK_INT >= Build.VERSION_CODES.Q) {
                // For Android 10+, try to use the RoleManager directly
                RoleManager roleManager = activity.getSystemService(RoleManager.class);
                if (roleManager != null && roleManager.isRoleAvailable(RoleManager.ROLE_SMS)) {
                    Intent intent = roleManager.createRequestRoleIntent(RoleManager.ROLE_SMS);
                    activity.startActivity(intent); // Not startActivityForResult - we're just forcing it
                    Log.d(TAG, "Attempted direct role request via RoleManager");
                }
            } else {
                // For older versions, use the legacy approach
                Intent intent = new Intent(Telephony.Sms.Intents.ACTION_CHANGE_DEFAULT);
                intent.putExtra(Telephony.Sms.Intents.EXTRA_PACKAGE_NAME, activity.getPackageName());
                activity.startActivity(intent); // Not startActivityForResult - we're just forcing it
                Log.d(TAG, "Attempted direct default SMS app setting via legacy method");
            }
        } catch (Exception e) {
            Log.e(TAG, "Error in tryDirectDefaultSmsAppSetting", e);
        }
    }

    /**
     * Force the system to recognize this app as the default SMS app
     * This is a workaround for devices where the system doesn't immediately update
     */
    public static void forceDefaultSmsAppUpdate(Context context) {
        try {
            // Try multiple approaches to force the system to recognize our app

            // Approach 1: Write to SMS provider
            try {
                ContentValues values = new ContentValues();
                values.put("force_sms_default", 1);
                context.getContentResolver().insert(Uri.parse("content://sms/force_default"), values);
                Log.d(TAG, "Attempted force update via SMS provider");
            } catch (Exception e) {
                Log.e(TAG, "Error with SMS provider approach", e);
            }

            // Approach 2: Send a broadcast to notify system of default SMS app change
            try {
                Intent intent = new Intent("android.provider.Telephony.SMS_DEFAULT_CHANGED");
                intent.putExtra("package_name", context.getPackageName());
                context.sendBroadcast(intent);
                Log.d(TAG, "Sent SMS_DEFAULT_CHANGED broadcast");
            } catch (Exception e) {
                Log.e(TAG, "Error sending broadcast", e);
            }

            // Approach 3: Try to write a dummy SMS to force permissions update
            if (isDefaultSmsApp(context)) {
                try {
                    ContentValues dummyValues = new ContentValues();
                    dummyValues.put("address", "0000000000");
                    dummyValues.put("body", "Default SMS app test");
                    dummyValues.put("type", 3); // Draft type
                    Uri uri = context.getContentResolver().insert(Uri.parse("content://sms/draft"), dummyValues);
                    if (uri != null) {
                        context.getContentResolver().delete(uri, null, null);
                        Log.d(TAG, "Created and deleted dummy SMS draft");
                    }
                } catch (Exception e) {
                    Log.e(TAG, "Error with dummy SMS approach", e);
                }
            }
        } catch (Exception e) {
            Log.e(TAG, "Error forcing default SMS app update", e);
        }
    }

    /**
     * Handle the result of a default SMS app request
     *
     * @param activity The activity that received the result
     * @param requestCode The request code that was used
     * @param resultCode The result code
     * @param successCallback Callback to run if the app is successfully set as default
     * @param failureCallback Callback to run if the app is not set as default
     */
    public static void handleDefaultSmsAppResult(Activity activity, int requestCode, int resultCode,
                                                 int expectedRequestCode, Runnable successCallback,
                                                 Runnable failureCallback) {
        if (requestCode != expectedRequestCode) {
            return;
        }

        Log.d(TAG, "SMS request result: " + resultCode);

        // Give the system time to process the change
        new Handler(Looper.getMainLooper()).postDelayed(() -> {
            if (isDefaultSmsApp(activity)) {
                Log.d(TAG, "Successfully set as default SMS app");
                if (successCallback != null) {
                    successCallback.run();
                }
            } else {
                Log.d(TAG, "Not set as default SMS app yet");

                // If the result was OK but we're still not the default, try to force it
                if (resultCode == Activity.RESULT_OK) {
                    Log.d(TAG, "Result was OK but app is not default yet, trying to force update");
                    forceDefaultSmsAppUpdate(activity);

                    // Check again after a short delay
                    new Handler(Looper.getMainLooper()).postDelayed(() -> {
                        if (isDefaultSmsApp(activity)) {
                            Log.d(TAG, "Force update successful");
                            if (successCallback != null) {
                                successCallback.run();
                            }
                        } else {
                            Log.d(TAG, "Force update failed, trying direct setting");
                            tryDirectDefaultSmsAppSetting(activity);

                            if (failureCallback != null) {
                                failureCallback.run();
                            }
                        }
                    }, 1000);
                } else if (shouldRequestDefaultSmsApp(activity)) {
                    // User declined but we haven't asked too many times
                    showDefaultSmsExplanationDialog(activity, expectedRequestCode);
                } else if (failureCallback != null) {
                    // We've asked too many times
                    failureCallback.run();
                }
            }
        }, 1500);
    }

    /**
     * Check if the device has telephony features
     */
    public static boolean hasTelephonyFeature(Context context) {
        PackageManager packageManager = context.getPackageManager();
        return packageManager.hasSystemFeature(PackageManager.FEATURE_TELEPHONY);
    }

    /**
     * Make a phone call to the given number
     */
    public static void callPhoneNumber(Activity activity, String phoneNumber) {
        try {
            Intent intent = new Intent(Intent.ACTION_DIAL);
            intent.setData(Uri.parse("tel:" + phoneNumber));
            activity.startActivity(intent);
        } catch (Exception e) {
            Log.e(TAG, "Error making phone call", e);
            Toast.makeText(activity, "Error making call: " + e.getMessage(), Toast.LENGTH_SHORT).show();
        }
    }
}



>>>>>>> 882502d0
<|MERGE_RESOLUTION|>--- conflicted
+++ resolved
@@ -1,4 +1,3 @@
-<<<<<<< HEAD
 package com.translator.messagingapp;
 
 import android.app.Activity;
@@ -240,461 +239,6 @@
             try {
                 ContentValues values = new ContentValues();
                 values.put("force_sms_default", 1);
-                context.getContentResolver().insert(
-                        Uri.withAppendedPath(Telephony.Sms.CONTENT_URI, "force_default"), 
-                        values);
-                Log.d(TAG, "Attempted force update via SMS provider");
-            } catch (Exception e) {
-                Log.e(TAG, "Error with SMS provider approach", e);
-            }
-
-            // Approach 2: Send a broadcast to notify system of default SMS app change
-            try {
-                Intent intent = new Intent("android.provider.Telephony.SMS_DEFAULT_CHANGED");
-                intent.putExtra("package_name", context.getPackageName());
-                context.sendBroadcast(intent);
-                Log.d(TAG, "Sent SMS_DEFAULT_CHANGED broadcast");
-            } catch (Exception e) {
-                Log.e(TAG, "Error sending broadcast", e);
-            }
-
-            // Approach 3: Try to write a dummy SMS to force permissions update
-            if (isDefaultSmsApp(context)) {
-                try {
-                    ContentValues dummyValues = new ContentValues();
-                    dummyValues.put("address", "0000000000");
-                    dummyValues.put("body", "Default SMS app test");
-                    dummyValues.put("type", 3); // Draft type
-                    Uri uri = context.getContentResolver().insert(Telephony.Sms.Draft.CONTENT_URI, dummyValues);
-                    if (uri != null) {
-                        context.getContentResolver().delete(uri, null, null);
-                        Log.d(TAG, "Created and deleted dummy SMS draft");
-                    }
-                } catch (Exception e) {
-                    Log.e(TAG, "Error with dummy SMS approach", e);
-                }
-            }
-        } catch (Exception e) {
-            Log.e(TAG, "Error forcing default SMS app update", e);
-        }
-    }
-
-    /**
-     * Handle the result of a default SMS app request
-     *
-     * @param activity The activity that received the result
-     * @param requestCode The request code that was used
-     * @param resultCode The result code
-     * @param successCallback Callback to run if the app is successfully set as default
-     * @param failureCallback Callback to run if the app is not set as default
-     */
-    public static void handleDefaultSmsAppResult(Activity activity, int requestCode, int resultCode,
-                                                 int expectedRequestCode, Runnable successCallback,
-                                                 Runnable failureCallback) {
-        if (requestCode != expectedRequestCode) {
-            return;
-        }
-
-        Log.d(TAG, "SMS request result: " + resultCode);
-
-        // Give the system time to process the change
-        new Handler(Looper.getMainLooper()).postDelayed(() -> {
-            if (isDefaultSmsApp(activity)) {
-                Log.d(TAG, "Successfully set as default SMS app");
-                if (successCallback != null) {
-                    successCallback.run();
-                }
-            } else {
-                Log.d(TAG, "Not set as default SMS app yet");
-
-                // If the result was OK but we're still not the default, try to force it
-                if (resultCode == Activity.RESULT_OK) {
-                    Log.d(TAG, "Result was OK but app is not default yet, trying to force update");
-                    forceDefaultSmsAppUpdate(activity);
-
-                    // Check again after a short delay
-                    new Handler(Looper.getMainLooper()).postDelayed(() -> {
-                        if (isDefaultSmsApp(activity)) {
-                            Log.d(TAG, "Force update successful");
-                            if (successCallback != null) {
-                                successCallback.run();
-                            }
-                        } else {
-                            Log.d(TAG, "Force update failed, trying direct setting");
-                            tryDirectDefaultSmsAppSetting(activity);
-
-                            if (failureCallback != null) {
-                                failureCallback.run();
-                            }
-                        }
-                    }, 1000);
-                } else if (shouldRequestDefaultSmsApp(activity)) {
-                    // User declined but we haven't asked too many times
-                    showDefaultSmsExplanationDialog(activity, expectedRequestCode);
-                } else if (failureCallback != null) {
-                    // We've asked too many times
-                    failureCallback.run();
-                }
-            }
-        }, 1500);
-    }
-
-    /**
-     * Check if the device has telephony features
-     */
-    /**
-     * Formats a phone number by removing non-digit characters.
-     *
-     * @param phoneNumber The phone number to format
-     * @return The formatted phone number
-     */
-    public static String formatPhoneNumber(String phoneNumber) {
-        if (phoneNumber == null) {
-            return "";
-        }
-
-        // Remove all non-digit characters
-        return phoneNumber.replaceAll("[^0-9+]", "");
-    }
-
-    /**
-     * Normalizes a phone number for consistent comparison.
-     * This helps prevent conversation thread mixups caused by different phone number formats.
-     *
-     * @param phoneNumber The phone number to normalize
-     * @return The normalized phone number, or the original if normalization fails
-     */
-    public static String normalizePhoneNumber(String phoneNumber) {
-        if (phoneNumber == null || phoneNumber.trim().isEmpty()) {
-            return phoneNumber;
-        }
-
-        try {
-            // Remove all non-digit characters except +
-            String cleaned = phoneNumber.replaceAll("[^0-9+]", "");
-            
-            // Handle common formats
-            if (cleaned.startsWith("+1") && cleaned.length() == 12) {
-                // US number with country code: +1234567890 -> 234567890
-                return cleaned.substring(2);
-            } else if (cleaned.startsWith("1") && cleaned.length() == 11) {
-                // US number with leading 1: 1234567890 -> 234567890
-                return cleaned.substring(1);
-            } else if (cleaned.length() == 10) {
-                // Standard US number: 234567890
-                return cleaned;
-            } else if (cleaned.startsWith("+")) {
-                // International number - keep as is
-                return cleaned;
-            } else {
-                // Other format - keep cleaned version
-                return cleaned;
-            }
-        } catch (Exception e) {
-            Log.e(TAG, "Error normalizing phone number: " + phoneNumber, e);
-            // Return original if normalization fails
-            return phoneNumber;
-        }
-    }
-
-    /**
-     * Gets multiple normalized versions of a phone number for lookup.
-     * This helps find thread IDs even when phone numbers are stored in different formats.
-     *
-     * @param phoneNumber The phone number
-     * @return Array of possible normalized formats
-     */
-    public static String[] getPhoneNumberVariants(String phoneNumber) {
-        if (phoneNumber == null || phoneNumber.trim().isEmpty()) {
-            return new String[]{phoneNumber};
-        }
-
-        String normalized = normalizePhoneNumber(phoneNumber);
-        String original = phoneNumber.trim();
-        
-        if (normalized.length() == 10) {
-            // For 10-digit US numbers, also try with country code
-            return new String[]{
-                original,           // Original format
-                normalized,         // Normalized format
-                "1" + normalized,   // With leading 1
-                "+1" + normalized   // With +1 country code
-            };
-        } else {
-            return new String[]{
-                original,
-                normalized
-            };
-        }
-    }
-
-    public static boolean hasTelephonyFeature(Context context) {
-        PackageManager packageManager = context.getPackageManager();
-        return packageManager.hasSystemFeature(PackageManager.FEATURE_TELEPHONY);
-    }
-
-    /**
-     * Make a phone call to the given number
-     */
-    public static void callPhoneNumber(Activity activity, String phoneNumber) {
-        try {
-            Intent intent = new Intent(Intent.ACTION_DIAL);
-            intent.setData(Uri.parse("tel:" + phoneNumber));
-            activity.startActivity(intent);
-        } catch (Exception e) {
-            Log.e(TAG, "Error making phone call", e);
-            Toast.makeText(activity, "Error making call: " + e.getMessage(), Toast.LENGTH_SHORT).show();
-        }
-    }
-}
-
-
-
-
-
-
-=======
-package com.translator.messagingapp;
-
-import android.app.Activity;
-import android.app.role.RoleManager;
-import android.content.ContentValues;
-import android.content.Context;
-import android.content.Intent;
-import android.content.SharedPreferences;
-import android.content.pm.PackageManager;
-import android.net.Uri;
-import android.os.Build;
-import android.os.Handler;
-import android.os.Looper;
-import android.provider.Telephony;
-import android.util.Log;
-import android.widget.Toast;
-import androidx.appcompat.app.AlertDialog;
-
-/**
- * Utility class for phone-related operations like checking if the app is the default SMS app,
- * making phone calls, etc.
- */
-public class PhoneUtils {
-    private static final String TAG = "PhoneUtils";
-    private static final String PREF_DEFAULT_SMS_REQUESTED = "default_sms_requested";
-    private static final int MAX_DEFAULT_SMS_REQUESTS = 3;
-
-    /**
-     * Check if the app is the default SMS app
-     */
-    public static boolean isDefaultSmsApp(Context context) {
-        try {
-            String defaultSmsPackage = Telephony.Sms.getDefaultSmsPackage(context);
-            String currentPackage = context.getPackageName();
-            boolean isDefault = currentPackage.equals(defaultSmsPackage);
-
-            Log.d(TAG, "Default SMS app check: " + isDefault +
-                    " (current: " + currentPackage +
-                    ", default: " + (defaultSmsPackage != null ? defaultSmsPackage : "null") + ")");
-
-            return isDefault;
-        } catch (Exception e) {
-            Log.e(TAG, "Error checking default SMS app status", e);
-            return false;
-        }
-    }
-
-    /**
-     * Check if the app should request to be the default SMS app
-     * based on how many times we've already asked
-     */
-    public static boolean shouldRequestDefaultSmsApp(Context context) {
-        SharedPreferences prefs = context.getSharedPreferences("sms_app_prefs", Context.MODE_PRIVATE);
-        int requestCount = prefs.getInt(PREF_DEFAULT_SMS_REQUESTED, 0);
-        return requestCount < MAX_DEFAULT_SMS_REQUESTS;
-    }
-
-    /**
-     * Increment the counter for how many times we've requested to be the default SMS app
-     */
-    public static void incrementDefaultSmsRequestCount(Context context) {
-        SharedPreferences prefs = context.getSharedPreferences("sms_app_prefs", Context.MODE_PRIVATE);
-        int currentCount = prefs.getInt(PREF_DEFAULT_SMS_REQUESTED, 0);
-        prefs.edit().putInt(PREF_DEFAULT_SMS_REQUESTED, currentCount + 1).apply();
-    }
-
-    /**
-     * Get the current count of how many times we've requested to be the default SMS app
-     */
-    public static int getDefaultSmsRequestCount(Context context) {
-        SharedPreferences prefs = context.getSharedPreferences("sms_app_prefs", Context.MODE_PRIVATE);
-        return prefs.getInt(PREF_DEFAULT_SMS_REQUESTED, 0);
-    }
-
-    /**
-     * Check if the app should be the default SMS app and show a dialog if needed
-     *
-     * @param activity The activity context
-     * @param requestCode The request code to use for the activity result
-     * @param callback Optional callback to run after the user makes a choice
-     * @return true if a dialog was shown, false otherwise
-     */
-    public static boolean checkAndRequestDefaultSmsApp(Activity activity, int requestCode, Runnable callback) {
-        // Only proceed if we haven't asked too many times
-        if (!shouldRequestDefaultSmsApp(activity)) {
-            Log.d(TAG, "Already asked to be default SMS app " + getDefaultSmsRequestCount(activity) +
-                    " times, not asking again");
-            return false;
-        }
-
-        if (!isDefaultSmsApp(activity)) {
-            // Show a dialog asking the user to set the app as default
-            new AlertDialog.Builder(activity)
-                    .setTitle("Set as Default SMS App")
-                    .setMessage("This app needs to be set as the default SMS app to access and send messages. Would you like to set it as the default SMS app now?")
-                    .setPositiveButton("Yes", (dialog, which) -> {
-                        incrementDefaultSmsRequestCount(activity);
-                        requestDefaultSmsApp(activity, requestCode);
-                        if (callback != null) callback.run();
-                    })
-                    .setNegativeButton("No", (dialog, which) -> {
-                        incrementDefaultSmsRequestCount(activity);
-                        Toast.makeText(activity,
-                                "App functionality will be limited without default SMS permissions",
-                                Toast.LENGTH_LONG).show();
-                        if (callback != null) callback.run();
-                    })
-                    .setCancelable(false)
-                    .show();
-            return true;
-        }
-        return false;
-    }
-
-    /**
-     * Show a dialog explaining why the app needs to be the default SMS app
-     *
-     * @param activity The activity context
-     * @param requestCode The request code to use for the activity result
-     * @return true if a dialog was shown, false otherwise
-     */
-    public static boolean showDefaultSmsExplanationDialog(Activity activity, int requestCode) {
-        // Only show if we haven't asked too many times
-        if (!shouldRequestDefaultSmsApp(activity)) {
-            return false;
-        }
-
-        new AlertDialog.Builder(activity)
-                .setTitle("Default SMS App Required")
-                .setMessage("This app needs to be set as the default SMS app to function properly. Would you like to try again?")
-                .setPositiveButton("Yes", (dialog, which) -> {
-                    incrementDefaultSmsRequestCount(activity);
-                    requestDefaultSmsApp(activity, requestCode);
-                })
-                .setNegativeButton("No", (dialog, which) -> {
-                    incrementDefaultSmsRequestCount(activity);
-                    Toast.makeText(activity, "Some features will be limited", Toast.LENGTH_LONG).show();
-                })
-                .setCancelable(false)
-                .show();
-        return true;
-    }
-
-    /**
-     * Request to be the default SMS app using the most appropriate API for the device's Android version
-     *
-     * @param activity The activity that will receive the result
-     * @param requestCode The request code to use for the activity result
-     * @return true if the request was initiated successfully
-     */
-    public static boolean requestDefaultSmsApp(Activity activity, int requestCode) {
-        try {
-            Log.d(TAG, "Requesting default SMS app role");
-
-            if (Build.VERSION.SDK_INT >= Build.VERSION_CODES.Q) {
-                // For Android 10 (Q) and above, use the RoleManager API
-                return requestSmsRoleQ(activity, requestCode);
-            } else {
-                // For Android 9 (Pie) and below, use the legacy approach
-                return requestSmsRoleLegacy(activity, requestCode);
-            }
-        } catch (Exception e) {
-            Log.e(TAG, "Error requesting default SMS app status", e);
-            Toast.makeText(activity, "Error requesting SMS permissions: " + e.getMessage(), Toast.LENGTH_SHORT).show();
-            return false;
-        }
-    }
-
-    /**
-     * Request SMS role using the modern RoleManager API (Android 10+)
-     */
-    private static boolean requestSmsRoleQ(Activity activity, int requestCode) {
-        if (Build.VERSION.SDK_INT >= Build.VERSION_CODES.Q) {
-            RoleManager roleManager = activity.getSystemService(RoleManager.class);
-            if (roleManager != null && roleManager.isRoleAvailable(RoleManager.ROLE_SMS)) {
-                if (!roleManager.isRoleHeld(RoleManager.ROLE_SMS)) {
-                    Intent intent = roleManager.createRequestRoleIntent(RoleManager.ROLE_SMS);
-                    activity.startActivityForResult(intent, requestCode);
-                    Log.d(TAG, "Started role request using RoleManager");
-                    return true;
-                } else {
-                    Log.d(TAG, "Role is already held by this app");
-                    return true;
-                }
-            } else {
-                Log.e(TAG, "RoleManager is null or SMS role is not available");
-                return requestSmsRoleLegacy(activity, requestCode);
-            }
-        }
-        return false;
-    }
-
-    /**
-     * Request SMS role using the legacy approach (pre-Android 10)
-     */
-    private static boolean requestSmsRoleLegacy(Activity activity, int requestCode) {
-        Intent intent = new Intent(Telephony.Sms.Intents.ACTION_CHANGE_DEFAULT);
-        intent.putExtra(Telephony.Sms.Intents.EXTRA_PACKAGE_NAME, activity.getPackageName());
-        activity.startActivityForResult(intent, requestCode);
-        Log.d(TAG, "Started legacy default SMS app request");
-        return true;
-    }
-
-    /**
-     * Try a more direct approach to set as default SMS app
-     * This is a last resort for stubborn devices
-     */
-    public static void tryDirectDefaultSmsAppSetting(Activity activity) {
-        try {
-            if (Build.VERSION.SDK_INT >= Build.VERSION_CODES.Q) {
-                // For Android 10+, try to use the RoleManager directly
-                RoleManager roleManager = activity.getSystemService(RoleManager.class);
-                if (roleManager != null && roleManager.isRoleAvailable(RoleManager.ROLE_SMS)) {
-                    Intent intent = roleManager.createRequestRoleIntent(RoleManager.ROLE_SMS);
-                    activity.startActivity(intent); // Not startActivityForResult - we're just forcing it
-                    Log.d(TAG, "Attempted direct role request via RoleManager");
-                }
-            } else {
-                // For older versions, use the legacy approach
-                Intent intent = new Intent(Telephony.Sms.Intents.ACTION_CHANGE_DEFAULT);
-                intent.putExtra(Telephony.Sms.Intents.EXTRA_PACKAGE_NAME, activity.getPackageName());
-                activity.startActivity(intent); // Not startActivityForResult - we're just forcing it
-                Log.d(TAG, "Attempted direct default SMS app setting via legacy method");
-            }
-        } catch (Exception e) {
-            Log.e(TAG, "Error in tryDirectDefaultSmsAppSetting", e);
-        }
-    }
-
-    /**
-     * Force the system to recognize this app as the default SMS app
-     * This is a workaround for devices where the system doesn't immediately update
-     */
-    public static void forceDefaultSmsAppUpdate(Context context) {
-        try {
-            // Try multiple approaches to force the system to recognize our app
-
-            // Approach 1: Write to SMS provider
-            try {
-                ContentValues values = new ContentValues();
-                values.put("force_sms_default", 1);
                 context.getContentResolver().insert(Uri.parse("content://sms/force_default"), values);
                 Log.d(TAG, "Attempted force update via SMS provider");
             } catch (Exception e) {
@@ -816,5 +360,3 @@
 }
 
 
-
->>>>>>> 882502d0
