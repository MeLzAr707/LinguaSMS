--- conflicted
+++ resolved
@@ -64,11 +64,7 @@
     private TranslationManager translationManager;
     private UserPreferences userPreferences;
     
-<<<<<<< HEAD
-    // Message refresh broadcast receiver
-=======
     // Message refresh receiver
->>>>>>> 669679c7
     private BroadcastReceiver messageRefreshReceiver;
 
     @Override
@@ -105,11 +101,7 @@
             // Check if we're the default SMS app
             checkDefaultSmsAppStatus();
             
-<<<<<<< HEAD
-            // Setup message refresh receiver
-=======
             // Set up message refresh receiver
->>>>>>> 669679c7
             setupMessageRefreshReceiver();
 
         } catch (Exception e) {
@@ -130,28 +122,6 @@
     }
 
     /**
-<<<<<<< HEAD
-     * Sets up the broadcast receiver for message refresh events.
-     */
-    private void setupMessageRefreshReceiver() {
-        messageRefreshReceiver = new BroadcastReceiver() {
-            @Override
-            public void onReceive(Context context, Intent intent) {
-                if ("com.translator.messagingapp.MESSAGE_RECEIVED".equals(intent.getAction())) {
-                    Log.d(TAG, "Received message refresh broadcast");
-                    runOnUiThread(() -> {
-                        // Refresh conversations on the main thread
-                        refreshConversations();
-                    });
-                }
-            }
-        };
-        
-        // Register the receiver
-        IntentFilter filter = new IntentFilter("com.translator.messagingapp.MESSAGE_RECEIVED");
-        registerReceiver(messageRefreshReceiver, filter);
-        Log.d(TAG, "Message refresh receiver registered");
-=======
      * Set up broadcast receiver for message refresh events.
      * Uses proper Android 13+ RECEIVER_EXPORTED/RECEIVER_NOT_EXPORTED flags.
      */
@@ -216,7 +186,6 @@
         } catch (Exception e) {
             Log.e("MainActivity", "Error sending message refresh broadcast", e);
         }
->>>>>>> 669679c7
     }
 
     private void initializeComponents() {
@@ -970,17 +939,6 @@
     @Override
     protected void onDestroy() {
         super.onDestroy();
-        
-        // Unregister broadcast receiver
-        if (messageRefreshReceiver != null) {
-            try {
-                unregisterReceiver(messageRefreshReceiver);
-                Log.d(TAG, "Message refresh receiver unregistered");
-            } catch (Exception e) {
-                Log.e(TAG, "Error unregistering message refresh receiver", e);
-            }
-        }
-        
         // Clean up resources
         if (executorService != null) {
             executorService.shutdownNow();
