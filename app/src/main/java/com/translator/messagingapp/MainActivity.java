--- conflicted
+++ resolved
@@ -17,11 +17,8 @@
 
 import androidx.annotation.NonNull;
 import androidx.appcompat.app.ActionBarDrawerToggle;
-<<<<<<< HEAD
-=======
 import androidx.appcompat.app.AlertDialog;
 import androidx.appcompat.app.AppCompatActivity;
->>>>>>> 882502d0
 import androidx.appcompat.widget.Toolbar;
 import androidx.core.app.ActivityCompat;
 import androidx.core.content.ContextCompat;
@@ -53,16 +50,11 @@
     private ProgressBar progressBar;
     private TextView emptyStateTextView;
     private FloatingActionButton newMessageFab;
-<<<<<<< HEAD
-    private androidx.swiperefreshlayout.widget.SwipeRefreshLayout swipeRefreshLayout;
-    private android.widget.ProgressBar progressBar;
-=======
     private DrawerLayout drawerLayout;
 
     // Data
     private List<Conversation> conversations;
     private ExecutorService executorService;
->>>>>>> 882502d0
 
     // Service classes
     private MessageService messageService;
@@ -127,23 +119,7 @@
         progressBar = findViewById(R.id.progress_bar);
         emptyStateTextView = findViewById(R.id.empty_state_text_view);
         newMessageFab = findViewById(R.id.new_message_fab);
-<<<<<<< HEAD
-        swipeRefreshLayout = findViewById(R.id.swipe_refresh_layout);
-        progressBar = findViewById(R.id.progress_bar);
-
-        // Set up SwipeRefreshLayout
-        if (swipeRefreshLayout != null) {
-            swipeRefreshLayout.setOnRefreshListener(this::refreshConversations);
-            swipeRefreshLayout.setColorSchemeResources(
-                    android.R.color.holo_blue_bright,
-                    android.R.color.holo_green_light,
-                    android.R.color.holo_orange_light,
-                    android.R.color.holo_red_light
-            );
-        }
-=======
         drawerLayout = findViewById(R.id.drawer_layout);
->>>>>>> 882502d0
 
         // Set up RecyclerView
         setupRecyclerView();
@@ -374,96 +350,6 @@
         }
     }
 
-<<<<<<< HEAD
-    /**
-     * Refreshes conversations (called by SwipeRefreshLayout).
-     */
-    private void refreshConversations() {
-        Log.d(TAG, "Refreshing conversations via pull-to-refresh");
-        loadConversations(true); // Force refresh to bypass cache
-    }
-
-    /**
-     * Loads conversations asynchronously.
-     */
-    private void loadConversations() {
-        loadConversations(false); // Use cache for normal loads
-    }
-    
-    /**
-     * Loads conversations asynchronously with optional cache bypass.
-     * 
-     * @param forceRefresh If true, bypasses cache and loads fresh data
-     */
-    private void loadConversations(boolean forceRefresh) {
-        try {
-            // Show loading state
-            showLoadingState();
-
-            // Load conversations in background thread
-            new Thread(() -> {
-                try {
-                    if (messageService != null) {
-                        List<Conversation> loadedConversations = messageService.loadConversations();
-
-                        // Update UI on main thread
-                        runOnUiThread(() -> {
-                            try {
-                                conversations.clear();
-                                if (loadedConversations != null) {
-                                    conversations.addAll(loadedConversations);
-                                }
-
-                                conversationAdapter.notifyDataSetChanged();
-
-                                // Show appropriate state
-                                if (conversations.isEmpty()) {
-                                    showEmptyState();
-                                } else {
-                                    showConversationsState();
-                                }
-                            } catch (Exception e) {
-                                Log.e(TAG, "Error updating UI with conversations", e);
-                                showErrorState();
-                            } finally {
-                                // Always stop the refresh indicator
-                                stopRefreshAnimation();
-                            }
-                        });
-                    } else {
-                        Log.e(TAG, "MessageService is null");
-                        runOnUiThread(() -> {
-                            showErrorState();
-                            stopRefreshAnimation();
-                        });
-                    }
-                } catch (Exception e) {
-                    Log.e(TAG, "Error loading conversations in background", e);
-                    runOnUiThread(() -> {
-                        showErrorState();
-                        stopRefreshAnimation();
-                    });
-                }
-            }).start();
-        } catch (Exception e) {
-            Log.e(TAG, "Error starting conversation loading", e);
-            showErrorState();
-            stopRefreshAnimation();
-        }
-    }
-
-    /**
-     * Shows loading state.
-     */
-    private void showLoadingState() {
-        emptyStateTextView.setVisibility(View.GONE);
-        conversationsRecyclerView.setVisibility(View.VISIBLE); // Keep RecyclerView visible for existing data
-        
-        // Show progress bar if not using SwipeRefreshLayout
-        if (progressBar != null && (swipeRefreshLayout == null || !swipeRefreshLayout.isRefreshing())) {
-            progressBar.setVisibility(View.VISIBLE);
-        }
-=======
     private void testSmsInbox() {
         try {
             Uri uri = Uri.parse("content://sms/inbox");
@@ -487,58 +373,12 @@
 
         // Load conversations
         loadConversations();
->>>>>>> 882502d0
     }
 
     /**
      * Shows a loading indicator based on the trigger type
      * @param isUserInitiated true if refresh was initiated by user (pull-to-refresh)
      */
-<<<<<<< HEAD
-    private void showEmptyState() {
-        emptyStateTextView.setText(R.string.no_conversations);
-        emptyStateTextView.setVisibility(View.VISIBLE);
-        conversationsRecyclerView.setVisibility(View.GONE);
-        
-        if (progressBar != null) {
-            progressBar.setVisibility(View.GONE);
-        }
-    }
-
-    /**
-     * Shows conversations state.
-     */
-    private void showConversationsState() {
-        emptyStateTextView.setVisibility(View.GONE);
-        conversationsRecyclerView.setVisibility(View.VISIBLE);
-        
-        if (progressBar != null) {
-            progressBar.setVisibility(View.GONE);
-        }
-    }
-
-    /**
-     * Shows error state.
-     */
-    private void showErrorState() {
-        emptyStateTextView.setText(R.string.error_loading_conversation);
-        emptyStateTextView.setVisibility(View.VISIBLE);
-        conversationsRecyclerView.setVisibility(View.GONE);
-        
-        if (progressBar != null) {
-            progressBar.setVisibility(View.GONE);
-        }
-    }
-
-    /**
-     * Stops the refresh animation from SwipeRefreshLayout.
-     */
-    private void stopRefreshAnimation() {
-        if (swipeRefreshLayout != null && swipeRefreshLayout.isRefreshing()) {
-            swipeRefreshLayout.setRefreshing(false);
-            Log.d(TAG, "Stopped SwipeRefreshLayout animation");
-        }
-=======
     private void showLoadingIndicator(boolean isUserInitiated) {
         if (isUserInitiated) {
             // For user-initiated refreshes (pull-to-refresh), use SwipeRefreshLayout
@@ -559,7 +399,6 @@
     private void startNewMessageActivity() {
         Intent intent = new Intent(this, NewMessageActivity.class);
         startActivity(intent);
->>>>>>> 882502d0
     }
 
     private void openConversation(Conversation conversation) {
