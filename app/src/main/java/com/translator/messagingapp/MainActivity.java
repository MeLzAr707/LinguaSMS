package com.translator.messagingapp;

import android.Manifest;
import android.content.BroadcastReceiver;
import android.content.Context;
import android.content.Intent;
import android.content.IntentFilter;
import android.content.pm.PackageManager;
import android.database.Cursor;
import android.net.Uri;
import android.os.Bundle;
import android.provider.Telephony;
import android.util.Log;
import android.view.Menu;
import android.view.MenuItem;
import android.view.View;
import android.widget.ProgressBar;
import android.widget.TextView;
import android.widget.Toast;

import androidx.annotation.NonNull;
import androidx.appcompat.app.ActionBarDrawerToggle;
import androidx.appcompat.app.AlertDialog;
import androidx.appcompat.app.AppCompatActivity;
import androidx.appcompat.widget.Toolbar;
import androidx.core.app.ActivityCompat;
import androidx.core.content.ContextCompat;
import androidx.core.view.GravityCompat;
import androidx.drawerlayout.widget.DrawerLayout;
import androidx.localbroadcastmanager.content.LocalBroadcastManager;
import androidx.recyclerview.widget.LinearLayoutManager;
import androidx.recyclerview.widget.RecyclerView;


import com.google.android.material.floatingactionbutton.FloatingActionButton;
import com.google.android.material.navigation.NavigationView;

import java.util.ArrayList;
import java.util.List;
import java.util.concurrent.ExecutorService;
import java.util.concurrent.Executors;

public class MainActivity extends BaseActivity
        implements NavigationView.OnNavigationItemSelectedListener {

    private static final String TAG = "MainActivity";
    private static final int PERMISSIONS_REQUEST_READ_SMS = 1001;
    private static final int SMS_REQUEST_CODE = 2001;

    // UI components
    private RecyclerView conversationsRecyclerView;
    private ConversationRecyclerAdapter conversationAdapter;
    private ProgressBar progressBar;
    private TextView emptyStateTextView;
    private FloatingActionButton newMessageFab;
    private DrawerLayout drawerLayout;

    // Data
    private List<Conversation> conversations;
    private ExecutorService executorService;

    // Service classes
    private MessageService messageService;
    private DefaultSmsAppManager defaultSmsAppManager;
    private TranslationManager translationManager;
    private UserPreferences userPreferences;
    
    // Optimized services for better performance
    private OptimizedConversationService optimizedConversationService;
    
    // Pagination state
    private int currentPage = 0;
    private boolean isLoading = false;
    private boolean hasMoreConversations = true;
    private PaginationUtils.PaginationScrollListener paginationScrollListener;
    
    // Message refresh receiver
    private BroadcastReceiver messageRefreshReceiver;

    @Override
    protected void onCreate(Bundle savedInstanceState) {
        // Set to use NoActionBar variant since we use custom toolbar
        setUseNoActionBar(true);
        
        super.onCreate(savedInstanceState);

        // Get service instances from TranslatorApp with null checks
        try {
            TranslatorApp app = (TranslatorApp) getApplication();
            messageService = app.getMessageService();
            defaultSmsAppManager = app.getDefaultSmsAppManager();
            translationManager = app.getTranslationManager();
        } catch (Exception e) {
            Log.e(TAG, "Error getting service instances", e);
            // Services may be null, will be handled in individual operations
        }

        // Set content view
        setContentView(R.layout.activity_main);

        try {
            // Initialize components
            initializeComponents();

            // Set up toolbar
            setupStandardToolbar();

            // Check permissions and load conversations
            checkPermissions();

            // Check if we're the default SMS app
            checkDefaultSmsAppStatus();
            
            // Set up message refresh receiver
            setupMessageRefreshReceiver();
            
            // Apply custom colors if using custom theme
            applyCustomColorsToViews();

        } catch (Exception e) {
            Log.e(TAG, "Error initializing MainActivity", e);
            Toast.makeText(this, "Error: " + e.getMessage(), Toast.LENGTH_SHORT).show();
        }
    }

    /**
     * Check if we're the default SMS app and request if needed
     */
    private void checkDefaultSmsAppStatus() {
        if (defaultSmsAppManager != null) {
            defaultSmsAppManager.checkAndRequestDefaultSmsApp(this, SMS_REQUEST_CODE);
        } else {
            Log.w(TAG, "DefaultSmsAppManager is null, cannot check default SMS app status");
        }
    }

    /**
     * Set up broadcast receiver for message refresh events.
     * Uses proper Android 13+ RECEIVER_EXPORTED/RECEIVER_NOT_EXPORTED flags.
     */
    private void setupMessageRefreshReceiver() {
        try {
            // Create the broadcast receiver
            messageRefreshReceiver = new BroadcastReceiver() {
                @Override
                public void onReceive(Context context, Intent intent) {
                    Log.d(TAG, "Message refresh broadcast received: " + intent.getAction());
                    
                    // Handle different refresh actions
                    if (intent != null && intent.getAction() != null) {
                        switch (intent.getAction()) {
                            case "com.translator.messagingapp.REFRESH_MESSAGES":
                                // Refresh conversations when new messages arrive
                                refreshConversations();
                                break;
                            case "com.translator.messagingapp.MESSAGE_RECEIVED":
                                // Refresh conversations when new messages are received
<<<<<<< HEAD
                                Log.d(TAG, "Refreshing conversations due to new message received");
=======
>>>>>>> ce78e48a
                                refreshConversations();
                                break;
                            case "com.translator.messagingapp.MESSAGE_SENT":
                                // Update UI when message is sent
                                refreshConversations();
                                break;
                            default:
                                Log.d(TAG, "Unknown refresh action: " + intent.getAction());
                                break;
                        }
                    }
                }
            };

            // Create intent filter for message refresh events
            IntentFilter filter = new IntentFilter();
            filter.addAction("com.translator.messagingapp.REFRESH_MESSAGES");
            filter.addAction("com.translator.messagingapp.MESSAGE_RECEIVED");
            filter.addAction("com.translator.messagingapp.MESSAGE_SENT");

<<<<<<< HEAD
            // Register receiver with proper Android 13+ flags and LocalBroadcastManager
=======
            // Register receiver with LocalBroadcastManager for intra-app communication
            LocalBroadcastManager.getInstance(this).registerReceiver(messageRefreshReceiver, filter);
            
            // Also register with system broadcast for fallback
>>>>>>> ce78e48a
            if (android.os.Build.VERSION.SDK_INT >= android.os.Build.VERSION_CODES.TIRAMISU) {
                // Android 13+ requires explicit RECEIVER_EXPORTED or RECEIVER_NOT_EXPORTED
                registerReceiver(messageRefreshReceiver, filter, Context.RECEIVER_NOT_EXPORTED);
            } else {
                // Pre-Android 13 registration
                registerReceiver(messageRefreshReceiver, filter);
            }
            
            // Also register with LocalBroadcastManager for MESSAGE_RECEIVED broadcasts
            LocalBroadcastManager.getInstance(this).registerReceiver(messageRefreshReceiver, filter);
            
            Log.d(TAG, "Message refresh receiver registered successfully");
            
        } catch (Exception e) {
            Log.e(TAG, "Error setting up message refresh receiver", e);
            // Don't throw the exception to prevent app crash
        }
    }

    /**
     * Send a broadcast to refresh messages. This can be called from other components
     * to trigger UI refresh when messages are updated.
     */
    public static void sendMessageRefreshBroadcast(Context context, String action) {
        try {
            Intent refreshIntent = new Intent(action);
            context.sendBroadcast(refreshIntent);
            Log.d("MainActivity", "Sent message refresh broadcast: " + action);
        } catch (Exception e) {
            Log.e("MainActivity", "Error sending message refresh broadcast", e);
        }
    }

    private void initializeComponents() {
        // Initialize executor service
        executorService = Executors.newCachedThreadPool();

        // Initialize data
        conversations = new ArrayList<>();

        // Initialize optimized conversation service
        optimizedConversationService = new OptimizedConversationService(this);

        // Find views
        conversationsRecyclerView = findViewById(R.id.conversations_recycler_view);
        progressBar = findViewById(R.id.progress_bar);
        emptyStateTextView = findViewById(R.id.empty_state_text_view);
        newMessageFab = findViewById(R.id.new_message_fab);
        drawerLayout = findViewById(R.id.drawer_layout);

        // Set up RecyclerView with pagination
        setupRecyclerView();

        // Set up FAB
        newMessageFab.setOnClickListener(v -> startNewMessageActivity());

        // Set up navigation drawer
        NavigationView navigationView = findViewById(R.id.nav_view);
        navigationView.setNavigationItemSelectedListener(this);

        // Update navigation drawer header with app info
        View headerView = navigationView.getHeaderView(0);
        TextView appNameTextView = headerView.findViewById(R.id.app_name_text_view);
        TextView appVersionTextView = headerView.findViewById(R.id.app_version_text_view);

        if (appNameTextView != null) {
            appNameTextView.setText(getString(R.string.app_name));
        }

        if (appVersionTextView != null) {
            try {
                String versionName = getPackageManager().getPackageInfo(getPackageName(), 0).versionName;
                appVersionTextView.setText(getString(R.string.app_version));
            } catch (PackageManager.NameNotFoundException e) {
                appVersionTextView.setText("Version Unknown");
            }
        }

        // Apply theme-specific styling to navigation header
        if (headerView != null && userPreferences != null && userPreferences.isUsingBlackGlassTheme()) {
            headerView.setBackgroundColor(getResources().getColor(R.color.deep_dark_blue));
        }

    }

    private void setupRecyclerView() {
        // Set layout manager
        LinearLayoutManager layoutManager = new LinearLayoutManager(this);
        conversationsRecyclerView.setLayoutManager(layoutManager);

        // Initialize adapter with empty list
        conversationAdapter = new ConversationRecyclerAdapter(this, conversations);

        // Set click listener
        conversationAdapter.setConversationClickListener(new ConversationRecyclerAdapter.ConversationClickListener() {
            @Override
            public void onConversationClick(Conversation conversation, int position) {
                openConversation(conversation);
            }

            @Override
            public void onConversationLongClick(Conversation conversation, int position) {
                showConversationOptions(conversation, position);
            }
        });

        // Set adapter to RecyclerView
        conversationsRecyclerView.setAdapter(conversationAdapter);
        
        // Set up pagination for smoother loading
        setupPagination(layoutManager);
    }
    
    /**
     * Sets up pagination for the conversation list to improve loading performance.
     */
    private void setupPagination(LinearLayoutManager layoutManager) {
        paginationScrollListener = PaginationUtils.setupPagination(
            conversationsRecyclerView,
            () -> {
                if (!isLoading && hasMoreConversations) {
                    loadMoreConversations();
                }
            },
            5, // Load more when 5 items from bottom
            progressBar
        );
    }

    private void setupStandardToolbar() {
        Toolbar toolbar = findViewById(R.id.toolbar);
        
        // Apply theme-specific toolbar colors
        updateToolbarTheme(toolbar);
        
        setSupportActionBar(toolbar);

        // Set up drawer toggle
        ActionBarDrawerToggle toggle = new ActionBarDrawerToggle(
                this, drawerLayout, toolbar,
                R.string.navigation_drawer_open,
                R.string.navigation_drawer_close);
        drawerLayout.addDrawerListener(toggle);
        toggle.syncState();
    }

    /**
     * Update toolbar colors based on current theme
     */
    private void updateToolbarTheme(Toolbar toolbar) {
        if (userPreferences != null && userPreferences.isUsingBlackGlassTheme()) {
            // Use deep dark blue for Black Glass theme
            toolbar.setBackgroundColor(getResources().getColor(R.color.deep_dark_blue));
        } else {
            // Use default primary color for other themes
            toolbar.setBackgroundColor(getResources().getColor(R.color.colorPrimary));
        }
    }
    
    @Override
    protected void onThemeChanged() {
        super.onThemeChanged();
        
        // Update toolbar colors when theme changes
        Toolbar toolbar = findViewById(R.id.toolbar);
        if (toolbar != null) {
            updateToolbarTheme(toolbar);
        }
        
        // Update navigation view theme if needed
        NavigationView navigationView = findViewById(R.id.nav_view);
        if (navigationView != null && userPreferences != null && userPreferences.isUsingBlackGlassTheme()) {
            // Apply Black Glass theme to navigation view header
            View headerView = navigationView.getHeaderView(0);
            if (headerView != null) {
                headerView.setBackgroundColor(getResources().getColor(R.color.deep_dark_blue));
            }
        }
        
        // Apply custom theme colors if using custom theme
        applyCustomThemeColors();
    }
    
    /**
     * Apply custom theme colors to UI elements
     */
    private void applyCustomThemeColors() {
        if (userPreferences.isUsingCustomTheme()) {
            int defaultColor = getResources().getColor(android.R.color.holo_blue_dark);
            int customNavBarColor = userPreferences.getCustomNavBarColor(defaultColor);
            
            // Apply custom navigation bar color
            NavigationView navigationView = findViewById(R.id.nav_view);
            if (navigationView != null) {
                View headerView = navigationView.getHeaderView(0);
                if (headerView != null) {
                    headerView.setBackgroundColor(customNavBarColor);
                }
            }
            
            // Apply custom color to FAB
            FloatingActionButton fab = findViewById(R.id.fab);
            if (fab == null) {
                // Try to find with the actual variable name
                fab = newMessageFab;
            }
            if (fab != null) {
                fab.setBackgroundTintList(android.content.res.ColorStateList.valueOf(customNavBarColor));
            }
        }
    }

    private void checkPermissions() {
        // Check if we have SMS permissions
        if (ContextCompat.checkSelfPermission(this, Manifest.permission.READ_SMS)
                != PackageManager.PERMISSION_GRANTED) {
            // Request the permission
            ActivityCompat.requestPermissions(this,
                    new String[]{
                            Manifest.permission.READ_SMS,
                            Manifest.permission.RECEIVE_SMS,
                            Manifest.permission.SEND_SMS,
                            Manifest.permission.READ_CONTACTS
                    },
                    PERMISSIONS_REQUEST_READ_SMS);
        } else {
            // We already have permission, load conversations
            loadConversations();
        }
    }

    @Override
    public void onRequestPermissionsResult(int requestCode, @NonNull String[] permissions,
                                           @NonNull int[] grantResults) {
        super.onRequestPermissionsResult(requestCode, permissions, grantResults);
        if (requestCode == PERMISSIONS_REQUEST_READ_SMS) {
            // Check if the permission was granted
            if (grantResults.length > 0 && grantResults[0] == PackageManager.PERMISSION_GRANTED) {
                // Permission granted, load conversations
                loadConversations();
            } else {
                // Permission denied, show error message
                Toast.makeText(this, getString(R.string.sms_permission_required),
                        Toast.LENGTH_LONG).show();
                emptyStateTextView.setText(R.string.permission_denied);
                emptyStateTextView.setVisibility(View.VISIBLE);
            }
        }
    }

    private void loadConversations() {
        // Reset pagination state for initial load
        currentPage = 0;
        hasMoreConversations = true;
        
        // Clear existing conversations for fresh load
        conversations.clear();
        conversationAdapter.notifyDataSetChanged();
        
        // Load first page of conversations
        loadMoreConversations();
    }
    
    /**
     * Loads the next page of conversations using optimized pagination.
     */
    private void loadMoreConversations() {
        if (isLoading || !hasMoreConversations) {
            return;
        }
        
        // Check if optimized service is available, fallback to original if needed
        if (optimizedConversationService == null) {
            loadConversationsFallback();
            return;
        }
        
        isLoading = true;
        
        // Show loading indicator only for initial load
        if (currentPage == 0) {
            showLoadingIndicator();
        }
        
        // Calculate offset for pagination
        int offset = currentPage * OptimizedConversationService.DEFAULT_PAGE_SIZE;
        
        // Load conversations using optimized service with pagination
        optimizedConversationService.loadConversationsPaginated(
            offset, 
            OptimizedConversationService.DEFAULT_PAGE_SIZE,
            new OptimizedConversationService.ConversationLoadCallback() {
                @Override
                public void onConversationsLoaded(List<Conversation> loadedConversations, boolean hasMore) {
                    runOnUiThread(() -> {
                        // Add new conversations to existing list
                        int oldSize = conversations.size();
                        conversations.addAll(loadedConversations);
                        
                        // Notify adapter of new items
                        if (currentPage == 0) {
                            // First load - notify entire dataset changed
                            conversationAdapter.notifyDataSetChanged();
                        } else {
                            // Subsequent loads - notify items inserted
                            conversationAdapter.notifyItemRangeInserted(oldSize, loadedConversations.size());
                        }
                        
                        // Update pagination state
                        currentPage++;
                        hasMoreConversations = hasMore;
                        isLoading = false;
                        
                        // Hide loading indicator
                        if (currentPage == 1) { // First page completed
                            hideLoadingIndicator();
                        }
                        
                        // Show empty state if no conversations after first load
                        if (conversations.isEmpty() && currentPage == 1) {
                            emptyStateTextView.setText(R.string.no_conversations);
                            emptyStateTextView.setVisibility(View.VISIBLE);
                        } else {
                            emptyStateTextView.setVisibility(View.GONE);
                        }
                        
                        Log.d(TAG, "Loaded page " + (currentPage - 1) + " with " + 
                              loadedConversations.size() + " conversations. Total: " + conversations.size() + 
                              ", Has more: " + hasMore);
                    });
                }
                
                @Override
                public void onError(Exception error) {
                    Log.e(TAG, "Error loading conversations with optimized service", error);
                    runOnUiThread(() -> {
                        isLoading = false;
                        hideLoadingIndicator();
                        
                        // Show error message
                        Toast.makeText(MainActivity.this,
                                getString(R.string.error_loading_conversations) + ": " + error.getMessage(),
                                Toast.LENGTH_SHORT).show();
                        
                        // Show empty state with error
                        if (conversations.isEmpty()) {
                            emptyStateTextView.setText(R.string.error_loading_conversations);
                            emptyStateTextView.setVisibility(View.VISIBLE);
                        }
                        
                        // Fallback to original method if first page fails
                        if (currentPage == 0) {
                            Log.d(TAG, "Falling back to original conversation loading method");
                            loadConversationsFallback();
                        }
                    });
                }
            }
        );
    }
    
    /**
     * Fallback to original conversation loading method if optimized service fails.
     */
    private void loadConversationsFallback() {
        // Check if messageService is available
        if (messageService == null) {
            Log.e(TAG, "MessageService is null, cannot load conversations");
            runOnUiThread(() -> {
                hideLoadingIndicator();
                emptyStateTextView.setText("Service unavailable");
                emptyStateTextView.setVisibility(View.VISIBLE);
                Toast.makeText(this, "Message service unavailable", Toast.LENGTH_SHORT).show();
            });
            return;
        }

        // Show loading indicator for fallback method
        showLoadingIndicator();
        
        // Use a background thread to load conversations
        executorService.execute(() -> {
            try {
                // Load conversations using original MessageService (limited to first 50 for performance)
                List<Conversation> loadedConversations = messageService.loadConversations();
                
                // Limit conversations for performance in fallback mode
                if (loadedConversations.size() > 50) {
                    loadedConversations = loadedConversations.subList(0, 50);
                    Log.d(TAG, "Limited fallback conversations to 50 for performance");
                }

                // Update UI on main thread
                List<Conversation> finalLoadedConversations = loadedConversations;
                runOnUiThread(() -> {
                    // Clear existing conversations and add loaded ones
                    conversations.clear();
                    if (finalLoadedConversations != null) {
                        conversations.addAll(finalLoadedConversations);
                    }

                    // Update UI
                    conversationAdapter.notifyDataSetChanged();
                    hideLoadingIndicator();
                    isLoading = false;
                    hasMoreConversations = false; // No pagination in fallback mode

                    // Show empty state if no conversations
                    if (conversations.isEmpty()) {
                        emptyStateTextView.setText(R.string.no_conversations);
                        emptyStateTextView.setVisibility(View.VISIBLE);
                    } else {
                        emptyStateTextView.setVisibility(View.GONE);
                    }
                    
                    Log.d(TAG, "Fallback method loaded " + conversations.size() + " conversations");
                });
            } catch (Exception e) {
                Log.e(TAG, "Error loading conversations with fallback method", e);
                runOnUiThread(() -> {
                    Toast.makeText(MainActivity.this,
                            getString(R.string.error_loading_conversations) + ": " + e.getMessage(),
                            Toast.LENGTH_SHORT).show();
                    hideLoadingIndicator();
                    isLoading = false;
                    emptyStateTextView.setText(R.string.error_loading_conversations);
                    emptyStateTextView.setVisibility(View.VISIBLE);
                });
            }
        });
    }

    private void debugSmsContentProvider() {
        Log.d(TAG, "Debugging SMS content provider access");

        try {
            // Test direct access to SMS conversations
            Uri uri = Uri.parse("content://sms/conversations");
            Cursor cursor = getContentResolver().query(uri, null, null, null, null);

            if (cursor != null) {
                Log.d(TAG, "SMS conversations query returned " + cursor.getCount() + " rows");

                if (cursor.moveToFirst()) {
                    Log.d(TAG, "First conversation found");

                    // Log all column names
                    String[] columnNames = cursor.getColumnNames();
                    StringBuilder columns = new StringBuilder("Columns: ");
                    for (String name : columnNames) {
                        columns.append(name).append(", ");
                    }
                    Log.d(TAG, columns.toString());

                    // Try to get thread_id
                    int threadIdIndex = cursor.getColumnIndex("thread_id");
                    if (threadIdIndex >= 0) {
                        String threadId = cursor.getString(threadIdIndex);
                        Log.d(TAG, "Thread ID: " + threadId);

                        // Now try to get messages for this thread
                        debugThreadMessages(threadId);
                    } else {
                        Log.e(TAG, "thread_id column not found");
                    }
                } else {
                    Log.d(TAG, "No conversations found");
                }

                cursor.close();
            } else {
                Log.e(TAG, "Cursor is null when querying SMS conversations");
            }

            // Also test direct access to SMS inbox
            testSmsInbox();

        } catch (Exception e) {
            Log.e(TAG, "Error debugging SMS content provider", e);
        }
    }

    private void debugThreadMessages(String threadId) {
        try {
            Uri uri = Uri.parse("content://sms");
            String selection = "thread_id = ?";
            String[] selectionArgs = { threadId };
            Cursor cursor = getContentResolver().query(uri, null, selection, selectionArgs, null);

            if (cursor != null) {
                Log.d(TAG, "Thread " + threadId + " has " + cursor.getCount() + " messages");
                cursor.close();
            }
        } catch (Exception e) {
            Log.e(TAG, "Error querying thread messages", e);
        }
    }

    private void testSmsInbox() {
        try {
            Uri uri = Uri.parse("content://sms/inbox");
            Cursor cursor = getContentResolver().query(uri, null, null, null, null);

            if (cursor != null) {
                Log.d(TAG, "SMS inbox has " + cursor.getCount() + " messages");
                cursor.close();
            }
        } catch (Exception e) {
            Log.e(TAG, "Error querying SMS inbox", e);
        }
    }

    private void refreshConversations() {
        Log.d(TAG, "Refreshing conversations");
        
        // Clear cache to ensure fresh data
        MessageCache.clearCache();
        if (optimizedConversationService != null) {
            optimizedConversationService.clearCache();
        }

        // Load conversations with automatic refresh
        loadConversations();
    }

    /**
     * Shows the loading indicator
     */
    private void showLoadingIndicator() {
        progressBar.setVisibility(View.VISIBLE);
    }

    private void hideLoadingIndicator() {
        progressBar.setVisibility(View.GONE);
    }

    private void startNewMessageActivity() {
        Intent intent = new Intent(this, NewMessageActivity.class);
        if (!ReflectionUtils.safeStartActivity(this, intent)) {
            Toast.makeText(this, "Unable to create new message", Toast.LENGTH_SHORT).show();
        }
    }

    private void openConversation(Conversation conversation) {
        // Open the conversation with safe activity starting
        Intent intent = new Intent(this, ConversationActivity.class);
        intent.putExtra("thread_id", conversation.getThreadId());
        intent.putExtra("address", conversation.getAddress());
        intent.putExtra("contact_name", conversation.getContactName());
        
        // Use safe activity starting to prevent crashes
        if (!ReflectionUtils.safeStartActivity(this, intent)) {
            // Fallback if safe start fails
            Toast.makeText(this, "Unable to open conversation", Toast.LENGTH_SHORT).show();
            Log.e(TAG, "Failed to open conversation for: " + conversation.getAddress());
        }
    }

    private void showConversationOptions(Conversation conversation, int position) {
        // Show options for the conversation (e.g., delete, mark as read)
        new AlertDialog.Builder(this)
                .setTitle(R.string.conversation_options)
                .setItems(new String[]{
                        getString(R.string.action_delete),
                        getString(R.string.action_mark_read),
                        getString(R.string.action_call)
                }, (dialog, which) -> {
                    switch (which) {
                        case 0: // Delete
                            confirmDeleteConversation(conversation, position);
                            break;
                        case 1: // Mark as read
                            markConversationAsRead(conversation, position);
                            break;
                        case 2: // Call contact
                            callContact(conversation.getAddress());
                            break;
                    }
                })
                .show();
    }

    private void confirmDeleteConversation(Conversation conversation, int position) {
        new AlertDialog.Builder(this)
                .setTitle(R.string.delete_conversation_title)
                .setMessage(R.string.delete_conversation_message)
                .setPositiveButton(R.string.delete, (dialog, which) -> {
                    deleteConversation(conversation, position);
                })
                .setNegativeButton(R.string.cancel, null)
                .show();
    }

    private void deleteConversation(Conversation conversation, int position) {
        // Show loading indicator
        showLoadingIndicator();

        // Delete conversation in background
        executorService.execute(() -> {
            try {
                boolean success = messageService.deleteConversation(conversation.getThreadId());

                runOnUiThread(() -> {
                    hideLoadingIndicator();

                    if (success) {
                        // Remove from list and update UI
                        conversations.remove(position);
                        conversationAdapter.notifyDataSetChanged();

                        Toast.makeText(MainActivity.this, R.string.conversation_deleted, Toast.LENGTH_SHORT).show();

                        // Show empty state if no conversations left
                        if (conversations.isEmpty()) {
                            emptyStateTextView.setText(R.string.no_conversations);
                            emptyStateTextView.setVisibility(View.VISIBLE);
                        }
                    } else {
                        Toast.makeText(MainActivity.this, R.string.delete_conversation_failed, Toast.LENGTH_SHORT).show();
                    }
                });
            } catch (Exception e) {
                Log.e(TAG, "Error deleting conversation", e);
                runOnUiThread(() -> {
                    hideLoadingIndicator();
                    Toast.makeText(MainActivity.this,
                            getString(R.string.error_deleting_conversation) + ": " + e.getMessage(),
                            Toast.LENGTH_SHORT).show();
                });
            }
        });
    }

    private void markConversationAsRead(Conversation conversation, int position) {
        executorService.execute(() -> {
            try {
                boolean success = messageService.markThreadAsRead(conversation.getThreadId());

                runOnUiThread(() -> {
                    if (success) {
                        conversation.setUnreadCount(0);
                        conversationAdapter.notifyItemChanged(position);
                        Toast.makeText(MainActivity.this, R.string.marked_as_read, Toast.LENGTH_SHORT).show();
                    } else {
                        Toast.makeText(MainActivity.this, R.string.mark_as_read_failed, Toast.LENGTH_SHORT).show();
                    }
                });
            } catch (Exception e) {
                Log.e(TAG, "Error marking conversation as read", e);
                runOnUiThread(() -> {
                    Toast.makeText(MainActivity.this,
                            getString(R.string.error_generic) + ": " + e.getMessage(),
                            Toast.LENGTH_SHORT).show();
                });
            }
        });
    }

    private void callContact(String phoneNumber) {
        try {
            Intent intent = new Intent(Intent.ACTION_DIAL);
            intent.setData(android.net.Uri.parse("tel:" + phoneNumber));
            startActivity(intent);
        } catch (Exception e) {
            Log.e(TAG, "Error initiating call", e);
            Toast.makeText(this, getString(R.string.error_initiating_call) + ": " + e.getMessage(), Toast.LENGTH_SHORT).show();
        }
    }

    @Override
    public boolean onCreateOptionsMenu(Menu menu) {
        getMenuInflater().inflate(R.menu.main_menu, menu);
        
        // Add search action to the toolbar
        MenuItem searchItem = menu.add(Menu.NONE, R.id.action_search, Menu.NONE, R.string.action_search);
        searchItem.setIcon(android.R.drawable.ic_menu_search);
        searchItem.setShowAsAction(MenuItem.SHOW_AS_ACTION_ALWAYS);
        
        return true;
    }

    @Override
    public boolean onOptionsItemSelected(MenuItem item) {
        int id = item.getItemId();

        if (id == R.id.action_refresh) {
            refreshConversations();
            return true;
        } else if (id == R.id.action_settings) {
            // Open settings activity
            Intent intent = new Intent(this, SettingsActivity.class);
            startActivity(intent);
            return true;
        } else if (id == R.id.action_test_message) {
            // Add a test message
            addTestMessage();
            return true;
        } else if (id == R.id.action_default_sms) {
            // Request to be the default SMS app
            if (defaultSmsAppManager != null) {
                defaultSmsAppManager.requestDefaultSmsApp(this, SMS_REQUEST_CODE);
            } else {
                Toast.makeText(this, "SMS manager unavailable", Toast.LENGTH_SHORT).show();
            }
            return true;
        } else if (id == R.id.action_search) {
            // Open search activity
            Intent intent = new Intent(this, SearchActivity.class);
            startActivity(intent);
            return true;
        }

        return super.onOptionsItemSelected(item);
    }

    private void addTestMessage() {
        try {
            // Check if services are available
            if (defaultSmsAppManager == null) {
                Toast.makeText(this, "SMS manager unavailable", Toast.LENGTH_SHORT).show();
                return;
            }

            if (messageService == null) {
                Toast.makeText(this, "Message service unavailable", Toast.LENGTH_SHORT).show();
                return;
            }

            // Check if we're the default SMS app
            if (!defaultSmsAppManager.isDefaultSmsApp()) {
                Toast.makeText(this,
                        R.string.default_sms_required,
                        Toast.LENGTH_LONG).show();
                defaultSmsAppManager.requestDefaultSmsApp(this, SMS_REQUEST_CODE);
                return;
            }

            // Use the MessageService to add a test message
            boolean success = messageService.addTestMessage();

            if (success) {
                Toast.makeText(this, R.string.test_message_added, Toast.LENGTH_SHORT).show();
                Log.d(TAG, "Added test message");

                // Refresh conversations
                refreshConversations();
            } else {
                Toast.makeText(this, R.string.test_message_failed, Toast.LENGTH_SHORT).show();
                Log.d(TAG, "Failed to add test message");
            }
        } catch (Exception e) {
            Log.e(TAG, "Error adding test message", e);
            Toast.makeText(this, getString(R.string.error_generic) + ": " + e.getMessage(), Toast.LENGTH_SHORT).show();
        }
    }

    private void addDirectSmsMessage() {
        try {
            android.content.ContentValues values = new android.content.ContentValues();
            values.put(Telephony.Sms.ADDRESS, "1234567890");
            values.put(Telephony.Sms.BODY, "Test message created at " + new java.util.Date());
            values.put(Telephony.Sms.DATE, System.currentTimeMillis());
            values.put(Telephony.Sms.READ, 0);
            values.put(Telephony.Sms.TYPE, Telephony.Sms.MESSAGE_TYPE_INBOX);

            Uri uri = getContentResolver().insert(Telephony.Sms.CONTENT_URI, values);

            if (uri != null) {
                Log.d(TAG, "Direct SMS message created: " + uri);
                Toast.makeText(this, "Test message created", Toast.LENGTH_SHORT).show();
                refreshConversations();
            } else {
                Log.e(TAG, "Failed to create direct SMS message");
                Toast.makeText(this, "Failed to create test message", Toast.LENGTH_SHORT).show();
            }
        } catch (Exception e) {
            Log.e(TAG, "Error creating direct SMS message", e);
            Toast.makeText(this, "Error: " + e.getMessage(), Toast.LENGTH_SHORT).show();
        }
    }

    @Override
    public boolean onNavigationItemSelected(@NonNull MenuItem item) {
        int id = item.getItemId();

        if (id == R.id.nav_home) {
            // Already on home screen, do nothing
        } else if (id == R.id.nav_settings) {
            // Open settings activity
            Intent intent = new Intent(this, SettingsActivity.class);
            startActivity(intent);
        } else if (id == R.id.nav_about) {
            // Show about dialog
            showAboutDialog();
        } else if (id == R.id.nav_default_sms) {
            // Request to be the default SMS app
            if (defaultSmsAppManager != null) {
                defaultSmsAppManager.requestDefaultSmsApp(this, SMS_REQUEST_CODE);
            } else {
                Toast.makeText(this, "SMS manager unavailable", Toast.LENGTH_SHORT).show();
            }
        } else if (id == R.id.nav_test_translation) {
            // Show translation test dialog
            showTranslationTestDialog();
        }

        // Close the drawer
        drawerLayout.closeDrawer(GravityCompat.START);
        return true;
    }

    private void showAboutDialog() {
        String versionName;
        try {
            versionName = getPackageManager().getPackageInfo(getPackageName(), 0).versionName;
        } catch (PackageManager.NameNotFoundException e) {
            versionName = "Unknown";
        }

        new AlertDialog.Builder(this)
                .setTitle(R.string.about)
                .setMessage(getString(R.string.app_name) + " v" + versionName + "\n\n" +
                        getString(R.string.about_message))
                .setPositiveButton(android.R.string.ok, null)
                .show();
    }

    private void showTranslationTestDialog() {
        // Check if we have a valid API key
        if (!((TranslatorApp) getApplication()).hasValidApiKey()) {
            Toast.makeText(this, R.string.api_key_required,
                    Toast.LENGTH_LONG).show();
            return;
        }

        // Show a dialog with translation test options
        new AlertDialog.Builder(this)
                .setTitle(R.string.test_translation)
                .setItems(new String[]{
                        getString(R.string.english_to_spanish),
                        getString(R.string.spanish_to_english),
                        getString(R.string.auto_detect)
                }, (dialog, which) -> {
                    switch (which) {
                        case 0:
                            testTranslation("Hello, how are you?", "en", "es");
                            break;
                        case 1:
                            testTranslation("Hola, ¿cómo estás?", "es", "en");
                            break;
                        case 2:
                            testAutoDetectTranslation("Bonjour, comment ça va?");
                            break;
                    }
                })
                .setNegativeButton(android.R.string.cancel, null)
                .show();
    }

    private void testTranslation(String text, String sourceLanguage, String targetLanguage) {
        if (translationManager == null) {
            Toast.makeText(this, "Translation service unavailable", Toast.LENGTH_SHORT).show();
            return;
        }

        Toast.makeText(this, getString(R.string.translating_text, text), Toast.LENGTH_SHORT).show();

        // Use TranslationManager to translate
        translationManager.translateText(text, targetLanguage, (success, translatedText, errorMessage) -> {
            if (success && translatedText != null) {
                runOnUiThread(() -> {
                    new AlertDialog.Builder(MainActivity.this)
                            .setTitle(R.string.translation_result)
                            .setMessage(getString(R.string.original_text_format,
                                    translationManager.getLanguageName(sourceLanguage), text) + "\n\n" +
                                    getString(R.string.translated_text_format,
                                            translationManager.getLanguageName(targetLanguage), translatedText))
                            .setPositiveButton(android.R.string.ok, null)
                            .show();
                });
            } else {
                runOnUiThread(() -> {
                    Toast.makeText(MainActivity.this,
                            getString(R.string.translation_error) + ": " +
                                    (errorMessage != null ? errorMessage : getString(R.string.unknown_error)),
                            Toast.LENGTH_LONG).show();
                });
            }
        });
    }

    private void testAutoDetectTranslation(String text) {
        if (translationManager == null) {
            Toast.makeText(this, "Translation service unavailable", Toast.LENGTH_SHORT).show();
            return;
        }

        Toast.makeText(this, getString(R.string.auto_detecting_text, text), Toast.LENGTH_SHORT).show();

        // Get preferred language
        String targetLanguage = userPreferences.getPreferredLanguage();

        // Use TranslationManager to translate
        translationManager.translateText(text, targetLanguage, (success, translatedText, errorMessage) -> {
            if (success && translatedText != null) {
                runOnUiThread(() -> {
                    new AlertDialog.Builder(MainActivity.this)
                            .setTitle(R.string.auto_detect_result)
                            .setMessage(getString(R.string.original_text) + ": " + text + "\n\n" +
                                    getString(R.string.translated_to_format,
                                            translationManager.getLanguageName(targetLanguage), translatedText))
                            .setPositiveButton(android.R.string.ok, null)
                            .show();
                });
            } else {
                runOnUiThread(() -> {
                    Toast.makeText(MainActivity.this,
                            getString(R.string.translation_error) + ": " +
                                    (errorMessage != null ? errorMessage : getString(R.string.unknown_error)),
                            Toast.LENGTH_LONG).show();
                });
            }
        });
    }

    @Override
    public void onBackPressed() {
        if (drawerLayout.isDrawerOpen(GravityCompat.START)) {
            drawerLayout.closeDrawer(GravityCompat.START);
        } else {
            super.onBackPressed();
        }
    }

    @Override
    protected void onActivityResult(int requestCode, int resultCode, Intent data) {
        super.onActivityResult(requestCode, resultCode, data);

        if (requestCode == SMS_REQUEST_CODE) {
            Log.d(TAG, "Received result from default SMS app request: " + resultCode);

            // Check if we're now the default SMS app
            if (defaultSmsAppManager != null && defaultSmsAppManager.isDefaultSmsApp()) {
                Toast.makeText(this, "Successfully set as default SMS app", Toast.LENGTH_SHORT).show();
                loadConversations();
            } else {
                // If we're not the default SMS app, show a message
                Toast.makeText(this,
                        "This app needs to be the default SMS app to function properly.",
                        Toast.LENGTH_LONG).show();

                // Try to load conversations anyway
                loadConversations();
            }
        }
    }

    @Override
    protected void onResume() {
        super.onResume();
        // Check if we're the default SMS app
        if (defaultSmsAppManager == null || !defaultSmsAppManager.isDefaultSmsApp()) {
            checkDefaultSmsAppStatus();
        } else {
            // Refresh conversations when returning to the activity
            refreshConversations();
        }
    }

    @Override
    protected void onDestroy() {
        super.onDestroy();
        // Clean up resources
        if (executorService != null) {
            executorService.shutdownNow();
        }
        
        // Unregister message refresh receiver
        if (messageRefreshReceiver != null) {
            try {
                // Unregister from LocalBroadcastManager
                LocalBroadcastManager.getInstance(this).unregisterReceiver(messageRefreshReceiver);
                // Unregister from system broadcasts
                unregisterReceiver(messageRefreshReceiver);
<<<<<<< HEAD
                LocalBroadcastManager.getInstance(this).unregisterReceiver(messageRefreshReceiver);
                Log.d(TAG, "Message refresh receiver unregistered");
=======
                Log.d(TAG, "Message refresh receiver unregistered from both LocalBroadcastManager and system");
>>>>>>> ce78e48a
            } catch (Exception e) {
                Log.e(TAG, "Error unregistering message refresh receiver", e);
            }
            messageRefreshReceiver = null;
        }
    }
    
    @Override
    protected void applyCustomColorsToViews() {
        super.applyCustomColorsToViews();
        
        if (userPreferences.isUsingCustomTheme()) {
            // Apply custom colors to navigation view and FAB
            int defaultColor = getResources().getColor(R.color.colorPrimary);
            int customNavBarColor = userPreferences.getCustomNavBarColor(defaultColor);
            
            // Apply to Navigation View header if present
            NavigationView navigationView = findViewById(R.id.nav_view);
            if (navigationView != null && navigationView.getHeaderView(0) != null) {
                navigationView.getHeaderView(0).setBackgroundColor(customNavBarColor);
            }
            
            // Apply to FloatingActionButton
            FloatingActionButton fab = findViewById(R.id.fab);
            if (fab != null) {
                fab.setBackgroundTintList(android.content.res.ColorStateList.valueOf(customNavBarColor));
            }
        }
    }
}<|MERGE_RESOLUTION|>--- conflicted
+++ resolved
@@ -155,10 +155,6 @@
                                 break;
                             case "com.translator.messagingapp.MESSAGE_RECEIVED":
                                 // Refresh conversations when new messages are received
-<<<<<<< HEAD
-                                Log.d(TAG, "Refreshing conversations due to new message received");
-=======
->>>>>>> ce78e48a
                                 refreshConversations();
                                 break;
                             case "com.translator.messagingapp.MESSAGE_SENT":
@@ -179,14 +175,10 @@
             filter.addAction("com.translator.messagingapp.MESSAGE_RECEIVED");
             filter.addAction("com.translator.messagingapp.MESSAGE_SENT");
 
-<<<<<<< HEAD
-            // Register receiver with proper Android 13+ flags and LocalBroadcastManager
-=======
             // Register receiver with LocalBroadcastManager for intra-app communication
             LocalBroadcastManager.getInstance(this).registerReceiver(messageRefreshReceiver, filter);
             
             // Also register with system broadcast for fallback
->>>>>>> ce78e48a
             if (android.os.Build.VERSION.SDK_INT >= android.os.Build.VERSION_CODES.TIRAMISU) {
                 // Android 13+ requires explicit RECEIVER_EXPORTED or RECEIVER_NOT_EXPORTED
                 registerReceiver(messageRefreshReceiver, filter, Context.RECEIVER_NOT_EXPORTED);
@@ -194,9 +186,6 @@
                 // Pre-Android 13 registration
                 registerReceiver(messageRefreshReceiver, filter);
             }
-            
-            // Also register with LocalBroadcastManager for MESSAGE_RECEIVED broadcasts
-            LocalBroadcastManager.getInstance(this).registerReceiver(messageRefreshReceiver, filter);
             
             Log.d(TAG, "Message refresh receiver registered successfully");
             
@@ -1171,12 +1160,7 @@
                 LocalBroadcastManager.getInstance(this).unregisterReceiver(messageRefreshReceiver);
                 // Unregister from system broadcasts
                 unregisterReceiver(messageRefreshReceiver);
-<<<<<<< HEAD
-                LocalBroadcastManager.getInstance(this).unregisterReceiver(messageRefreshReceiver);
-                Log.d(TAG, "Message refresh receiver unregistered");
-=======
                 Log.d(TAG, "Message refresh receiver unregistered from both LocalBroadcastManager and system");
->>>>>>> ce78e48a
             } catch (Exception e) {
                 Log.e(TAG, "Error unregistering message refresh receiver", e);
             }
