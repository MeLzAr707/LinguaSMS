package com.translator.messagingapp;

import android.content.BroadcastReceiver;
import android.content.Context;
import android.content.Intent;
import android.util.Log;

/**
 * Broadcast receiver for handling incoming MMS messages.
 * This is required for an app to be eligible as the default SMS app.
 */
public class MmsReceiver extends BroadcastReceiver {
    private static final String TAG = "MmsReceiver";

    @Override
    public void onReceive(Context context, Intent intent) {
        Log.d(TAG, "MMS received: " + intent.getAction());

        // Get the MessageService from the application
        TranslatorApp app = (TranslatorApp) context.getApplicationContext();
        MessageService messageService = app.getMessageService();

        if (messageService != null) {
            // Handle the MMS message
<<<<<<< HEAD
            Log.d(TAG, "MessageService available, processing MMS");
=======
            Log.d(TAG, "Passing MMS to MessageService");

            // Handle the incoming MMS
>>>>>>> 32f21d0c
            messageService.handleIncomingMms(intent);
        } else {
            Log.e(TAG, "MessageService is null, cannot process MMS");
        }
    }
}
<|MERGE_RESOLUTION|>--- conflicted
+++ resolved
@@ -22,13 +22,9 @@
 
         if (messageService != null) {
             // Handle the MMS message
-<<<<<<< HEAD
-            Log.d(TAG, "MessageService available, processing MMS");
-=======
             Log.d(TAG, "Passing MMS to MessageService");
 
             // Handle the incoming MMS
->>>>>>> 32f21d0c
             messageService.handleIncomingMms(intent);
         } else {
             Log.e(TAG, "MessageService is null, cannot process MMS");
