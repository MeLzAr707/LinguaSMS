package com.translator.messagingapp;

import android.content.BroadcastReceiver;
import android.content.Context;
import android.content.Intent;
import android.util.Log;

/**
 * Broadcast receiver for handling incoming MMS messages.
 * This is required for an app to be eligible as the default SMS app.
 */
public class MmsReceiver extends BroadcastReceiver {
    private static final String TAG = "MmsReceiver";

    @Override
    public void onReceive(Context context, Intent intent) {
        Log.d(TAG, "MMS received: " + intent.getAction());

        // Get the MessageService from the application
        OptimizedTranslatorApp app = (OptimizedTranslatorApp) context.getApplicationContext();
        MessageService messageService = app.getMessageService();

        if (messageService != null) {
            // Handle the MMS message
            Log.d(TAG, "Passing MMS to MessageService");

<<<<<<< HEAD
            // Handle the incoming MMS
=======
            // You can add more sophisticated MMS handling here
>>>>>>> 1789be38
            messageService.handleIncomingMms(intent);
        } else {
            Log.e(TAG, "MessageService is null, cannot process MMS");
        }
    }
}
<|MERGE_RESOLUTION|>--- conflicted
+++ resolved
@@ -17,18 +17,15 @@
         Log.d(TAG, "MMS received: " + intent.getAction());
 
         // Get the MessageService from the application
-        OptimizedTranslatorApp app = (OptimizedTranslatorApp) context.getApplicationContext();
+        TranslatorApp app = (TranslatorApp) context.getApplicationContext();
         MessageService messageService = app.getMessageService();
 
         if (messageService != null) {
             // Handle the MMS message
+            // For now, we'll just log it
             Log.d(TAG, "Passing MMS to MessageService");
 
-<<<<<<< HEAD
-            // Handle the incoming MMS
-=======
             // You can add more sophisticated MMS handling here
->>>>>>> 1789be38
             messageService.handleIncomingMms(intent);
         } else {
             Log.e(TAG, "MessageService is null, cannot process MMS");
