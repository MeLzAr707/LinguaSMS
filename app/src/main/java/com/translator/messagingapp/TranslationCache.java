<<<<<<< HEAD
package com.translator.messagingapp;

import android.content.ContentValues;
import android.content.Context;
import android.database.Cursor;
import android.database.sqlite.SQLiteDatabase;
import android.database.sqlite.SQLiteOpenHelper;
import android.database.sqlite.SQLiteStatement;
import android.util.Log;

import java.util.Collections;
import java.util.LinkedHashMap;
import java.util.Locale;
import java.util.Map;

/**
 * Cache for storing translated text using SQLite database with memory cache layer.
 */
public class TranslationCache {
    private static final String TAG = "TranslationCache";

    // In-memory cache for fastest access to recent translations
    private final Map<String, String> memoryCache;
    private static final int MEMORY_CACHE_SIZE = 100; // Keep most recent 100 translations in memory

    // Database helper and constants
    private TranslationDbHelper dbHelper;
    private static final int MAX_CACHE_SIZE = 10000; // Maximum entries in the database
    private static final long CACHE_EXPIRY_MS = 30 * 24 * 60 * 60 * 1000L; // 30 days

    // Statistics
    private int cacheHits = 0;
    private int cacheMisses = 0;

    /**
     * Database helper class for the translation cache.
     */
    private static class TranslationDbHelper extends SQLiteOpenHelper {
        private static final String DATABASE_NAME = "translations.db";
        private static final int DATABASE_VERSION = 1;

        // Table and column names
        static final String TABLE_TRANSLATIONS = "translations";
        static final String COLUMN_CACHE_KEY = "cache_key";
        static final String COLUMN_TRANSLATION = "translation";
        static final String COLUMN_TIMESTAMP = "timestamp";

        // SQL statements
        private static final String SQL_CREATE_TABLE =
                "CREATE TABLE " + TABLE_TRANSLATIONS + " (" +
                        COLUMN_CACHE_KEY + " TEXT PRIMARY KEY, " +
                        COLUMN_TRANSLATION + " TEXT NOT NULL, " +
                        COLUMN_TIMESTAMP + " INTEGER NOT NULL)";

        private static final String SQL_CREATE_INDEX =
                "CREATE INDEX idx_timestamp ON " + TABLE_TRANSLATIONS + "(" + COLUMN_TIMESTAMP + ")";

        TranslationDbHelper(Context context) {
            super(context, DATABASE_NAME, null, DATABASE_VERSION);
        }

        @Override
        public void onCreate(SQLiteDatabase db) {
            db.execSQL(SQL_CREATE_TABLE);
            db.execSQL(SQL_CREATE_INDEX);
        }

        @Override
        public void onUpgrade(SQLiteDatabase db, int oldVersion, int newVersion) {
            // For future schema upgrades
            if (oldVersion < newVersion) {
                db.execSQL("DROP TABLE IF EXISTS " + TABLE_TRANSLATIONS);
                onCreate(db);
            }
        }
    }

    /**
     * Creates a new TranslationCache.
     *
     * @param context The application context
     */
    public TranslationCache(Context context) {
        // Create a thread-safe LRU cache
        this.memoryCache = Collections.synchronizedMap(
            new LinkedHashMap<String, String>(MEMORY_CACHE_SIZE + 1, 0.75f, true) {
                @Override
                protected boolean removeEldestEntry(Map.Entry<String, String> eldest) {
                    return size() > MEMORY_CACHE_SIZE;
                }
            });
        
        try {
            this.dbHelper = new TranslationDbHelper(context.getApplicationContext());
            
            // Perform maintenance on startup (in background)
            new Thread(() -> {
                try {
                    performMaintenance();
                } catch (Exception e) {
                    Log.e(TAG, "Error during initial cache maintenance", e);
                }
            }).start();
        } catch (Exception e) {
            Log.e(TAG, "Error initializing translation cache database", e);
            // Continue without database - use memory cache only
            this.dbHelper = null;
        }
    }

    /**
     * Gets a translation from the cache.
     *
     * @param key The cache key (typically originalText_targetLanguage)
     * @return The translated text, or null if not found
     */
    public String get(String key) {
        if (key == null) {
            return null;
        }

        // Check memory cache first (fastest)
        String translation = memoryCache.get(key);

        if (translation != null) {
            // Cache hit
            cacheHits++;
            return translation;
        }

        // Check database only if available
        if (dbHelper == null) {
            cacheMisses++;
            return null;
        }

        SQLiteDatabase db = null;
        
        try {
            db = dbHelper.getReadableDatabase();

            // Query the database using try-with-resources for cursor
            try (Cursor cursor = db.query(
                    TranslationDbHelper.TABLE_TRANSLATIONS,
                    new String[]{TranslationDbHelper.COLUMN_TRANSLATION},
                    TranslationDbHelper.COLUMN_CACHE_KEY + " = ?",
                    new String[]{key},
                    null, null, null)) {

                if (cursor.moveToFirst()) {
                    translation = cursor.getString(0);

                    // Update the timestamp in background to mark as recently used
                    updateTimestamp(key);

                    // Add to memory cache
                    addToMemoryCache(key, translation);

                    cacheHits++;
                    return translation;
                }
            }
        } catch (Exception e) {
            Log.e(TAG, "Error retrieving translation from database", e);
        }

        // Cache miss
        cacheMisses++;
        return null;
    }

    /**
     * Puts a translation in the cache.
     *
     * @param key The cache key (typically originalText_targetLanguage)
     * @param translation The translated text
     */
    public void put(String key, String translation) {
        if (key == null || translation == null) {
            return;
        }

        // Add to memory cache
        addToMemoryCache(key, translation);

        // Add to database only if available
        if (dbHelper == null) {
            return;
        }

        SQLiteDatabase db = null;

        try {
            db = dbHelper.getWritableDatabase();

            ContentValues values = new ContentValues();
            values.put(TranslationDbHelper.COLUMN_CACHE_KEY, key);
            values.put(TranslationDbHelper.COLUMN_TRANSLATION, translation);
            values.put(TranslationDbHelper.COLUMN_TIMESTAMP, System.currentTimeMillis());

            // Insert or replace if exists
            db.insertWithOnConflict(
                    TranslationDbHelper.TABLE_TRANSLATIONS,
                    null,
                    values,
                    SQLiteDatabase.CONFLICT_REPLACE);

        } catch (Exception e) {
            Log.e(TAG, "Error storing translation in database", e);
        }
    }

    /**
     * Deletes an entry from the cache.
     *
     * @param key The cache key to delete
     */
    public void delete(String key) {
        if (key == null) {
            return;
        }

        // Remove from memory cache
        memoryCache.remove(key);

        // Remove from database only if available
        if (dbHelper == null) {
            return;
        }

        SQLiteDatabase db = null;
        try {
            db = dbHelper.getWritableDatabase();
            db.delete(
                    TranslationDbHelper.TABLE_TRANSLATIONS,
                    TranslationDbHelper.COLUMN_CACHE_KEY + " = ?",
                    new String[]{key});
        } catch (Exception e) {
            Log.e(TAG, "Error deleting from translation cache", e);
        }
    }

    /**
     * Saves message translation state.
     *
     * @param messageId The message ID
     * @param translationState JSON string containing translation state
     */
    public void saveMessageTranslationState(long messageId, String translationState) {
        String key = "msg_" + messageId + "_translation_state";
        put(key, translationState);
    }

    /**
     * Retrieves message translation state.
     *
     * @param messageId The message ID
     * @return JSON string containing translation state, or null if not found
     */
    public String getMessageTranslationState(long messageId) {
        String key = "msg_" + messageId + "_translation_state";
        return get(key);
    }

    /**
     * Clears translation state for a specific message.
     *
     * @param messageId The message ID
     */
    public void clearMessageTranslationState(long messageId) {
        String key = "msg_" + messageId + "_translation_state";
        delete(key);
    }

    /**
     * Saves a translation for a specific message.
     *
     * @param messageId The message ID (can be either long or String)
     * @param translatedText The translated text
     */
    public void saveTranslation(Object messageId, String translatedText) {
        String key = "msg_" + messageId.toString() + "_translation";
        put(key, translatedText);
    }

    /**
     * Clears the cache.
     */
    public void clear() {
        // Clear memory cache
        memoryCache.clear();

        // Clear database only if available
        if (dbHelper != null) {
            SQLiteDatabase db = null;
            try {
                db = dbHelper.getWritableDatabase();
                db.delete(TranslationDbHelper.TABLE_TRANSLATIONS, null, null);
            } catch (Exception e) {
                Log.e(TAG, "Error clearing translation cache", e);
            }
        }

        // Reset statistics
        cacheHits = 0;
        cacheMisses = 0;
        Log.d(TAG, "Cache cleared");
    }

    /**
     * Gets cache statistics.
     *
     * @return A string containing cache statistics
     */
    public String getStatistics() {
        int total = cacheHits + cacheMisses;
        float hitRate = total > 0 ? (float) cacheHits / total * 100 : 0;
        int dbSize = getDatabaseSize();

        // Use Locale.US for consistent formatting
        return String.format(Locale.US,
                "Memory cache size: %d entries\n" +
                        "Database cache size: %d entries\n" +
                        "Hits: %d\nMisses: %d\nHit rate: %.1f%%",
                memoryCache.size(), dbSize, cacheHits, cacheMisses, hitRate);
    }

    /**
     * Gets the number of entries in the database.
     */
    private int getDatabaseSize() {
        if (dbHelper == null) {
            return 0;
        }
        
        SQLiteDatabase db = null;
        
        try {
            db = dbHelper.getReadableDatabase();
            try (Cursor cursor = db.rawQuery("SELECT COUNT(*) FROM " + TranslationDbHelper.TABLE_TRANSLATIONS, null)) {
                if (cursor.moveToFirst()) {
                    return cursor.getInt(0);
                }
            }
        } catch (Exception e) {
            Log.e(TAG, "Error getting database size", e);
        }

        return 0;
    }

    /**
     * Updates the timestamp for a cache entry to mark it as recently used.
     */
    private void updateTimestamp(final String key) {
        if (dbHelper == null) {
            return;
        }
        
        new Thread(() -> {
            SQLiteDatabase db = null;
            try {
                db = dbHelper.getWritableDatabase();

                ContentValues values = new ContentValues();
                values.put(TranslationDbHelper.COLUMN_TIMESTAMP, System.currentTimeMillis());

                db.update(
                        TranslationDbHelper.TABLE_TRANSLATIONS,
                        values,
                        TranslationDbHelper.COLUMN_CACHE_KEY + " = ?",
                        new String[]{key});

            } catch (Exception e) {
                Log.e(TAG, "Error updating timestamp", e);
            }
        }).start();
    }

    /**
     * Adds an entry to the memory cache.
     * The LinkedHashMap with access ordering will automatically handle LRU eviction.
     */
    private void addToMemoryCache(String key, String translation) {
        if (key == null || translation == null) {
            return;
        }
        
        memoryCache.put(key, translation);
    }

    /**
     * Performs maintenance on the cache:
     * 1. Removes expired entries
     * 2. Trims the cache if it exceeds the maximum size
     */
    public void performMaintenance() {
        if (dbHelper == null) {
            Log.d(TAG, "Database not available, skipping maintenance");
            return;
        }
        
        SQLiteDatabase db = null;

        try {
            db = dbHelper.getWritableDatabase();

            // Begin transaction for better performance
            db.beginTransaction();

            // 1. Remove expired entries first
            long expiryThreshold = System.currentTimeMillis() - CACHE_EXPIRY_MS;
            int expiredCount = db.delete(
                    TranslationDbHelper.TABLE_TRANSLATIONS,
                    TranslationDbHelper.COLUMN_TIMESTAMP + " < ?",
                    new String[]{String.valueOf(expiryThreshold)});

            // 2. Trim cache if it exceeds maximum size
            int trimCount = 0;
            try (Cursor cursor = db.rawQuery("SELECT COUNT(*) FROM " + TranslationDbHelper.TABLE_TRANSLATIONS, null)) {
                if (cursor.moveToFirst()) {
                    int currentSize = cursor.getInt(0);
                    if (currentSize > MAX_CACHE_SIZE) {
                        int entriesToRemove = currentSize - MAX_CACHE_SIZE;
                        // Delete oldest entries
                        String deleteOldest = "DELETE FROM " + TranslationDbHelper.TABLE_TRANSLATIONS + 
                                " WHERE " + TranslationDbHelper.COLUMN_CACHE_KEY + " IN (" +
                                "SELECT " + TranslationDbHelper.COLUMN_CACHE_KEY + 
                                " FROM " + TranslationDbHelper.TABLE_TRANSLATIONS +
                                " ORDER BY " + TranslationDbHelper.COLUMN_TIMESTAMP + 
                                " ASC LIMIT ?)";
                        
                        SQLiteStatement statement = db.compileStatement(deleteOldest);
                        statement.bindLong(1, entriesToRemove);
                        trimCount = statement.executeUpdateDelete();
                    }
                }
            }
            
            int deletedCount = expiredCount + trimCount;

            // Commit the transaction
            db.setTransactionSuccessful();
            
            Log.d(TAG, "Cache maintenance completed. Removed " + deletedCount + " entries.");

        } catch (Exception e) {
            Log.e(TAG, "Error during cache maintenance", e);
        } finally {
            if (db != null && db.inTransaction()) {
                db.endTransaction();
            }
        }
    }

    /**
     * Closes the database helper.
     * Should be called when the app is being destroyed.
     */
    public void close() {
        if (dbHelper != null) {
            dbHelper.close();
        }
    }
}
=======
package com.translator.messagingapp;

import android.content.ContentValues;
import android.content.Context;
import android.database.Cursor;
import android.database.sqlite.SQLiteDatabase;
import android.database.sqlite.SQLiteOpenHelper;
import android.util.Log;

import java.util.Locale;
import java.util.concurrent.ConcurrentHashMap;

/**
 * Cache for storing translated text using SQLite database with memory cache layer.
 */
public class TranslationCache {
    private static final String TAG = "TranslationCache";

    // In-memory cache for fastest access to recent translations
    private final ConcurrentHashMap<String, String> memoryCache;
    private static final int MEMORY_CACHE_SIZE = 100; // Keep most recent 100 translations in memory

    // Database helper and constants
    private final TranslationDbHelper dbHelper;
    private static final int MAX_CACHE_SIZE = 10000; // Maximum entries in the database
    private static final long CACHE_EXPIRY_MS = 30 * 24 * 60 * 60 * 1000L; // 30 days

    // Statistics
    private int cacheHits = 0;
    private int cacheMisses = 0;

    /**
     * Database helper class for the translation cache.
     */
    private static class TranslationDbHelper extends SQLiteOpenHelper {
        private static final String DATABASE_NAME = "translations.db";
        private static final int DATABASE_VERSION = 1;

        // Table and column names
        static final String TABLE_TRANSLATIONS = "translations";
        static final String COLUMN_CACHE_KEY = "cache_key";
        static final String COLUMN_TRANSLATION = "translation";
        static final String COLUMN_TIMESTAMP = "timestamp";

        // SQL statements
        private static final String SQL_CREATE_TABLE =
                "CREATE TABLE " + TABLE_TRANSLATIONS + " (" +
                        COLUMN_CACHE_KEY + " TEXT PRIMARY KEY, " +
                        COLUMN_TRANSLATION + " TEXT NOT NULL, " +
                        COLUMN_TIMESTAMP + " INTEGER NOT NULL)";

        private static final String SQL_CREATE_INDEX =
                "CREATE INDEX idx_timestamp ON " + TABLE_TRANSLATIONS + "(" + COLUMN_TIMESTAMP + ")";

        TranslationDbHelper(Context context) {
            super(context, DATABASE_NAME, null, DATABASE_VERSION);
        }

        @Override
        public void onCreate(SQLiteDatabase db) {
            db.execSQL(SQL_CREATE_TABLE);
            db.execSQL(SQL_CREATE_INDEX);
        }

        @Override
        public void onUpgrade(SQLiteDatabase db, int oldVersion, int newVersion) {
            // For future schema upgrades
            if (oldVersion < newVersion) {
                db.execSQL("DROP TABLE IF EXISTS " + TABLE_TRANSLATIONS);
                onCreate(db);
            }
        }
    }

    /**
     * Creates a new TranslationCache.
     *
     * @param context The application context
     */
    public TranslationCache(Context context) {
        this.memoryCache = new ConcurrentHashMap<>(MEMORY_CACHE_SIZE);
        this.dbHelper = new TranslationDbHelper(context.getApplicationContext());

        // Perform maintenance on startup (in background)
        new Thread(this::performMaintenance).start();
    }

    /**
     * Gets a translation from the cache.
     *
     * @param key The cache key (typically originalText_targetLanguage)
     * @return The translated text, or null if not found
     */
    public String get(String key) {
        if (key == null) {
            return null;
        }

        // Check memory cache first (fastest)
        String translation = memoryCache.get(key);

        if (translation != null) {
            // Cache hit
            cacheHits++;
            return translation;
        }

        // Check database
        SQLiteDatabase db;
        Cursor cursor = null;

        try {
            db = dbHelper.getReadableDatabase();

            // Query the database
            cursor = db.query(
                    TranslationDbHelper.TABLE_TRANSLATIONS,
                    new String[]{TranslationDbHelper.COLUMN_TRANSLATION},
                    TranslationDbHelper.COLUMN_CACHE_KEY + " = ?",
                    new String[]{key},
                    null, null, null);

            if (cursor.moveToFirst()) {
                translation = cursor.getString(0);

                // Update the timestamp in background to mark as recently used
                updateTimestamp(key);

                // Add to memory cache
                addToMemoryCache(key, translation);

                cacheHits++;
                return translation;
            }
        } catch (Exception e) {
            Log.e(TAG, "Error retrieving translation from database", e);
        } finally {
            if (cursor != null) {
                cursor.close();
            }
        }

        // Cache miss
        cacheMisses++;
        return null;
    }

    /**
     * Puts a translation in the cache.
     *
     * @param key The cache key (typically originalText_targetLanguage)
     * @param translation The translated text
     */
    public void put(String key, String translation) {
        if (key == null || translation == null) {
            return;
        }

        // Add to memory cache
        addToMemoryCache(key, translation);

        // Add to database
        SQLiteDatabase db;

        try {
            db = dbHelper.getWritableDatabase();

            ContentValues values = new ContentValues();
            values.put(TranslationDbHelper.COLUMN_CACHE_KEY, key);
            values.put(TranslationDbHelper.COLUMN_TRANSLATION, translation);
            values.put(TranslationDbHelper.COLUMN_TIMESTAMP, System.currentTimeMillis());

            // Insert or replace if exists
            db.insertWithOnConflict(
                    TranslationDbHelper.TABLE_TRANSLATIONS,
                    null,
                    values,
                    SQLiteDatabase.CONFLICT_REPLACE);

        } catch (Exception e) {
            Log.e(TAG, "Error storing translation in database", e);
        }
    }

    /**
     * Deletes an entry from the cache.
     *
     * @param key The cache key to delete
     */
    public void delete(String key) {
        if (key == null) {
            return;
        }

        // Remove from memory cache
        memoryCache.remove(key);

        // Remove from database
        SQLiteDatabase db;
        try {
            db = dbHelper.getWritableDatabase();
            db.delete(
                    TranslationDbHelper.TABLE_TRANSLATIONS,
                    TranslationDbHelper.COLUMN_CACHE_KEY + " = ?",
                    new String[]{key});
        } catch (Exception e) {
            Log.e(TAG, "Error deleting from translation cache", e);
        }
    }

    /**
     * Saves message translation state.
     *
     * @param messageId The message ID
     * @param translationState JSON string containing translation state
     */
    public void saveMessageTranslationState(long messageId, String translationState) {
        String key = "msg_" + messageId + "_translation_state";
        put(key, translationState);
    }

    /**
     * Retrieves message translation state.
     *
     * @param messageId The message ID
     * @return JSON string containing translation state, or null if not found
     */
    public String getMessageTranslationState(long messageId) {
        String key = "msg_" + messageId + "_translation_state";
        return get(key);
    }

    /**
     * Clears translation state for a specific message.
     *
     * @param messageId The message ID
     */
    public void clearMessageTranslationState(long messageId) {
        String key = "msg_" + messageId + "_translation_state";
        delete(key);
    }

    /**
     * Clears the cache.
     */
    public void clear() {
        // Clear memory cache
        memoryCache.clear();

        // Clear database
        SQLiteDatabase db;
        try {
            db = dbHelper.getWritableDatabase();
            db.delete(TranslationDbHelper.TABLE_TRANSLATIONS, null, null);
        } catch (Exception e) {
            Log.e(TAG, "Error clearing translation cache", e);
        }

        // Reset statistics
        cacheHits = 0;
        cacheMisses = 0;
        Log.d(TAG, "Cache cleared");
    }

    /**
     * Gets cache statistics.
     *
     * @return A string containing cache statistics
     */
    public String getStatistics() {
        int total = cacheHits + cacheMisses;
        float hitRate = total > 0 ? (float) cacheHits / total * 100 : 0;
        int dbSize = getDatabaseSize();

        // Use Locale.US for consistent formatting
        return String.format(Locale.US,
                "Memory cache size: %d entries\n" +
                        "Database cache size: %d entries\n" +
                        "Hits: %d\nMisses: %d\nHit rate: %.1f%%",
                memoryCache.size(), dbSize, cacheHits, cacheMisses, hitRate);
    }

    /**
     * Gets the number of entries in the database.
     */
    private int getDatabaseSize() {
        SQLiteDatabase db;
        Cursor cursor = null;

        try {
            db = dbHelper.getReadableDatabase();
            cursor = db.rawQuery("SELECT COUNT(*) FROM " + TranslationDbHelper.TABLE_TRANSLATIONS, null);

            if (cursor.moveToFirst()) {
                return cursor.getInt(0);
            }
        } catch (Exception e) {
            Log.e(TAG, "Error getting database size", e);
        } finally {
            if (cursor != null) {
                cursor.close();
            }
        }

        return 0;
    }

    /**
     * Updates the timestamp for a cache entry to mark it as recently used.
     */
    private void updateTimestamp(final String key) {
        new Thread(() -> {
            SQLiteDatabase db;
            try {
                db = dbHelper.getWritableDatabase();

                ContentValues values = new ContentValues();
                values.put(TranslationDbHelper.COLUMN_TIMESTAMP, System.currentTimeMillis());

                db.update(
                        TranslationDbHelper.TABLE_TRANSLATIONS,
                        values,
                        TranslationDbHelper.COLUMN_CACHE_KEY + " = ?",
                        new String[]{key});

            } catch (Exception e) {
                Log.e(TAG, "Error updating timestamp", e);
            }
        }).start();
    }

    /**
     * Adds an entry to the memory cache, managing its size.
     */
    private synchronized void addToMemoryCache(String key, String translation) {
        // If memory cache is full, remove the first entry (approximate LRU)
        if (memoryCache.size() >= MEMORY_CACHE_SIZE) {
            String firstKey = memoryCache.keySet().iterator().next();
            memoryCache.remove(firstKey);
        }

        // Add the new entry
        memoryCache.put(key, translation);
    }

    /**
     * Performs maintenance on the cache:
     * 1. Removes expired entries
     * 2. Trims the cache if it exceeds the maximum size
     */
    public void performMaintenance() {
        SQLiteDatabase db = null;

        try {
            db = dbHelper.getWritableDatabase();

            // Begin transaction for better performance
            db.beginTransaction();

            // 1. Remove expired entries
            long expiryThreshold = System.currentTimeMillis() - CACHE_EXPIRY_MS;
            int deletedExpired = db.delete(
                    TranslationDbHelper.TABLE_TRANSLATIONS,
                    TranslationDbHelper.COLUMN_TIMESTAMP + " < ?",
                    new String[]{String.valueOf(expiryThreshold)});

            // 2. Check if we still need to trim the cache
            Cursor cursor = db.rawQuery("SELECT COUNT(*) FROM " + TranslationDbHelper.TABLE_TRANSLATIONS, null);
            int count = 0;
            if (cursor.moveToFirst()) {
                count = cursor.getInt(0);
                cursor.close();
            } else {
                cursor.close();
            }

            // If still too many entries, delete oldest ones
            if (count > MAX_CACHE_SIZE) {
                int toDelete = count - MAX_CACHE_SIZE;

                // Find the oldest entries
                cursor = db.query(
                        TranslationDbHelper.TABLE_TRANSLATIONS,
                        new String[]{TranslationDbHelper.COLUMN_CACHE_KEY},
                        null, null, null, null,
                        TranslationDbHelper.COLUMN_TIMESTAMP + " ASC",
                        String.valueOf(toDelete));

                while (cursor.moveToNext()) {
                    String key = cursor.getString(0);
                    db.delete(
                            TranslationDbHelper.TABLE_TRANSLATIONS,
                            TranslationDbHelper.COLUMN_CACHE_KEY + " = ?",
                            new String[]{key});
                }
                cursor.close();
            }

            // Commit the transaction
            db.setTransactionSuccessful();

            // Use Locale.US for consistent formatting in log messages
            Log.d(TAG, String.format(Locale.US,
                    "Cache maintenance completed. Removed %d expired entries.",
                    deletedExpired));

        } catch (Exception e) {
            Log.e(TAG, "Error during cache maintenance", e);
        } finally {
            if (db != null && db.inTransaction()) {
                db.endTransaction();
            }
        }
    }

    /**
     * Closes the database helper.
     * Should be called when the app is being destroyed.
     */
    public void close() {
        dbHelper.close();
    }
}



>>>>>>> 882502d0
<|MERGE_RESOLUTION|>--- conflicted
+++ resolved
@@ -1,470 +1,3 @@
-<<<<<<< HEAD
-package com.translator.messagingapp;
-
-import android.content.ContentValues;
-import android.content.Context;
-import android.database.Cursor;
-import android.database.sqlite.SQLiteDatabase;
-import android.database.sqlite.SQLiteOpenHelper;
-import android.database.sqlite.SQLiteStatement;
-import android.util.Log;
-
-import java.util.Collections;
-import java.util.LinkedHashMap;
-import java.util.Locale;
-import java.util.Map;
-
-/**
- * Cache for storing translated text using SQLite database with memory cache layer.
- */
-public class TranslationCache {
-    private static final String TAG = "TranslationCache";
-
-    // In-memory cache for fastest access to recent translations
-    private final Map<String, String> memoryCache;
-    private static final int MEMORY_CACHE_SIZE = 100; // Keep most recent 100 translations in memory
-
-    // Database helper and constants
-    private TranslationDbHelper dbHelper;
-    private static final int MAX_CACHE_SIZE = 10000; // Maximum entries in the database
-    private static final long CACHE_EXPIRY_MS = 30 * 24 * 60 * 60 * 1000L; // 30 days
-
-    // Statistics
-    private int cacheHits = 0;
-    private int cacheMisses = 0;
-
-    /**
-     * Database helper class for the translation cache.
-     */
-    private static class TranslationDbHelper extends SQLiteOpenHelper {
-        private static final String DATABASE_NAME = "translations.db";
-        private static final int DATABASE_VERSION = 1;
-
-        // Table and column names
-        static final String TABLE_TRANSLATIONS = "translations";
-        static final String COLUMN_CACHE_KEY = "cache_key";
-        static final String COLUMN_TRANSLATION = "translation";
-        static final String COLUMN_TIMESTAMP = "timestamp";
-
-        // SQL statements
-        private static final String SQL_CREATE_TABLE =
-                "CREATE TABLE " + TABLE_TRANSLATIONS + " (" +
-                        COLUMN_CACHE_KEY + " TEXT PRIMARY KEY, " +
-                        COLUMN_TRANSLATION + " TEXT NOT NULL, " +
-                        COLUMN_TIMESTAMP + " INTEGER NOT NULL)";
-
-        private static final String SQL_CREATE_INDEX =
-                "CREATE INDEX idx_timestamp ON " + TABLE_TRANSLATIONS + "(" + COLUMN_TIMESTAMP + ")";
-
-        TranslationDbHelper(Context context) {
-            super(context, DATABASE_NAME, null, DATABASE_VERSION);
-        }
-
-        @Override
-        public void onCreate(SQLiteDatabase db) {
-            db.execSQL(SQL_CREATE_TABLE);
-            db.execSQL(SQL_CREATE_INDEX);
-        }
-
-        @Override
-        public void onUpgrade(SQLiteDatabase db, int oldVersion, int newVersion) {
-            // For future schema upgrades
-            if (oldVersion < newVersion) {
-                db.execSQL("DROP TABLE IF EXISTS " + TABLE_TRANSLATIONS);
-                onCreate(db);
-            }
-        }
-    }
-
-    /**
-     * Creates a new TranslationCache.
-     *
-     * @param context The application context
-     */
-    public TranslationCache(Context context) {
-        // Create a thread-safe LRU cache
-        this.memoryCache = Collections.synchronizedMap(
-            new LinkedHashMap<String, String>(MEMORY_CACHE_SIZE + 1, 0.75f, true) {
-                @Override
-                protected boolean removeEldestEntry(Map.Entry<String, String> eldest) {
-                    return size() > MEMORY_CACHE_SIZE;
-                }
-            });
-        
-        try {
-            this.dbHelper = new TranslationDbHelper(context.getApplicationContext());
-            
-            // Perform maintenance on startup (in background)
-            new Thread(() -> {
-                try {
-                    performMaintenance();
-                } catch (Exception e) {
-                    Log.e(TAG, "Error during initial cache maintenance", e);
-                }
-            }).start();
-        } catch (Exception e) {
-            Log.e(TAG, "Error initializing translation cache database", e);
-            // Continue without database - use memory cache only
-            this.dbHelper = null;
-        }
-    }
-
-    /**
-     * Gets a translation from the cache.
-     *
-     * @param key The cache key (typically originalText_targetLanguage)
-     * @return The translated text, or null if not found
-     */
-    public String get(String key) {
-        if (key == null) {
-            return null;
-        }
-
-        // Check memory cache first (fastest)
-        String translation = memoryCache.get(key);
-
-        if (translation != null) {
-            // Cache hit
-            cacheHits++;
-            return translation;
-        }
-
-        // Check database only if available
-        if (dbHelper == null) {
-            cacheMisses++;
-            return null;
-        }
-
-        SQLiteDatabase db = null;
-        
-        try {
-            db = dbHelper.getReadableDatabase();
-
-            // Query the database using try-with-resources for cursor
-            try (Cursor cursor = db.query(
-                    TranslationDbHelper.TABLE_TRANSLATIONS,
-                    new String[]{TranslationDbHelper.COLUMN_TRANSLATION},
-                    TranslationDbHelper.COLUMN_CACHE_KEY + " = ?",
-                    new String[]{key},
-                    null, null, null)) {
-
-                if (cursor.moveToFirst()) {
-                    translation = cursor.getString(0);
-
-                    // Update the timestamp in background to mark as recently used
-                    updateTimestamp(key);
-
-                    // Add to memory cache
-                    addToMemoryCache(key, translation);
-
-                    cacheHits++;
-                    return translation;
-                }
-            }
-        } catch (Exception e) {
-            Log.e(TAG, "Error retrieving translation from database", e);
-        }
-
-        // Cache miss
-        cacheMisses++;
-        return null;
-    }
-
-    /**
-     * Puts a translation in the cache.
-     *
-     * @param key The cache key (typically originalText_targetLanguage)
-     * @param translation The translated text
-     */
-    public void put(String key, String translation) {
-        if (key == null || translation == null) {
-            return;
-        }
-
-        // Add to memory cache
-        addToMemoryCache(key, translation);
-
-        // Add to database only if available
-        if (dbHelper == null) {
-            return;
-        }
-
-        SQLiteDatabase db = null;
-
-        try {
-            db = dbHelper.getWritableDatabase();
-
-            ContentValues values = new ContentValues();
-            values.put(TranslationDbHelper.COLUMN_CACHE_KEY, key);
-            values.put(TranslationDbHelper.COLUMN_TRANSLATION, translation);
-            values.put(TranslationDbHelper.COLUMN_TIMESTAMP, System.currentTimeMillis());
-
-            // Insert or replace if exists
-            db.insertWithOnConflict(
-                    TranslationDbHelper.TABLE_TRANSLATIONS,
-                    null,
-                    values,
-                    SQLiteDatabase.CONFLICT_REPLACE);
-
-        } catch (Exception e) {
-            Log.e(TAG, "Error storing translation in database", e);
-        }
-    }
-
-    /**
-     * Deletes an entry from the cache.
-     *
-     * @param key The cache key to delete
-     */
-    public void delete(String key) {
-        if (key == null) {
-            return;
-        }
-
-        // Remove from memory cache
-        memoryCache.remove(key);
-
-        // Remove from database only if available
-        if (dbHelper == null) {
-            return;
-        }
-
-        SQLiteDatabase db = null;
-        try {
-            db = dbHelper.getWritableDatabase();
-            db.delete(
-                    TranslationDbHelper.TABLE_TRANSLATIONS,
-                    TranslationDbHelper.COLUMN_CACHE_KEY + " = ?",
-                    new String[]{key});
-        } catch (Exception e) {
-            Log.e(TAG, "Error deleting from translation cache", e);
-        }
-    }
-
-    /**
-     * Saves message translation state.
-     *
-     * @param messageId The message ID
-     * @param translationState JSON string containing translation state
-     */
-    public void saveMessageTranslationState(long messageId, String translationState) {
-        String key = "msg_" + messageId + "_translation_state";
-        put(key, translationState);
-    }
-
-    /**
-     * Retrieves message translation state.
-     *
-     * @param messageId The message ID
-     * @return JSON string containing translation state, or null if not found
-     */
-    public String getMessageTranslationState(long messageId) {
-        String key = "msg_" + messageId + "_translation_state";
-        return get(key);
-    }
-
-    /**
-     * Clears translation state for a specific message.
-     *
-     * @param messageId The message ID
-     */
-    public void clearMessageTranslationState(long messageId) {
-        String key = "msg_" + messageId + "_translation_state";
-        delete(key);
-    }
-
-    /**
-     * Saves a translation for a specific message.
-     *
-     * @param messageId The message ID (can be either long or String)
-     * @param translatedText The translated text
-     */
-    public void saveTranslation(Object messageId, String translatedText) {
-        String key = "msg_" + messageId.toString() + "_translation";
-        put(key, translatedText);
-    }
-
-    /**
-     * Clears the cache.
-     */
-    public void clear() {
-        // Clear memory cache
-        memoryCache.clear();
-
-        // Clear database only if available
-        if (dbHelper != null) {
-            SQLiteDatabase db = null;
-            try {
-                db = dbHelper.getWritableDatabase();
-                db.delete(TranslationDbHelper.TABLE_TRANSLATIONS, null, null);
-            } catch (Exception e) {
-                Log.e(TAG, "Error clearing translation cache", e);
-            }
-        }
-
-        // Reset statistics
-        cacheHits = 0;
-        cacheMisses = 0;
-        Log.d(TAG, "Cache cleared");
-    }
-
-    /**
-     * Gets cache statistics.
-     *
-     * @return A string containing cache statistics
-     */
-    public String getStatistics() {
-        int total = cacheHits + cacheMisses;
-        float hitRate = total > 0 ? (float) cacheHits / total * 100 : 0;
-        int dbSize = getDatabaseSize();
-
-        // Use Locale.US for consistent formatting
-        return String.format(Locale.US,
-                "Memory cache size: %d entries\n" +
-                        "Database cache size: %d entries\n" +
-                        "Hits: %d\nMisses: %d\nHit rate: %.1f%%",
-                memoryCache.size(), dbSize, cacheHits, cacheMisses, hitRate);
-    }
-
-    /**
-     * Gets the number of entries in the database.
-     */
-    private int getDatabaseSize() {
-        if (dbHelper == null) {
-            return 0;
-        }
-        
-        SQLiteDatabase db = null;
-        
-        try {
-            db = dbHelper.getReadableDatabase();
-            try (Cursor cursor = db.rawQuery("SELECT COUNT(*) FROM " + TranslationDbHelper.TABLE_TRANSLATIONS, null)) {
-                if (cursor.moveToFirst()) {
-                    return cursor.getInt(0);
-                }
-            }
-        } catch (Exception e) {
-            Log.e(TAG, "Error getting database size", e);
-        }
-
-        return 0;
-    }
-
-    /**
-     * Updates the timestamp for a cache entry to mark it as recently used.
-     */
-    private void updateTimestamp(final String key) {
-        if (dbHelper == null) {
-            return;
-        }
-        
-        new Thread(() -> {
-            SQLiteDatabase db = null;
-            try {
-                db = dbHelper.getWritableDatabase();
-
-                ContentValues values = new ContentValues();
-                values.put(TranslationDbHelper.COLUMN_TIMESTAMP, System.currentTimeMillis());
-
-                db.update(
-                        TranslationDbHelper.TABLE_TRANSLATIONS,
-                        values,
-                        TranslationDbHelper.COLUMN_CACHE_KEY + " = ?",
-                        new String[]{key});
-
-            } catch (Exception e) {
-                Log.e(TAG, "Error updating timestamp", e);
-            }
-        }).start();
-    }
-
-    /**
-     * Adds an entry to the memory cache.
-     * The LinkedHashMap with access ordering will automatically handle LRU eviction.
-     */
-    private void addToMemoryCache(String key, String translation) {
-        if (key == null || translation == null) {
-            return;
-        }
-        
-        memoryCache.put(key, translation);
-    }
-
-    /**
-     * Performs maintenance on the cache:
-     * 1. Removes expired entries
-     * 2. Trims the cache if it exceeds the maximum size
-     */
-    public void performMaintenance() {
-        if (dbHelper == null) {
-            Log.d(TAG, "Database not available, skipping maintenance");
-            return;
-        }
-        
-        SQLiteDatabase db = null;
-
-        try {
-            db = dbHelper.getWritableDatabase();
-
-            // Begin transaction for better performance
-            db.beginTransaction();
-
-            // 1. Remove expired entries first
-            long expiryThreshold = System.currentTimeMillis() - CACHE_EXPIRY_MS;
-            int expiredCount = db.delete(
-                    TranslationDbHelper.TABLE_TRANSLATIONS,
-                    TranslationDbHelper.COLUMN_TIMESTAMP + " < ?",
-                    new String[]{String.valueOf(expiryThreshold)});
-
-            // 2. Trim cache if it exceeds maximum size
-            int trimCount = 0;
-            try (Cursor cursor = db.rawQuery("SELECT COUNT(*) FROM " + TranslationDbHelper.TABLE_TRANSLATIONS, null)) {
-                if (cursor.moveToFirst()) {
-                    int currentSize = cursor.getInt(0);
-                    if (currentSize > MAX_CACHE_SIZE) {
-                        int entriesToRemove = currentSize - MAX_CACHE_SIZE;
-                        // Delete oldest entries
-                        String deleteOldest = "DELETE FROM " + TranslationDbHelper.TABLE_TRANSLATIONS + 
-                                " WHERE " + TranslationDbHelper.COLUMN_CACHE_KEY + " IN (" +
-                                "SELECT " + TranslationDbHelper.COLUMN_CACHE_KEY + 
-                                " FROM " + TranslationDbHelper.TABLE_TRANSLATIONS +
-                                " ORDER BY " + TranslationDbHelper.COLUMN_TIMESTAMP + 
-                                " ASC LIMIT ?)";
-                        
-                        SQLiteStatement statement = db.compileStatement(deleteOldest);
-                        statement.bindLong(1, entriesToRemove);
-                        trimCount = statement.executeUpdateDelete();
-                    }
-                }
-            }
-            
-            int deletedCount = expiredCount + trimCount;
-
-            // Commit the transaction
-            db.setTransactionSuccessful();
-            
-            Log.d(TAG, "Cache maintenance completed. Removed " + deletedCount + " entries.");
-
-        } catch (Exception e) {
-            Log.e(TAG, "Error during cache maintenance", e);
-        } finally {
-            if (db != null && db.inTransaction()) {
-                db.endTransaction();
-            }
-        }
-    }
-
-    /**
-     * Closes the database helper.
-     * Should be called when the app is being destroyed.
-     */
-    public void close() {
-        if (dbHelper != null) {
-            dbHelper.close();
-        }
-    }
-}
-=======
 package com.translator.messagingapp;
 
 import android.content.ContentValues;
@@ -890,5 +423,3 @@
 }
 
 
-
->>>>>>> 882502d0
