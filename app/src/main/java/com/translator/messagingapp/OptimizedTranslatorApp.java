--- conflicted
+++ resolved
@@ -15,13 +15,10 @@
     private static final String TAG = "OptimizedTranslatorApp";
     
     private ExecutorService prefetchExecutor;
+    private MessageService messageService;
     private OptimizedMessageService optimizedMessageService;
-    private MessageService messageService;
     private TranslationManager translationManager;
-<<<<<<< HEAD
-=======
     private GoogleTranslationService googleTranslationService;
->>>>>>> 1789be38
     private UserPreferences userPreferences;
     
     @Override
@@ -156,30 +153,15 @@
         return translationManager;
     }
     
-<<<<<<< HEAD
-=======
     /**
      * Gets the message service.
      *
      * @return The message service
      */
->>>>>>> 1789be38
     public MessageService getMessageService() {
         return messageService;
     }
     
-<<<<<<< HEAD
-    public OptimizedMessageService getOptimizedMessageService() {
-        return optimizedMessageService;
-    }
-    
-    public UserPreferences getUserPreferences() {
-        // Initialize if not already done
-        if (userPreferences == null) {
-            userPreferences = new UserPreferences(this);
-        }
-        return userPreferences;
-=======
     /**
      * Gets the translation cache.
      *
@@ -187,6 +169,5 @@
      */
     public TranslationCache getTranslationCache() {
         return translationManager != null ? translationManager.getTranslationCache() : null;
->>>>>>> 1789be38
     }
 }