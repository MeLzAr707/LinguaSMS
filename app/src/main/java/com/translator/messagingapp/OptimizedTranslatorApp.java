package com.translator.messagingapp;

import android.app.Application;
import android.util.Log;

import java.util.ArrayList;
import java.util.List;
import java.util.concurrent.ExecutorService;
import java.util.concurrent.Executors;

/**
 * Optimized application class with background prefetching capabilities.
 */
public class OptimizedTranslatorApp extends Application {
    private static final String TAG = "OptimizedTranslatorApp";
    
    private ExecutorService prefetchExecutor;
    private MessageService messageService;
    private OptimizedMessageService optimizedMessageService;
    private TranslationManager translationManager;
<<<<<<< HEAD
=======
    private TranslationCache translationCache;
    private GoogleTranslationService translationService;
>>>>>>> 777e45fd
    private UserPreferences userPreferences;
    
    @Override
    public void onCreate() {
        super.onCreate();
        
<<<<<<< HEAD
        // Initialize user preferences
        userPreferences = new UserPreferences(this);
        
=======
        // Initialize user preferences first
        userPreferences = new UserPreferences(this);
        
        // Initialize translation cache
        translationCache = new TranslationCache(getApplicationContext());
        
        // Initialize translation service
        translationService = new GoogleTranslationService(userPreferences.getApiKey());
        
        // Initialize translation manager with required dependencies
        translationManager = new TranslationManager(this, translationService, userPreferences);
        
>>>>>>> 777e45fd
        // Initialize services
        messageService = new MessageService(this, translationManager);
        optimizedMessageService = new OptimizedMessageService(this, translationManager);
        
        // Initialize prefetch executor
        prefetchExecutor = Executors.newSingleThreadExecutor();
        
        // Prefetch conversations and frequently accessed data
        prefetchData();
    }
    
    /**
     * Prefetches data in the background to improve app responsiveness.
     */
    private void prefetchData() {
        prefetchExecutor.execute(() -> {
            try {
                // Prefetch conversations
                prefetchConversations();
                
                // Prefetch recent messages
                prefetchRecentMessages();
                
                // Prefetch contact information
                prefetchContacts();
            } catch (Exception e) {
                Log.e(TAG, "Error during data prefetching", e);
            }
        });
    }
    
    /**
     * Prefetches conversations in the background.
     */
    private void prefetchConversations() {
        try {
            Log.d(TAG, "Prefetching conversations");
            messageService.loadConversations();
            Log.d(TAG, "Conversations prefetched");
        } catch (Exception e) {
            Log.e(TAG, "Error prefetching conversations", e);
        }
    }
    
    /**
     * Prefetches recent messages from the most recent conversations.
     */
    private void prefetchRecentMessages() {
        try {
            Log.d(TAG, "Prefetching recent messages");
            
            // Get recent conversations
            List<Conversation> conversations = messageService.loadConversations();
            
            // Prefetch messages from the 3 most recent conversations
            int count = 0;
            for (Conversation conversation : conversations) {
                if (count >= 3) break;
                
                String threadId = conversation.getThreadId();
                if (threadId != null && !threadId.isEmpty()) {
                    optimizedMessageService.getMessagesByThreadIdPaginated(
                        threadId, 
                        0, 
                        20, // Just prefetch the 20 most recent messages
                        messages -> Log.d(TAG, "Prefetched " + messages.size() + " messages for thread " + threadId)
                    );
                    count++;
                }
            }
            
            Log.d(TAG, "Recent messages prefetched");
        } catch (Exception e) {
            Log.e(TAG, "Error prefetching recent messages", e);
        }
    }
    
    /**
     * Prefetches contact information for recent conversations.
     */
    private void prefetchContacts() {
        try {
            Log.d(TAG, "Prefetching contacts");
            
            // Get recent conversations
            List<Conversation> conversations = messageService.loadConversations();
            
            // Extract phone numbers
            List<String> phoneNumbers = new ArrayList<>();
            for (Conversation conversation : conversations) {
                String address = conversation.getAddress();
                if (address != null && !address.isEmpty()) {
                    phoneNumbers.add(address);
                }
            }
            
            // Batch lookup contacts
            if (!phoneNumbers.isEmpty()) {
                OptimizedContactUtils.getContactNamesForNumbers(this, phoneNumbers);
                Log.d(TAG, "Prefetched contacts for " + phoneNumbers.size() + " phone numbers");
            }
        } catch (Exception e) {
            Log.e(TAG, "Error prefetching contacts", e);
        }
    }
    
    @Override
    public void onTerminate() {
        // Shutdown executor
        if (prefetchExecutor != null && !prefetchExecutor.isShutdown()) {
            prefetchExecutor.shutdown();
        }
        
        // Clean up resources
        if (translationCache != null) {
            translationCache.close();
        }
        if (translationManager != null) {
            translationManager.cleanup();
        }
        
        super.onTerminate();
    }
    
    /**
     * Gets the message service.
     *
     * @return The message service
     */
    public MessageService getMessageService() {
        return messageService;
    }
    
    /**
     * Gets the translation cache.
     *
     * @return The translation cache
     */
    public TranslationCache getTranslationCache() {
        return translationCache;
    }
    
    /**
     * Gets the translation service.
     *
     * @return The translation service
     */
    public GoogleTranslationService getTranslationService() {
        return translationService;
    }
    
    /**
     * Gets the user preferences.
     *
     * @return The user preferences
     */
    public UserPreferences getUserPreferences() {
        return userPreferences;
    }

    /**
     * Gets the translation manager.
     *
     * @return The translation manager
     */
    public TranslationManager getTranslationManager() {
        return translationManager;
    }
    
    /**
     * Gets the user preferences.
     *
     * @return The user preferences
     */
    public UserPreferences getUserPreferences() {
        return userPreferences;
    }
}<|MERGE_RESOLUTION|>--- conflicted
+++ resolved
@@ -18,22 +18,14 @@
     private MessageService messageService;
     private OptimizedMessageService optimizedMessageService;
     private TranslationManager translationManager;
-<<<<<<< HEAD
-=======
     private TranslationCache translationCache;
     private GoogleTranslationService translationService;
->>>>>>> 777e45fd
     private UserPreferences userPreferences;
     
     @Override
     public void onCreate() {
         super.onCreate();
         
-<<<<<<< HEAD
-        // Initialize user preferences
-        userPreferences = new UserPreferences(this);
-        
-=======
         // Initialize user preferences first
         userPreferences = new UserPreferences(this);
         
@@ -46,7 +38,6 @@
         // Initialize translation manager with required dependencies
         translationManager = new TranslationManager(this, translationService, userPreferences);
         
->>>>>>> 777e45fd
         // Initialize services
         messageService = new MessageService(this, translationManager);
         optimizedMessageService = new OptimizedMessageService(this, translationManager);
@@ -215,13 +206,4 @@
     public TranslationManager getTranslationManager() {
         return translationManager;
     }
-    
-    /**
-     * Gets the user preferences.
-     *
-     * @return The user preferences
-     */
-    public UserPreferences getUserPreferences() {
-        return userPreferences;
-    }
 }