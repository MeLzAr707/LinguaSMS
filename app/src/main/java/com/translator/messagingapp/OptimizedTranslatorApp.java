--- conflicted
+++ resolved
@@ -1,4 +1,3 @@
-
 package com.translator.messagingapp;
 
 import android.app.Application;
@@ -14,37 +13,29 @@
  */
 public class OptimizedTranslatorApp extends Application {
     private static final String TAG = "OptimizedTranslatorApp";
-
+    
     private ExecutorService prefetchExecutor;
     private OptimizedMessageService optimizedMessageService;
     private MessageService messageService;
     private TranslationManager translationManager;
-<<<<<<< HEAD
-    private GoogleTranslationService translationService;
-    private UserPreferences userPreferences;
-
-=======
     private UserPreferences userPreferences;
     
->>>>>>> e8c58135
     @Override
     public void onCreate() {
         super.onCreate();
-
+        
         // Initialize services
-        translationService = new GoogleTranslationService(this);
-        userPreferences = new UserPreferences(this);
-        translationManager = new TranslationManager(this, translationService, userPreferences);
+        translationManager = new TranslationManager(this);
         messageService = new MessageService(this, translationManager);
         optimizedMessageService = new OptimizedMessageService(this, translationManager);
-
+        
         // Initialize prefetch executor
         prefetchExecutor = Executors.newSingleThreadExecutor();
-
+        
         // Prefetch conversations and frequently accessed data
         prefetchData();
     }
-
+    
     /**
      * Prefetches data in the background to improve app responsiveness.
      */
@@ -53,10 +44,10 @@
             try {
                 // Prefetch conversations
                 prefetchConversations();
-
+                
                 // Prefetch recent messages
                 prefetchRecentMessages();
-
+                
                 // Prefetch contact information
                 prefetchContacts();
             } catch (Exception e) {
@@ -64,7 +55,7 @@
             }
         });
     }
-
+    
     /**
      * Prefetches conversations in the background.
      */
@@ -77,50 +68,50 @@
             Log.e(TAG, "Error prefetching conversations", e);
         }
     }
-
+    
     /**
      * Prefetches recent messages from the most recent conversations.
      */
     private void prefetchRecentMessages() {
         try {
             Log.d(TAG, "Prefetching recent messages");
-
+            
             // Get recent conversations
             List<Conversation> conversations = messageService.loadConversations();
-
+            
             // Prefetch messages from the 3 most recent conversations
             int count = 0;
             for (Conversation conversation : conversations) {
                 if (count >= 3) break;
-
+                
                 String threadId = conversation.getThreadId();
                 if (threadId != null && !threadId.isEmpty()) {
                     optimizedMessageService.getMessagesByThreadIdPaginated(
-                            threadId,
-                            0,
-                            20, // Just prefetch the 20 most recent messages
-                            messages -> Log.d(TAG, "Prefetched " + messages.size() + " messages for thread " + threadId)
+                        threadId, 
+                        0, 
+                        20, // Just prefetch the 20 most recent messages
+                        messages -> Log.d(TAG, "Prefetched " + messages.size() + " messages for thread " + threadId)
                     );
                     count++;
                 }
             }
-
+            
             Log.d(TAG, "Recent messages prefetched");
         } catch (Exception e) {
             Log.e(TAG, "Error prefetching recent messages", e);
         }
     }
-
+    
     /**
      * Prefetches contact information for recent conversations.
      */
     private void prefetchContacts() {
         try {
             Log.d(TAG, "Prefetching contacts");
-
+            
             // Get recent conversations
             List<Conversation> conversations = messageService.loadConversations();
-
+            
             // Extract phone numbers
             List<String> phoneNumbers = new ArrayList<>();
             for (Conversation conversation : conversations) {
@@ -129,7 +120,7 @@
                     phoneNumbers.add(address);
                 }
             }
-
+            
             // Batch lookup contacts
             if (!phoneNumbers.isEmpty()) {
                 OptimizedContactUtils.getContactNamesForNumbers(this, phoneNumbers);
@@ -139,28 +130,23 @@
             Log.e(TAG, "Error prefetching contacts", e);
         }
     }
-
+    
     @Override
     public void onTerminate() {
         // Shutdown executor
         if (prefetchExecutor != null && !prefetchExecutor.isShutdown()) {
             prefetchExecutor.shutdown();
         }
-
+        
         super.onTerminate();
     }
-
+    
     /**
      * Gets the translation manager.
      *
      * @return The translation manager
      */
     public TranslationManager getTranslationManager() {
-        if (translationManager == null) {
-            translationService = new GoogleTranslationService(this);
-            userPreferences = new UserPreferences(this);
-            translationManager = new TranslationManager(this, translationService, userPreferences);
-        }
         return translationManager;
     }
     
