--- conflicted
+++ resolved
@@ -1,95 +1,95 @@
-
-package com.translator.messagingapp;
-
-import android.net.Uri;
-
-/**
- * Represents an attachment in an MMS message.
- */
-public class Attachment {
-    private Uri uri;
-    private String contentType;
-    private String fileName;
-    private long size;
-
-    /**
-     * Creates a new attachment.
-     *
-     * @param uri The URI of the attachment
-     * @param contentType The content type (MIME type) of the attachment
-     * @param fileName The file name of the attachment
-     * @param size The size of the attachment in bytes
-     */
-    public Attachment(Uri uri, String contentType, String fileName, long size) {
-        this.uri = uri;
-        this.contentType = contentType;
-        this.fileName = fileName;
-        this.size = size;
-    }
-
-    /**
-     * Gets the URI of this attachment.
-     *
-     * @return The URI
-     */
-    public Uri getUri() {
-        return uri;
-    }
-
-    /**
-     * Gets the content type (MIME type) of this attachment.
-     *
-     * @return The content type
-     */
-    public String getContentType() {
-        return contentType;
-    }
-
-    /**
-     * Gets the file name of this attachment.
-     *
-     * @return The file name
-     */
-    public String getFileName() {
-        return fileName;
-    }
-
-    /**
-     * Gets the size of this attachment in bytes.
-     *
-     * @return The size in bytes
-     */
-    public long getSize() {
-        return size;
-    }
-
-    /**
-     * Checks if this attachment is an image.
-     *
-     * @return True if this attachment is an image, false otherwise
-     */
-    public boolean isImage() {
-        return contentType != null && contentType.startsWith("image/");
-    }
-
-    /**
-     * Checks if this attachment is a video.
-     *
-     * @return True if this attachment is a video, false otherwise
-     */
-    public boolean isVideo() {
-        return contentType != null && contentType.startsWith("video/");
-    }
-
-    /**
-     * Checks if this attachment is audio.
-     *
-     * @return True if this attachment is audio, false otherwise
-     */
-    public boolean isAudio() {
-        return contentType != null && contentType.startsWith("audio/");
-    }
-
+
+package com.translator.messagingapp;
+
+import android.net.Uri;
+
+/**
+ * Represents an attachment in an MMS message.
+ */
+public class Attachment {
+    private Uri uri;
+    private String contentType;
+    private String fileName;
+    private long size;
+
+    /**
+     * Creates a new attachment.
+     *
+     * @param uri The URI of the attachment
+     * @param contentType The content type (MIME type) of the attachment
+     * @param fileName The file name of the attachment
+     * @param size The size of the attachment in bytes
+     */
+    public Attachment(Uri uri, String contentType, String fileName, long size) {
+        this.uri = uri;
+        this.contentType = contentType;
+        this.fileName = fileName;
+        this.size = size;
+    }
+
+    /**
+     * Gets the URI of this attachment.
+     *
+     * @return The URI
+     */
+    public Uri getUri() {
+        return uri;
+    }
+
+    /**
+     * Gets the content type (MIME type) of this attachment.
+     *
+     * @return The content type
+     */
+    public String getContentType() {
+        return contentType;
+    }
+
+    /**
+     * Gets the file name of this attachment.
+     *
+     * @return The file name
+     */
+    public String getFileName() {
+        return fileName;
+    }
+
+    /**
+     * Gets the size of this attachment in bytes.
+     *
+     * @return The size in bytes
+     */
+    public long getSize() {
+        return size;
+    }
+
+    /**
+     * Checks if this attachment is an image.
+     *
+     * @return True if this attachment is an image, false otherwise
+     */
+    public boolean isImage() {
+        return contentType != null && contentType.startsWith("image/");
+    }
+
+    /**
+     * Checks if this attachment is a video.
+     *
+     * @return True if this attachment is a video, false otherwise
+     */
+    public boolean isVideo() {
+        return contentType != null && contentType.startsWith("video/");
+    }
+
+    /**
+     * Checks if this attachment is audio.
+     *
+     * @return True if this attachment is audio, false otherwise
+     */
+    public boolean isAudio() {
+        return contentType != null && contentType.startsWith("audio/");
+    }
+
     /**
      * Checks if this attachment is text.
      *
@@ -102,24 +102,20 @@
     /**
      * Checks if this attachment is a GIF image.
      *
-<<<<<<< HEAD
-     * @return True if this attachment is a GIF, false otherwise
-=======
      * @return True if this attachment is a GIF image, false otherwise
->>>>>>> a485a32a
      */
     public boolean isGif() {
         return contentType != null && contentType.equals("image/gif");
-    }
-
-    /**
-     * Gets the part ID of this attachment.
-     *
-     * @return The part ID
-     */
-    public String getPartId() {
-        // Using the URI as a unique identifier for the part
-        return uri != null ? uri.getLastPathSegment() : null;
-    }
-}
-
+    }
+
+    /**
+     * Gets the part ID of this attachment.
+     *
+     * @return The part ID
+     */
+    public String getPartId() {
+        // Using the URI as a unique identifier for the part
+        return uri != null ? uri.getLastPathSegment() : null;
+    }
+}
+