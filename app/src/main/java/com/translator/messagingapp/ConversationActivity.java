package com.translator.messagingapp;

import android.app.AlertDialog;
import android.content.ClipData;
import android.content.ClipboardManager;
import android.content.Context;
import android.content.Intent;
import android.os.Bundle;
import android.provider.Telephony;
import android.text.TextUtils;
import android.util.Log;
import android.view.Menu;
import android.view.MenuItem;
import android.view.View;
import android.widget.Button;
import android.widget.EditText;
import android.widget.ImageButton;
import android.widget.ProgressBar;
import android.widget.TextView;
import android.widget.Toast;

import androidx.annotation.NonNull;
import androidx.appcompat.widget.Toolbar;
import androidx.recyclerview.widget.LinearLayoutManager;
import androidx.recyclerview.widget.RecyclerView;

import java.util.ArrayList;
import java.util.List;
import java.util.concurrent.ExecutorService;
import java.util.concurrent.Executors;

/**
 * Activity for displaying a conversation.
 */
public class ConversationActivity extends BaseActivity implements MessageRecyclerAdapter.OnMessageClickListener {
    private static final String TAG = "ConversationActivity";

    // UI components
    private RecyclerView messagesRecyclerView;
    private MessageRecyclerAdapter adapter;
    private EditText messageInput;
    private Button sendButton;
    private ProgressBar progressBar;
    private TextView emptyStateTextView;
    private ImageButton translateInputButton;

    // Data
    private String threadId;
    private String address;
    private String contactName;
    private List<Message> messages;
    private ExecutorService executorService;

    // Service classes
    private MessageService messageService;
    private TranslationManager translationManager;
    private TranslationCache translationCache;
    private UserPreferences userPreferences;

    @Override
    protected void onCreate(Bundle savedInstanceState) {
        super.onCreate(savedInstanceState);
        setContentView(R.layout.activity_conversation_updated);

        // Get service instances from TranslatorApp
        messageService = ((TranslatorApp) getApplication()).getMessageService();
        translationManager = ((TranslatorApp) getApplication()).getTranslationManager();
        translationCache = ((TranslatorApp) getApplication()).getTranslationCache();
        userPreferences = new UserPreferences(this);

        // Get thread ID and address from intent
        threadId = getIntent().getStringExtra("thread_id");
        address = getIntent().getStringExtra("address");
        contactName = getIntent().getStringExtra("contact_name");

        if (TextUtils.isEmpty(threadId) && TextUtils.isEmpty(address)) {
            Log.e(TAG, "No thread ID or address provided");
            finish();
            return;
        }

        // Initialize executor service
        executorService = Executors.newCachedThreadPool();

        // Initialize data
        messages = new ArrayList<>();

        // Initialize UI components
        initializeComponents();

        // Load messages
        loadMessages();
    }

<<<<<<< HEAD
    /**
     * Configure emoji support for the EditText
     */
    private void configureEmojiSupport(EditText editText) {
        try {
            // Set input type to support emoji
            editText.setInputType(android.text.InputType.TYPE_CLASS_TEXT 
                | android.text.InputType.TYPE_TEXT_FLAG_MULTI_LINE
                | android.text.InputType.TYPE_TEXT_VARIATION_SHORT_MESSAGE);
            
            // Set IME options to allow emoji input
            editText.setImeOptions(android.view.inputmethod.EditorInfo.IME_ACTION_NONE);
            
            // Ensure the text field supports Unicode emoji characters
            editText.setKeyListener(android.text.method.TextKeyListener.getInstance());
        } catch (Exception e) {
            Log.e(TAG, "Error configuring emoji support: " + e.getMessage(), e);
        }
    }

    /**
     * Initialize UI components with improved error handling
     */
=======
>>>>>>> 882502d0
    private void initializeComponents() {
        // Set up toolbar
        Toolbar toolbar = findViewById(R.id.toolbar);
        setSupportActionBar(toolbar);
        if (getSupportActionBar() != null) {
            getSupportActionBar().setDisplayHomeAsUpEnabled(true);
            getSupportActionBar().setTitle(contactName != null ? contactName : address);
        }

        // Find views
        messagesRecyclerView = findViewById(R.id.messages_recycler_view);
        messageInput = findViewById(R.id.message_input);
        sendButton = findViewById(R.id.send_button);
        progressBar = findViewById(R.id.progress_bar);
        emptyStateTextView = findViewById(R.id.empty_state_text_view);
        translateInputButton = findViewById(R.id.translate_input_button);
        emojiButton = findViewById(R.id.emoji_button);

        // Set up RecyclerView
        LinearLayoutManager layoutManager = new LinearLayoutManager(this);
        layoutManager.setStackFromEnd(true);
        messagesRecyclerView.setLayoutManager(layoutManager);
        
        // Try to use the updated adapter class if available
        try {
<<<<<<< HEAD
            // Set up toolbar
            Toolbar toolbar = findViewById(R.id.toolbar);
            if (toolbar != null) {
                setSupportActionBar(toolbar);
                if (getSupportActionBar() != null) {
                    getSupportActionBar().setDisplayHomeAsUpEnabled(true);
                    getSupportActionBar().setTitle(TextUtils.isEmpty(contactName) ? address : contactName);
                }
            }

            // Set up RecyclerView
            messagesRecyclerView = findViewById(R.id.messages_recycler_view);
            if (messagesRecyclerView != null) {
                Log.d(TAG, "Setting up RecyclerView");
                LinearLayoutManager layoutManager = new LinearLayoutManager(this);
                layoutManager.setStackFromEnd(true);
                layoutManager.setReverseLayout(false);
                messagesRecyclerView.setLayoutManager(layoutManager);
                Log.d(TAG, "RecyclerView LayoutManager set");

                // Ensure RecyclerView has proper size
                messagesRecyclerView.setHasFixedSize(false); // Allow dynamic sizing
                messagesRecyclerView.setItemAnimator(null); // Disable animations to prevent issues
                
                adapter = new MessageRecyclerAdapter(this, messages, this);
                messagesRecyclerView.setAdapter(adapter);
                Log.d(TAG, "RecyclerView adapter set. Initial item count: " + adapter.getItemCount());
                
                // Log RecyclerView visibility and dimensions
                Log.d(TAG, "RecyclerView visibility: " + messagesRecyclerView.getVisibility() + 
                    " (VISIBLE=" + View.VISIBLE + ", GONE=" + View.GONE + ", INVISIBLE=" + View.INVISIBLE + ")");
                
                // Post a runnable to check RecyclerView dimensions after layout
                messagesRecyclerView.post(() -> {
                    Log.d(TAG, "RecyclerView dimensions: " + messagesRecyclerView.getWidth() + "x" + messagesRecyclerView.getHeight());
                    Log.d(TAG, "RecyclerView has LayoutManager: " + (messagesRecyclerView.getLayoutManager() != null));
                    Log.d(TAG, "RecyclerView child count: " + messagesRecyclerView.getChildCount());
                    
                    // Force a layout pass if dimensions are 0
                    if (messagesRecyclerView.getWidth() == 0 || messagesRecyclerView.getHeight() == 0) {
                        Log.w(TAG, "RecyclerView has zero dimensions, requesting layout");
                        messagesRecyclerView.requestLayout();
                    }
                });
            } else {
                Log.e(TAG, "messages_recycler_view not found in layout");
=======
            // Use reflection to check if the updated adapter class exists
            Class<?> updatedAdapterClass = Class.forName("com.translator.messagingapp.MessageRecyclerAdapter_updated");
            if (updatedAdapterClass != null) {
                // Use the updated adapter
                adapter = new MessageRecyclerAdapter(this, messages, this);
>>>>>>> 882502d0
            }
        } catch (ClassNotFoundException e) {
            // Use the regular adapter
            adapter = new MessageRecyclerAdapter(this, messages, this);
        }
        
        messagesRecyclerView.setAdapter(adapter);

        // Set up send button
        sendButton.setOnClickListener(v -> sendMessage());

        // Set up translate input button
        translateInputButton.setOnClickListener(v -> translateInput());
        
        // Set up emoji button
        emojiButton.setOnClickListener(v -> showEmojiPicker());

<<<<<<< HEAD
            // Set up message input
            messageInput = findViewById(R.id.message_input);
            if (messageInput != null) {
                // Enable emoji support for the input field
                configureEmojiSupport(messageInput);
            }
=======
        // Update UI based on theme
        updateUIForTheme();
    }
>>>>>>> 882502d0

    private void updateUIForTheme() {
        // Apply theme-specific styling
        boolean isDarkTheme = userPreferences.isDarkThemeEnabled();

        if (isDarkTheme) {
            // Apply dark theme styling
            if (messageInput != null) {
                messageInput.setBackgroundResource(R.drawable.message_input_background_dark);
                messageInput.setTextColor(getResources().getColor(R.color.textColorPrimaryDark));
                messageInput.setHintTextColor(getResources().getColor(R.color.textColorSecondaryDark));
            }
<<<<<<< HEAD
        } catch (Exception e) {
            Log.e(TAG, "Error initializing components: " + e.getMessage(), e);
=======

            // Apply additional dark theme styling as needed
        } else {
            // Apply light theme styling
            if (messageInput != null) {
                messageInput.setBackgroundResource(R.drawable.message_input_background_light);
                messageInput.setTextColor(getResources().getColor(R.color.textColorPrimary));
                messageInput.setHintTextColor(getResources().getColor(R.color.textColorSecondary));
            }

            // Apply additional light theme styling as needed
>>>>>>> 882502d0
        }
    }

    private void loadMessages() {
        // Show loading indicator
        showLoadingIndicator();

        // Use a background thread to load messages
        executorService.execute(() -> {
            try {
                // Load messages using MessageService
                List<Message> loadedMessages = messageService.loadMessages(threadId);

                // Update UI on main thread
                runOnUiThread(() -> {
                    // Clear existing messages and add loaded ones
                    messages.clear();
                    if (loadedMessages != null) {
                        messages.addAll(loadedMessages);
                    }

<<<<<<< HEAD
                    try {
                        showLoading(false);

                        if (loadedMessages != null && !loadedMessages.isEmpty()) {
                            Log.d(TAG, "Loaded " + loadedMessages.size() + " messages");
                            Log.d(TAG, "Current messages list size before update: " + messages.size());
                            messages.clear();
                            messages.addAll(loadedMessages);
                            Log.d(TAG, "Messages list size after update: " + messages.size());
                            
                            if (adapter != null) {
                                Log.d(TAG, "Notifying adapter of data change. Adapter item count: " + adapter.getItemCount());
                                // Ensure this runs on the main thread
                                runOnUiThread(() -> {
                                    try {
                                        adapter.notifyDataSetChanged();
                                        Log.d(TAG, "Adapter notifyDataSetChanged() called successfully on UI thread");
                                        
                                        // Additional check to ensure the RecyclerView is properly set up
                                        if (messagesRecyclerView != null) {
                                            messagesRecyclerView.post(() -> {
                                                Log.d(TAG, "RecyclerView child count after update: " + messagesRecyclerView.getChildCount());
                                                Log.d(TAG, "RecyclerView adapter: " + messagesRecyclerView.getAdapter());
                                                if (messagesRecyclerView.getAdapter() != null) {
                                                    Log.d(TAG, "RecyclerView adapter item count: " + messagesRecyclerView.getAdapter().getItemCount());
                                                }
                                            });
                                        }
                                    } catch (Exception e) {
                                        Log.e(TAG, "Error notifying adapter: " + e.getMessage(), e);
                                    }
                                });
                            } else {
                                Log.e(TAG, "Adapter is null - cannot notify of data changes!");
                            }
                            
                            scrollToBottom();
                            showEmptyState(false);
                            
                            // Log details about first few messages for debugging
                            for (int i = 0; i < Math.min(3, loadedMessages.size()); i++) {
                                Message msg = loadedMessages.get(i);
                                Log.d(TAG, "Message " + i + ": " + 
                                    (msg != null && msg.getBody() != null ? 
                                        msg.getBody().substring(0, Math.min(50, msg.getBody().length())) : "null") + 
                                    " (type: " + (msg != null ? msg.getType() : "null") + ")");
                            }
                        } else {
                            Log.d(TAG, "No messages found");
                            showEmptyState("No messages found");

                            // Always add a test message if no messages are found for debugging
                            Log.d(TAG, "Adding test message for debugging (no messages found)");
                            addTestMessage();
                        }
                    } catch (Exception e) {
                        Log.e(TAG, "Error updating UI with loaded messages", e);
                        showEmptyState("Error displaying messages");
=======
                    // Update UI
                    adapter.notifyDataSetChanged();
                    hideLoadingIndicator();

                    // Scroll to bottom
                    if (!messages.isEmpty()) {
                        messagesRecyclerView.scrollToPosition(messages.size() - 1);
                    }

                    // Show empty state if no messages
                    if (messages.isEmpty()) {
                        emptyStateTextView.setText(R.string.no_messages);
                        emptyStateTextView.setVisibility(View.VISIBLE);
                    } else {
                        emptyStateTextView.setVisibility(View.GONE);
>>>>>>> 882502d0
                    }

                    // Mark thread as read
                    markThreadAsRead();
                });
            } catch (Exception e) {
                Log.e(TAG, "Error loading messages", e);
                runOnUiThread(() -> {
                    Toast.makeText(ConversationActivity.this,
                            getString(R.string.error_loading_messages) + ": " + e.getMessage(),
                            Toast.LENGTH_SHORT).show();
                    hideLoadingIndicator();
                    emptyStateTextView.setText(R.string.error_loading_messages);
                    emptyStateTextView.setVisibility(View.VISIBLE);
                });
            }
        });
    }

<<<<<<< HEAD
    /**
     * Add a test message for debugging
     */
    private void addTestMessage() {
        try {
            Log.d(TAG, "Adding test message for debugging");
            
            // Create a safe test message using SmsMessage which extends Message
            SmsMessage testMessage = new SmsMessage();
            testMessage.setBody("📱 TEST MESSAGE: This is a debug test message to verify the RecyclerView is working. If you can see this, the adapter is functioning correctly! 🔧");
            testMessage.setAddress(TextUtils.isEmpty(address) ? "+1234567890" : address);
            testMessage.setDate(System.currentTimeMillis());
            testMessage.setType(Message.TYPE_INBOX);
            testMessage.setId("test_message_" + System.currentTimeMillis());
            testMessage.setRead(false);
            testMessage.setThreadId(threadId);
            testMessage.setMessageType(Message.MESSAGE_TYPE_SMS);

            Log.d(TAG, "Test message created with body: " + testMessage.getBody());
            Log.d(TAG, "Test message type: " + testMessage.getType());
            Log.d(TAG, "Test message ID: " + testMessage.getId());
            
            messages.clear(); // Clear any existing messages first
            messages.add(testMessage);
            Log.d(TAG, "Test message added to list. Messages size: " + messages.size());
            
            if (adapter != null) {
                Log.d(TAG, "Calling adapter.notifyDataSetChanged()");
                adapter.notifyDataSetChanged();
                Log.d(TAG, "Adapter notified of test message. Adapter item count: " + adapter.getItemCount());
                
                // Force a layout pass
                if (messagesRecyclerView != null) {
                    messagesRecyclerView.post(() -> {
                        Log.d(TAG, "RecyclerView child count: " + messagesRecyclerView.getChildCount());
                        Log.d(TAG, "RecyclerView adapter item count: " + messagesRecyclerView.getAdapter().getItemCount());
                    });
                }
            } else {
                Log.e(TAG, "Adapter is null - cannot notify of test message!");
            }
            
            scrollToBottom();
            showEmptyState(false);
            
            Log.d(TAG, "Test message setup completed");
        } catch (Exception e) {
            Log.e(TAG, "Error adding test message: " + e.getMessage(), e);
        }
=======
    private void markThreadAsRead() {
        executorService.execute(() -> {
            try {
                messageService.markThreadAsRead(threadId);
            } catch (Exception e) {
                Log.e(TAG, "Error marking thread as read", e);
            }
        });
>>>>>>> 882502d0
    }

    private void sendMessage() {
        String messageText = messageInput.getText().toString().trim();
        if (messageText.isEmpty()) {
            return;
        }

        // Clear input
        messageInput.setText("");

        // Show progress
        showLoadingIndicator();

        // Send message in background
        executorService.execute(() -> {
            try {
                boolean success = messageService.sendSmsMessage(address, messageText);

                runOnUiThread(() -> {
                    hideLoadingIndicator();

                    if (success) {
                        // Refresh messages
                        loadMessages();
                    } else {
                        Toast.makeText(ConversationActivity.this,
                                R.string.error_sending_message,
                                Toast.LENGTH_SHORT).show();
                    }
                });
            } catch (Exception e) {
                Log.e(TAG, "Error sending message", e);
                runOnUiThread(() -> {
                    hideLoadingIndicator();
                    Toast.makeText(ConversationActivity.this,
                            getString(R.string.error_sending_message) + ": " + e.getMessage(),
                            Toast.LENGTH_SHORT).show();
                });
            }
        });
    }

    private void showLoadingIndicator() {
        progressBar.setVisibility(View.VISIBLE);
    }

    private void hideLoadingIndicator() {
        progressBar.setVisibility(View.GONE);
    }

    private void showProgressDialog(String message) {
        // Show a progress dialog
        AlertDialog.Builder builder = new AlertDialog.Builder(this);
        View dialogView = getLayoutInflater().inflate(R.layout.dialog_progress, null);
        TextView messageTextView = dialogView.findViewById(R.id.progress_message);
        messageTextView.setText(message);
        builder.setView(dialogView);
        builder.setCancelable(false);
        AlertDialog dialog = builder.create();
        dialog.show();

        // Store the dialog in a tag
        messageInput.setTag(dialog);
    }

    private void hideProgressDialog() {
        // Hide the progress dialog
        if (messageInput.getTag() instanceof AlertDialog) {
            AlertDialog dialog = (AlertDialog) messageInput.getTag();
            dialog.dismiss();
            messageInput.setTag(null);
        }
    }

    private void translateInput() {
        String inputText = messageInput.getText().toString().trim();
        if (inputText.isEmpty()) {
            Toast.makeText(this, "Please enter text to translate", Toast.LENGTH_SHORT).show();
            return;
        }

        // Show translation in progress
        showProgressDialog("Translating...");

        // Get target language
        String targetLanguage = userPreferences.getPreferredLanguage();

        // Translate in background
        executorService.execute(() -> {
            translationManager.translateText(inputText, targetLanguage, (success, translatedText, errorMessage) -> {
                runOnUiThread(() -> {
                    hideProgressDialog();

                    if (success && translatedText != null) {
                        // Replace input text with translated text
                        messageInput.setText(translatedText);
                        messageInput.setSelection(translatedText.length());
                    } else {
                        Toast.makeText(ConversationActivity.this,
                                getString(R.string.translation_error) + ": " +
                                        (errorMessage != null ? errorMessage : getString(R.string.unknown_error)),
                                Toast.LENGTH_LONG).show();
                    }
                });
            });
        });
    }

<<<<<<< HEAD


    /**
     * Show or hide loading indicator
     */
    private void showLoading(boolean show) {
        if (progressBar != null) {
            progressBar.setVisibility(show ? View.VISIBLE : View.GONE);
        }
    }

    /**
     * Show or hide empty state
     */
    private void showEmptyState(boolean show) {
        Log.d(TAG, "showEmptyState called with show=" + show);
        if (emptyStateTextView != null) {
            emptyStateTextView.setVisibility(show ? View.VISIBLE : View.GONE);
            Log.d(TAG, "Empty state visibility set to: " + (show ? "VISIBLE" : "GONE"));
        } else {
            Log.e(TAG, "emptyStateTextView is null!");
        }
        
        // Also ensure RecyclerView visibility is correct
        if (messagesRecyclerView != null) {
            messagesRecyclerView.setVisibility(show ? View.GONE : View.VISIBLE);
            Log.d(TAG, "RecyclerView visibility set to: " + (show ? "GONE" : "VISIBLE"));
        } else {
            Log.e(TAG, "messagesRecyclerView is null!");
        }
        // Show/hide RecyclerView inversely to empty state
        if (messagesRecyclerView != null) {
            messagesRecyclerView.setVisibility(show ? View.GONE : View.VISIBLE);
        }
    }

    /**
     * Show empty state with custom message
     */
    private void showEmptyState(String message) {
        if (emptyStateTextView != null) {
            emptyStateTextView.setText(message);
            emptyStateTextView.setVisibility(View.VISIBLE);
        }
        // Hide the RecyclerView when showing empty state
        if (messagesRecyclerView != null) {
            messagesRecyclerView.setVisibility(View.GONE);
        }
    }

    /**
     * Scroll to bottom of messages
     */
    private void scrollToBottom() {
        if (messagesRecyclerView != null && adapter != null && adapter.getItemCount() > 0) {
            Log.d(TAG, "Scrolling to bottom. Item count: " + adapter.getItemCount());
            messagesRecyclerView.post(() -> {
                try {
                    messagesRecyclerView.smoothScrollToPosition(adapter.getItemCount() - 1);
                    Log.d(TAG, "Scroll to position: " + (adapter.getItemCount() - 1));
                } catch (Exception e) {
                    Log.e(TAG, "Error scrolling to bottom: " + e.getMessage(), e);
                }
            });
        } else {
            Log.w(TAG, "Cannot scroll to bottom - RecyclerView: " + (messagesRecyclerView != null) + 
                    ", Adapter: " + (adapter != null) + 
                    ", Item count: " + (adapter != null ? adapter.getItemCount() : "N/A"));
        }
    }

    /**
     * Show progress dialog
     */
    private void showProgressDialog(String message) {
        if (isActivityDestroyed) return;

        try {
            hideProgressDialog();

            AlertDialog.Builder builder = new AlertDialog.Builder(this);
            View view = getLayoutInflater().inflate(R.layout.dialog_progress, null);
            TextView messageView = view.findViewById(R.id.progress_message);

            if (messageView != null) {
                messageView.setText(message);
            }

            builder.setView(view);
            builder.setCancelable(false);

            progressDialog = builder.create();
            progressDialog.show();
        } catch (Exception e) {
            Log.e(TAG, "Error showing progress dialog: " + e.getMessage(), e);
        }
    }

    /**
     * Hide progress dialog
     */
    private void hideProgressDialog() {
        if (progressDialog != null && progressDialog.isShowing() && !isActivityDestroyed) {
            try {
                progressDialog.dismiss();
            } catch (Exception e) {
                Log.e(TAG, "Error dismissing progress dialog: " + e.getMessage(), e);
            }
        }
    }

    @Override
    public void onMessageClick(Message message, int position) {
        // Handle message click
    }

    @Override
    public void onMessageLongClick(Message message, int position) {
        // Show message options
        showMessageOptions(message);
    }

    @Override
    public void onTranslateClick(Message message, int position) {
        if (message == null || translationManager == null) {
            Log.e(TAG, "Message or TranslationManager is null");
            Toast.makeText(this, "Cannot translate message", Toast.LENGTH_SHORT).show();
=======
    private void translateMessage(Message message, int position) {
        if (message == null || message.getBody() == null) {
>>>>>>> 882502d0
            return;
        }

        // Skip if already translated
        if (message.isTranslated() && message.getTranslatedText() != null) {
            message.setShowTranslation(true);
            adapter.notifyItemChanged(position);
            return;
        }

        // Get target language
        String targetLanguage = userPreferences.getPreferredLanguage();

        // Show translation in progress
        showLoadingIndicator();

        // Translate in background
        executorService.execute(() -> {
            translationManager.translateText(message.getBody(), targetLanguage, (success, translatedText, errorMessage) -> {
                runOnUiThread(() -> {
                    hideLoadingIndicator();

                    if (success && translatedText != null) {
                        // Update message with translated text
                        message.setTranslatedText(translatedText);
                        message.setTranslated(true);
                        message.setShowTranslation(true);

                        // Save to cache
                        if (translationCache != null) {
                            translationCache.saveTranslation(message.getId(), translatedText);
                        }

                        // Update UI
                        adapter.notifyItemChanged(position);
                    } else {
                        Toast.makeText(ConversationActivity.this,
                                getString(R.string.translation_error) + ": " +
                                        (errorMessage != null ? errorMessage : getString(R.string.unknown_error)),
                                Toast.LENGTH_LONG).show();
                    }
                });
            });
        });
    }

    private void toggleMessageTranslation(Message message, int position) {
        if (message.isTranslated()) {
            // Toggle between original and translated text
            message.setShowTranslation(!message.isShowTranslation());
            adapter.notifyItemChanged(position);
        } else {
            // Translate the message
            translateMessage(message, position);
        }
    }

    /**
     * Shows the emoji picker dialog for inserting emojis into the message input.
     */
    private void showEmojiPicker() {
        EmojiPickerDialog.show(this, emoji -> {
            // Insert the selected emoji at the current cursor position
            EmojiUtils.insertEmoji(messageInput, emoji);
        }, false); // false indicates this is for emoji input, not reactions
    }
    
    /**
     * Shows the reaction picker dialog for a message.
     * 
     * @param message The message to react to
     * @param position The position of the message in the list
     */
    private void showReactionPicker(Message message, int position) {
        EmojiPickerDialog.show(this, emoji -> {
            // Add the reaction to the message
            String userId = "self"; // In a real app, this would be the user's ID
            boolean added = message.addReaction(emoji, userId);
            
            if (added) {
                // Update the UI
                adapter.notifyItemChanged(position);
                Toast.makeText(this, R.string.reaction_added, Toast.LENGTH_SHORT).show();
            } else {
                // User already reacted with this emoji
                Toast.makeText(this, R.string.reaction_removed, Toast.LENGTH_SHORT).show();
                
                // Remove the reaction
                message.removeReaction(emoji, userId);
                adapter.notifyItemChanged(position);
            }
        }, true); // true indicates this is for reactions
    }

    private void showDeleteMessageConfirmationDialog(Message message, int position) {
        new AlertDialog.Builder(this)
                .setTitle(R.string.delete_message_title)
                .setMessage(R.string.delete_message_confirmation)
                .setPositiveButton(R.string.delete, (dialog, which) -> {
                    deleteMessage(message, position);
                })
                .setNegativeButton(R.string.cancel, null)
                .show();
    }

    private void deleteMessage(Message message, int position) {
        // This is a simplified implementation
        // In a real app, you would delete the message from the content provider
        showLoadingIndicator();

        executorService.execute(() -> {
            try {
                // Simulate deletion
                Thread.sleep(500);

                runOnUiThread(() -> {
                    hideLoadingIndicator();

                    // Remove from list and update UI
                    messages.remove(position);
                    adapter.notifyDataSetChanged();

                    Toast.makeText(ConversationActivity.this, R.string.message_deleted, Toast.LENGTH_SHORT).show();

                    // Show empty state if no messages left
                    if (messages.isEmpty()) {
                        emptyStateTextView.setText(R.string.no_messages);
                        emptyStateTextView.setVisibility(View.VISIBLE);
                    }
                });
            } catch (Exception e) {
                Log.e(TAG, "Error deleting message", e);
                runOnUiThread(() -> {
                    hideLoadingIndicator();
                    Toast.makeText(ConversationActivity.this,
                            getString(R.string.error_deleting_message) + ": " + e.getMessage(),
                            Toast.LENGTH_SHORT).show();
                });
            }
        });
    }

    private void copyMessageToClipboard(Message message) {
        try {
            String textToCopy = message.isShowTranslation() && message.isTranslated() ?
                    message.getTranslatedText() : message.getBody();

            ClipboardManager clipboard =
                    (ClipboardManager) getSystemService(CLIPBOARD_SERVICE);
            ClipData clip =
                    ClipData.newPlainText("Message", textToCopy);

            if (clipboard != null) {
                clipboard.setPrimaryClip(clip);
                Toast.makeText(this, R.string.copied_to_clipboard, Toast.LENGTH_SHORT).show();
            }
        } catch (Exception e) {
            Log.e(TAG, "Error copying to clipboard", e);
            Toast.makeText(this, R.string.error_copying_to_clipboard, Toast.LENGTH_SHORT).show();
        }
    }

    @Override
    public boolean onCreateOptionsMenu(Menu menu) {
        getMenuInflater().inflate(R.menu.conversation_menu, menu);
        return true;
    }

    @Override
    public boolean onOptionsItemSelected(@NonNull MenuItem item) {
        int id = item.getItemId();

        if (id == android.R.id.home) {
            finish();
            return true;
<<<<<<< HEAD
        } else if (id == R.id.action_call) {
            // Call contact
            if (!TextUtils.isEmpty(address)) {
                try {
                    Intent intent = new Intent(Intent.ACTION_DIAL);
                    intent.setData(android.net.Uri.parse("tel:" + address));
                    startActivity(intent);
                } catch (Exception e) {
                    Log.e(TAG, "Error making call: " + e.getMessage(), e);
                    Toast.makeText(this, "Error making call", Toast.LENGTH_SHORT).show();
                }
            }
            return true;
        } else if (id == R.id.action_translate_all) {
            // Translate all messages
            translateAllMessages();
            return true;
        } else if (id == R.id.action_delete_conversation) {
            // Delete conversation
            //deleteConversation();
            return true;
        } else if (id == R.id.action_test_messages) {
            // Add test messages for debugging - new menu option
            addMultipleTestMessages();
            return true;
=======
>>>>>>> 882502d0
        }

        return super.onOptionsItemSelected(item);
    }

    @Override
    public void onMessageClick(Message message, int position) {
        // Do nothing on click
    }

    @Override
    public void onMessageLongClick(Message message, int position) {
        // Show message options
        showMessageOptionsDialog(message, position);
    }

    @Override
    public void onTranslateClick(Message message, int position) {
        // Translate the message
        translateMessage(message, position);
    }

    @Override
    public void onAttachmentClick(MmsMessage.Attachment attachment, int position) {
        // Handle attachment click
        // You'll need to implement this method to handle attachment clicks
        Toast.makeText(this, "Attachment clicked", Toast.LENGTH_SHORT).show();
    }
    
    @Override
    public void onReactionClick(Message message, int position) {
        // Show reaction details or toggle user's reaction
        showReactionPicker(message, position);
    }
    
    @Override
    public void onAddReactionClick(Message message, int position) {
        // Show reaction picker
        showReactionPicker(message, position);
    }

    private void showMessageOptionsDialog(Message message, int position) {
        String[] options;

        if (message.isTranslated()) {
            options = new String[]{"Add Reaction", "Copy message", "Show original", "Translate again", "Delete message"};
        } else {
            options = new String[]{"Add Reaction", "Copy message", "Translate", "Delete message"};
        }

        new AlertDialog.Builder(this)
                .setTitle("Message Options")
                .setItems(options, (dialog, which) -> {
                    if (options[which].equals("Add Reaction")) {
                        showReactionPicker(message, position);
                    } else if (options[which].equals("Copy message")) {
                        copyMessageToClipboard(message);
                    } else if (options[which].equals("Show original") || options[which].equals("Translate")) {
                        toggleMessageTranslation(message, position);
                    } else if (options[which].equals("Translate again")) {
                        translateMessage(message, position);
                    } else if (options[which].equals("Delete message")) {
                        showDeleteMessageConfirmationDialog(message, position);
                    }
                })
                .show();
    }

<<<<<<< HEAD
    /**
     * Add multiple test messages for debugging
     */
    private void addMultipleTestMessages() {
        try {
            Log.d(TAG, "Adding multiple test messages for debugging");
            
            messages.clear(); // Start fresh
            
            // Add several test messages with different types
            String[] testMessages = {
                "📱 Incoming test message: Hello! This is a test message to verify the RecyclerView display.",
                "📤 Outgoing test message: This should appear on the right side as an outgoing message.",
                "🌍 Translated message: Hola! ¿Cómo estás? This message can be translated.",
                "📷 Media message: This is a message with potential media content.",
                "⚡ Quick message: Short text.",
                "📝 Long message: This is a longer test message that contains more text to see how the message bubble handles longer content and wrapping. It should display properly in the conversation view and not cause any layout issues."
            };
            
            boolean[] isIncoming = {true, false, true, false, true, false};
            
            for (int i = 0; i < testMessages.length; i++) {
                SmsMessage testMessage = new SmsMessage();
                testMessage.setBody(testMessages[i]);
                testMessage.setAddress(TextUtils.isEmpty(address) ? "+1234567890" : address);
                testMessage.setDate(System.currentTimeMillis() - (testMessages.length - i) * 60000); // Space them out by minutes
                testMessage.setType(isIncoming[i] ? Message.TYPE_INBOX : Message.TYPE_SENT);
                testMessage.setId("test_message_" + i + "_" + System.currentTimeMillis());
                testMessage.setRead(true);
                testMessage.setThreadId(threadId);
                testMessage.setMessageType(Message.MESSAGE_TYPE_SMS);
                
                messages.add(testMessage);
                Log.d(TAG, "Added test message " + i + ": " + testMessage.getBody().substring(0, Math.min(30, testMessage.getBody().length())));
            }
            
            Log.d(TAG, "Added " + messages.size() + " test messages");
            
            if (adapter != null) {
                Log.d(TAG, "Notifying adapter of test messages");
                runOnUiThread(() -> {
                    adapter.notifyDataSetChanged();
                    Log.d(TAG, "Adapter notified. Item count: " + adapter.getItemCount());
                    scrollToBottom();
                    showEmptyState(false);
                });
            } else {
                Log.e(TAG, "Adapter is null!");
            }
            
            Toast.makeText(this, "Added " + messages.size() + " test messages", Toast.LENGTH_SHORT).show();
            
        } catch (Exception e) {
            Log.e(TAG, "Error adding multiple test messages: " + e.getMessage(), e);
        }
    }

    /**
     * Refresh the RecyclerView to force a redraw
     */
    private void refreshRecyclerView() {
        if (messagesRecyclerView != null && adapter != null) {
            Log.d(TAG, "Refreshing RecyclerView");
            runOnUiThread(() -> {
                try {
                    // Multiple strategies to refresh the view
                    adapter.notifyDataSetChanged();
                    messagesRecyclerView.invalidate();
                    messagesRecyclerView.requestLayout();
                    
                    // Post another check after a brief delay
                    messagesRecyclerView.postDelayed(() -> {
                        Log.d(TAG, "Post-refresh check - child count: " + messagesRecyclerView.getChildCount() + 
                            ", adapter count: " + adapter.getItemCount());
                    }, 100);
                    
                    Log.d(TAG, "RecyclerView refresh completed");
                } catch (Exception e) {
                    Log.e(TAG, "Error refreshing RecyclerView: " + e.getMessage(), e);
                }
            });
        } else {
            Log.w(TAG, "Cannot refresh RecyclerView - RecyclerView: " + (messagesRecyclerView != null) + 
                    ", Adapter: " + (adapter != null));
        }

        if (TextUtils.isEmpty(threadId) && TextUtils.isEmpty(address)) {
            Toast.makeText(this, "Cannot identify conversation", Toast.LENGTH_SHORT).show();
            return;
        }

        try {
            AlertDialog.Builder builder = new AlertDialog.Builder(this);
            builder.setTitle("Delete Conversation");
            builder.setMessage("Are you sure you want to delete this entire conversation?");
            builder.setPositiveButton("Delete", (dialog, which) -> {
                showLoading(true);

                executorService.execute(() -> {
                    try {
                        final boolean success;

                        if (!TextUtils.isEmpty(threadId)) {
                            success = messageService.deleteConversation(threadId);
                        } else {
                            success = messageService.deleteConversationByAddress(address);
                        }

                        runOnUiThread(() -> {
                            showLoading(false);

                            if (success) {
                                Toast.makeText(ConversationActivity.this, "Conversation deleted", Toast.LENGTH_SHORT).show();
                                finish();
                            } else {
                                Toast.makeText(ConversationActivity.this, "Failed to delete conversation", Toast.LENGTH_SHORT).show();
                            }
                        });
                    } catch (Exception e) {
                        Log.e(TAG, "Error deleting conversation: " + e.getMessage(), e);
                        runOnUiThread(() -> {
                            showLoading(false);
                            Toast.makeText(ConversationActivity.this, "Error deleting conversation", Toast.LENGTH_SHORT).show();
                        });
                    }
                });
            });
            builder.setNegativeButton("Cancel", null);
            builder.show();
        } catch (Exception e) {
            Log.e(TAG, "Error showing delete dialog: " + e.getMessage(), e);
=======
    @Override
    protected void onDestroy() {
        super.onDestroy();
        // Clean up resources
        if (executorService != null) {
            executorService.shutdownNow();
>>>>>>> 882502d0
        }
    }
}<|MERGE_RESOLUTION|>--- conflicted
+++ resolved
@@ -43,6 +43,7 @@
     private ProgressBar progressBar;
     private TextView emptyStateTextView;
     private ImageButton translateInputButton;
+    private ImageButton emojiButton;
 
     // Data
     private String threadId;
@@ -92,32 +93,6 @@
         loadMessages();
     }
 
-<<<<<<< HEAD
-    /**
-     * Configure emoji support for the EditText
-     */
-    private void configureEmojiSupport(EditText editText) {
-        try {
-            // Set input type to support emoji
-            editText.setInputType(android.text.InputType.TYPE_CLASS_TEXT 
-                | android.text.InputType.TYPE_TEXT_FLAG_MULTI_LINE
-                | android.text.InputType.TYPE_TEXT_VARIATION_SHORT_MESSAGE);
-            
-            // Set IME options to allow emoji input
-            editText.setImeOptions(android.view.inputmethod.EditorInfo.IME_ACTION_NONE);
-            
-            // Ensure the text field supports Unicode emoji characters
-            editText.setKeyListener(android.text.method.TextKeyListener.getInstance());
-        } catch (Exception e) {
-            Log.e(TAG, "Error configuring emoji support: " + e.getMessage(), e);
-        }
-    }
-
-    /**
-     * Initialize UI components with improved error handling
-     */
-=======
->>>>>>> 882502d0
     private void initializeComponents() {
         // Set up toolbar
         Toolbar toolbar = findViewById(R.id.toolbar);
@@ -143,60 +118,11 @@
         
         // Try to use the updated adapter class if available
         try {
-<<<<<<< HEAD
-            // Set up toolbar
-            Toolbar toolbar = findViewById(R.id.toolbar);
-            if (toolbar != null) {
-                setSupportActionBar(toolbar);
-                if (getSupportActionBar() != null) {
-                    getSupportActionBar().setDisplayHomeAsUpEnabled(true);
-                    getSupportActionBar().setTitle(TextUtils.isEmpty(contactName) ? address : contactName);
-                }
-            }
-
-            // Set up RecyclerView
-            messagesRecyclerView = findViewById(R.id.messages_recycler_view);
-            if (messagesRecyclerView != null) {
-                Log.d(TAG, "Setting up RecyclerView");
-                LinearLayoutManager layoutManager = new LinearLayoutManager(this);
-                layoutManager.setStackFromEnd(true);
-                layoutManager.setReverseLayout(false);
-                messagesRecyclerView.setLayoutManager(layoutManager);
-                Log.d(TAG, "RecyclerView LayoutManager set");
-
-                // Ensure RecyclerView has proper size
-                messagesRecyclerView.setHasFixedSize(false); // Allow dynamic sizing
-                messagesRecyclerView.setItemAnimator(null); // Disable animations to prevent issues
-                
-                adapter = new MessageRecyclerAdapter(this, messages, this);
-                messagesRecyclerView.setAdapter(adapter);
-                Log.d(TAG, "RecyclerView adapter set. Initial item count: " + adapter.getItemCount());
-                
-                // Log RecyclerView visibility and dimensions
-                Log.d(TAG, "RecyclerView visibility: " + messagesRecyclerView.getVisibility() + 
-                    " (VISIBLE=" + View.VISIBLE + ", GONE=" + View.GONE + ", INVISIBLE=" + View.INVISIBLE + ")");
-                
-                // Post a runnable to check RecyclerView dimensions after layout
-                messagesRecyclerView.post(() -> {
-                    Log.d(TAG, "RecyclerView dimensions: " + messagesRecyclerView.getWidth() + "x" + messagesRecyclerView.getHeight());
-                    Log.d(TAG, "RecyclerView has LayoutManager: " + (messagesRecyclerView.getLayoutManager() != null));
-                    Log.d(TAG, "RecyclerView child count: " + messagesRecyclerView.getChildCount());
-                    
-                    // Force a layout pass if dimensions are 0
-                    if (messagesRecyclerView.getWidth() == 0 || messagesRecyclerView.getHeight() == 0) {
-                        Log.w(TAG, "RecyclerView has zero dimensions, requesting layout");
-                        messagesRecyclerView.requestLayout();
-                    }
-                });
-            } else {
-                Log.e(TAG, "messages_recycler_view not found in layout");
-=======
             // Use reflection to check if the updated adapter class exists
             Class<?> updatedAdapterClass = Class.forName("com.translator.messagingapp.MessageRecyclerAdapter_updated");
             if (updatedAdapterClass != null) {
                 // Use the updated adapter
                 adapter = new MessageRecyclerAdapter(this, messages, this);
->>>>>>> 882502d0
             }
         } catch (ClassNotFoundException e) {
             // Use the regular adapter
@@ -214,18 +140,9 @@
         // Set up emoji button
         emojiButton.setOnClickListener(v -> showEmojiPicker());
 
-<<<<<<< HEAD
-            // Set up message input
-            messageInput = findViewById(R.id.message_input);
-            if (messageInput != null) {
-                // Enable emoji support for the input field
-                configureEmojiSupport(messageInput);
-            }
-=======
         // Update UI based on theme
         updateUIForTheme();
     }
->>>>>>> 882502d0
 
     private void updateUIForTheme() {
         // Apply theme-specific styling
@@ -238,10 +155,6 @@
                 messageInput.setTextColor(getResources().getColor(R.color.textColorPrimaryDark));
                 messageInput.setHintTextColor(getResources().getColor(R.color.textColorSecondaryDark));
             }
-<<<<<<< HEAD
-        } catch (Exception e) {
-            Log.e(TAG, "Error initializing components: " + e.getMessage(), e);
-=======
 
             // Apply additional dark theme styling as needed
         } else {
@@ -253,7 +166,6 @@
             }
 
             // Apply additional light theme styling as needed
->>>>>>> 882502d0
         }
     }
 
@@ -275,66 +187,6 @@
                         messages.addAll(loadedMessages);
                     }
 
-<<<<<<< HEAD
-                    try {
-                        showLoading(false);
-
-                        if (loadedMessages != null && !loadedMessages.isEmpty()) {
-                            Log.d(TAG, "Loaded " + loadedMessages.size() + " messages");
-                            Log.d(TAG, "Current messages list size before update: " + messages.size());
-                            messages.clear();
-                            messages.addAll(loadedMessages);
-                            Log.d(TAG, "Messages list size after update: " + messages.size());
-                            
-                            if (adapter != null) {
-                                Log.d(TAG, "Notifying adapter of data change. Adapter item count: " + adapter.getItemCount());
-                                // Ensure this runs on the main thread
-                                runOnUiThread(() -> {
-                                    try {
-                                        adapter.notifyDataSetChanged();
-                                        Log.d(TAG, "Adapter notifyDataSetChanged() called successfully on UI thread");
-                                        
-                                        // Additional check to ensure the RecyclerView is properly set up
-                                        if (messagesRecyclerView != null) {
-                                            messagesRecyclerView.post(() -> {
-                                                Log.d(TAG, "RecyclerView child count after update: " + messagesRecyclerView.getChildCount());
-                                                Log.d(TAG, "RecyclerView adapter: " + messagesRecyclerView.getAdapter());
-                                                if (messagesRecyclerView.getAdapter() != null) {
-                                                    Log.d(TAG, "RecyclerView adapter item count: " + messagesRecyclerView.getAdapter().getItemCount());
-                                                }
-                                            });
-                                        }
-                                    } catch (Exception e) {
-                                        Log.e(TAG, "Error notifying adapter: " + e.getMessage(), e);
-                                    }
-                                });
-                            } else {
-                                Log.e(TAG, "Adapter is null - cannot notify of data changes!");
-                            }
-                            
-                            scrollToBottom();
-                            showEmptyState(false);
-                            
-                            // Log details about first few messages for debugging
-                            for (int i = 0; i < Math.min(3, loadedMessages.size()); i++) {
-                                Message msg = loadedMessages.get(i);
-                                Log.d(TAG, "Message " + i + ": " + 
-                                    (msg != null && msg.getBody() != null ? 
-                                        msg.getBody().substring(0, Math.min(50, msg.getBody().length())) : "null") + 
-                                    " (type: " + (msg != null ? msg.getType() : "null") + ")");
-                            }
-                        } else {
-                            Log.d(TAG, "No messages found");
-                            showEmptyState("No messages found");
-
-                            // Always add a test message if no messages are found for debugging
-                            Log.d(TAG, "Adding test message for debugging (no messages found)");
-                            addTestMessage();
-                        }
-                    } catch (Exception e) {
-                        Log.e(TAG, "Error updating UI with loaded messages", e);
-                        showEmptyState("Error displaying messages");
-=======
                     // Update UI
                     adapter.notifyDataSetChanged();
                     hideLoadingIndicator();
@@ -350,7 +202,6 @@
                         emptyStateTextView.setVisibility(View.VISIBLE);
                     } else {
                         emptyStateTextView.setVisibility(View.GONE);
->>>>>>> 882502d0
                     }
 
                     // Mark thread as read
@@ -370,57 +221,6 @@
         });
     }
 
-<<<<<<< HEAD
-    /**
-     * Add a test message for debugging
-     */
-    private void addTestMessage() {
-        try {
-            Log.d(TAG, "Adding test message for debugging");
-            
-            // Create a safe test message using SmsMessage which extends Message
-            SmsMessage testMessage = new SmsMessage();
-            testMessage.setBody("📱 TEST MESSAGE: This is a debug test message to verify the RecyclerView is working. If you can see this, the adapter is functioning correctly! 🔧");
-            testMessage.setAddress(TextUtils.isEmpty(address) ? "+1234567890" : address);
-            testMessage.setDate(System.currentTimeMillis());
-            testMessage.setType(Message.TYPE_INBOX);
-            testMessage.setId("test_message_" + System.currentTimeMillis());
-            testMessage.setRead(false);
-            testMessage.setThreadId(threadId);
-            testMessage.setMessageType(Message.MESSAGE_TYPE_SMS);
-
-            Log.d(TAG, "Test message created with body: " + testMessage.getBody());
-            Log.d(TAG, "Test message type: " + testMessage.getType());
-            Log.d(TAG, "Test message ID: " + testMessage.getId());
-            
-            messages.clear(); // Clear any existing messages first
-            messages.add(testMessage);
-            Log.d(TAG, "Test message added to list. Messages size: " + messages.size());
-            
-            if (adapter != null) {
-                Log.d(TAG, "Calling adapter.notifyDataSetChanged()");
-                adapter.notifyDataSetChanged();
-                Log.d(TAG, "Adapter notified of test message. Adapter item count: " + adapter.getItemCount());
-                
-                // Force a layout pass
-                if (messagesRecyclerView != null) {
-                    messagesRecyclerView.post(() -> {
-                        Log.d(TAG, "RecyclerView child count: " + messagesRecyclerView.getChildCount());
-                        Log.d(TAG, "RecyclerView adapter item count: " + messagesRecyclerView.getAdapter().getItemCount());
-                    });
-                }
-            } else {
-                Log.e(TAG, "Adapter is null - cannot notify of test message!");
-            }
-            
-            scrollToBottom();
-            showEmptyState(false);
-            
-            Log.d(TAG, "Test message setup completed");
-        } catch (Exception e) {
-            Log.e(TAG, "Error adding test message: " + e.getMessage(), e);
-        }
-=======
     private void markThreadAsRead() {
         executorService.execute(() -> {
             try {
@@ -429,7 +229,6 @@
                 Log.e(TAG, "Error marking thread as read", e);
             }
         });
->>>>>>> 882502d0
     }
 
     private void sendMessage() {
@@ -539,138 +338,8 @@
         });
     }
 
-<<<<<<< HEAD
-
-
-    /**
-     * Show or hide loading indicator
-     */
-    private void showLoading(boolean show) {
-        if (progressBar != null) {
-            progressBar.setVisibility(show ? View.VISIBLE : View.GONE);
-        }
-    }
-
-    /**
-     * Show or hide empty state
-     */
-    private void showEmptyState(boolean show) {
-        Log.d(TAG, "showEmptyState called with show=" + show);
-        if (emptyStateTextView != null) {
-            emptyStateTextView.setVisibility(show ? View.VISIBLE : View.GONE);
-            Log.d(TAG, "Empty state visibility set to: " + (show ? "VISIBLE" : "GONE"));
-        } else {
-            Log.e(TAG, "emptyStateTextView is null!");
-        }
-        
-        // Also ensure RecyclerView visibility is correct
-        if (messagesRecyclerView != null) {
-            messagesRecyclerView.setVisibility(show ? View.GONE : View.VISIBLE);
-            Log.d(TAG, "RecyclerView visibility set to: " + (show ? "GONE" : "VISIBLE"));
-        } else {
-            Log.e(TAG, "messagesRecyclerView is null!");
-        }
-        // Show/hide RecyclerView inversely to empty state
-        if (messagesRecyclerView != null) {
-            messagesRecyclerView.setVisibility(show ? View.GONE : View.VISIBLE);
-        }
-    }
-
-    /**
-     * Show empty state with custom message
-     */
-    private void showEmptyState(String message) {
-        if (emptyStateTextView != null) {
-            emptyStateTextView.setText(message);
-            emptyStateTextView.setVisibility(View.VISIBLE);
-        }
-        // Hide the RecyclerView when showing empty state
-        if (messagesRecyclerView != null) {
-            messagesRecyclerView.setVisibility(View.GONE);
-        }
-    }
-
-    /**
-     * Scroll to bottom of messages
-     */
-    private void scrollToBottom() {
-        if (messagesRecyclerView != null && adapter != null && adapter.getItemCount() > 0) {
-            Log.d(TAG, "Scrolling to bottom. Item count: " + adapter.getItemCount());
-            messagesRecyclerView.post(() -> {
-                try {
-                    messagesRecyclerView.smoothScrollToPosition(adapter.getItemCount() - 1);
-                    Log.d(TAG, "Scroll to position: " + (adapter.getItemCount() - 1));
-                } catch (Exception e) {
-                    Log.e(TAG, "Error scrolling to bottom: " + e.getMessage(), e);
-                }
-            });
-        } else {
-            Log.w(TAG, "Cannot scroll to bottom - RecyclerView: " + (messagesRecyclerView != null) + 
-                    ", Adapter: " + (adapter != null) + 
-                    ", Item count: " + (adapter != null ? adapter.getItemCount() : "N/A"));
-        }
-    }
-
-    /**
-     * Show progress dialog
-     */
-    private void showProgressDialog(String message) {
-        if (isActivityDestroyed) return;
-
-        try {
-            hideProgressDialog();
-
-            AlertDialog.Builder builder = new AlertDialog.Builder(this);
-            View view = getLayoutInflater().inflate(R.layout.dialog_progress, null);
-            TextView messageView = view.findViewById(R.id.progress_message);
-
-            if (messageView != null) {
-                messageView.setText(message);
-            }
-
-            builder.setView(view);
-            builder.setCancelable(false);
-
-            progressDialog = builder.create();
-            progressDialog.show();
-        } catch (Exception e) {
-            Log.e(TAG, "Error showing progress dialog: " + e.getMessage(), e);
-        }
-    }
-
-    /**
-     * Hide progress dialog
-     */
-    private void hideProgressDialog() {
-        if (progressDialog != null && progressDialog.isShowing() && !isActivityDestroyed) {
-            try {
-                progressDialog.dismiss();
-            } catch (Exception e) {
-                Log.e(TAG, "Error dismissing progress dialog: " + e.getMessage(), e);
-            }
-        }
-    }
-
-    @Override
-    public void onMessageClick(Message message, int position) {
-        // Handle message click
-    }
-
-    @Override
-    public void onMessageLongClick(Message message, int position) {
-        // Show message options
-        showMessageOptions(message);
-    }
-
-    @Override
-    public void onTranslateClick(Message message, int position) {
-        if (message == null || translationManager == null) {
-            Log.e(TAG, "Message or TranslationManager is null");
-            Toast.makeText(this, "Cannot translate message", Toast.LENGTH_SHORT).show();
-=======
     private void translateMessage(Message message, int position) {
         if (message == null || message.getBody() == null) {
->>>>>>> 882502d0
             return;
         }
 
@@ -846,34 +515,6 @@
         if (id == android.R.id.home) {
             finish();
             return true;
-<<<<<<< HEAD
-        } else if (id == R.id.action_call) {
-            // Call contact
-            if (!TextUtils.isEmpty(address)) {
-                try {
-                    Intent intent = new Intent(Intent.ACTION_DIAL);
-                    intent.setData(android.net.Uri.parse("tel:" + address));
-                    startActivity(intent);
-                } catch (Exception e) {
-                    Log.e(TAG, "Error making call: " + e.getMessage(), e);
-                    Toast.makeText(this, "Error making call", Toast.LENGTH_SHORT).show();
-                }
-            }
-            return true;
-        } else if (id == R.id.action_translate_all) {
-            // Translate all messages
-            translateAllMessages();
-            return true;
-        } else if (id == R.id.action_delete_conversation) {
-            // Delete conversation
-            //deleteConversation();
-            return true;
-        } else if (id == R.id.action_test_messages) {
-            // Add test messages for debugging - new menu option
-            addMultipleTestMessages();
-            return true;
-=======
->>>>>>> 882502d0
         }
 
         return super.onOptionsItemSelected(item);
@@ -942,146 +583,12 @@
                 .show();
     }
 
-<<<<<<< HEAD
-    /**
-     * Add multiple test messages for debugging
-     */
-    private void addMultipleTestMessages() {
-        try {
-            Log.d(TAG, "Adding multiple test messages for debugging");
-            
-            messages.clear(); // Start fresh
-            
-            // Add several test messages with different types
-            String[] testMessages = {
-                "📱 Incoming test message: Hello! This is a test message to verify the RecyclerView display.",
-                "📤 Outgoing test message: This should appear on the right side as an outgoing message.",
-                "🌍 Translated message: Hola! ¿Cómo estás? This message can be translated.",
-                "📷 Media message: This is a message with potential media content.",
-                "⚡ Quick message: Short text.",
-                "📝 Long message: This is a longer test message that contains more text to see how the message bubble handles longer content and wrapping. It should display properly in the conversation view and not cause any layout issues."
-            };
-            
-            boolean[] isIncoming = {true, false, true, false, true, false};
-            
-            for (int i = 0; i < testMessages.length; i++) {
-                SmsMessage testMessage = new SmsMessage();
-                testMessage.setBody(testMessages[i]);
-                testMessage.setAddress(TextUtils.isEmpty(address) ? "+1234567890" : address);
-                testMessage.setDate(System.currentTimeMillis() - (testMessages.length - i) * 60000); // Space them out by minutes
-                testMessage.setType(isIncoming[i] ? Message.TYPE_INBOX : Message.TYPE_SENT);
-                testMessage.setId("test_message_" + i + "_" + System.currentTimeMillis());
-                testMessage.setRead(true);
-                testMessage.setThreadId(threadId);
-                testMessage.setMessageType(Message.MESSAGE_TYPE_SMS);
-                
-                messages.add(testMessage);
-                Log.d(TAG, "Added test message " + i + ": " + testMessage.getBody().substring(0, Math.min(30, testMessage.getBody().length())));
-            }
-            
-            Log.d(TAG, "Added " + messages.size() + " test messages");
-            
-            if (adapter != null) {
-                Log.d(TAG, "Notifying adapter of test messages");
-                runOnUiThread(() -> {
-                    adapter.notifyDataSetChanged();
-                    Log.d(TAG, "Adapter notified. Item count: " + adapter.getItemCount());
-                    scrollToBottom();
-                    showEmptyState(false);
-                });
-            } else {
-                Log.e(TAG, "Adapter is null!");
-            }
-            
-            Toast.makeText(this, "Added " + messages.size() + " test messages", Toast.LENGTH_SHORT).show();
-            
-        } catch (Exception e) {
-            Log.e(TAG, "Error adding multiple test messages: " + e.getMessage(), e);
-        }
-    }
-
-    /**
-     * Refresh the RecyclerView to force a redraw
-     */
-    private void refreshRecyclerView() {
-        if (messagesRecyclerView != null && adapter != null) {
-            Log.d(TAG, "Refreshing RecyclerView");
-            runOnUiThread(() -> {
-                try {
-                    // Multiple strategies to refresh the view
-                    adapter.notifyDataSetChanged();
-                    messagesRecyclerView.invalidate();
-                    messagesRecyclerView.requestLayout();
-                    
-                    // Post another check after a brief delay
-                    messagesRecyclerView.postDelayed(() -> {
-                        Log.d(TAG, "Post-refresh check - child count: " + messagesRecyclerView.getChildCount() + 
-                            ", adapter count: " + adapter.getItemCount());
-                    }, 100);
-                    
-                    Log.d(TAG, "RecyclerView refresh completed");
-                } catch (Exception e) {
-                    Log.e(TAG, "Error refreshing RecyclerView: " + e.getMessage(), e);
-                }
-            });
-        } else {
-            Log.w(TAG, "Cannot refresh RecyclerView - RecyclerView: " + (messagesRecyclerView != null) + 
-                    ", Adapter: " + (adapter != null));
-        }
-
-        if (TextUtils.isEmpty(threadId) && TextUtils.isEmpty(address)) {
-            Toast.makeText(this, "Cannot identify conversation", Toast.LENGTH_SHORT).show();
-            return;
-        }
-
-        try {
-            AlertDialog.Builder builder = new AlertDialog.Builder(this);
-            builder.setTitle("Delete Conversation");
-            builder.setMessage("Are you sure you want to delete this entire conversation?");
-            builder.setPositiveButton("Delete", (dialog, which) -> {
-                showLoading(true);
-
-                executorService.execute(() -> {
-                    try {
-                        final boolean success;
-
-                        if (!TextUtils.isEmpty(threadId)) {
-                            success = messageService.deleteConversation(threadId);
-                        } else {
-                            success = messageService.deleteConversationByAddress(address);
-                        }
-
-                        runOnUiThread(() -> {
-                            showLoading(false);
-
-                            if (success) {
-                                Toast.makeText(ConversationActivity.this, "Conversation deleted", Toast.LENGTH_SHORT).show();
-                                finish();
-                            } else {
-                                Toast.makeText(ConversationActivity.this, "Failed to delete conversation", Toast.LENGTH_SHORT).show();
-                            }
-                        });
-                    } catch (Exception e) {
-                        Log.e(TAG, "Error deleting conversation: " + e.getMessage(), e);
-                        runOnUiThread(() -> {
-                            showLoading(false);
-                            Toast.makeText(ConversationActivity.this, "Error deleting conversation", Toast.LENGTH_SHORT).show();
-                        });
-                    }
-                });
-            });
-            builder.setNegativeButton("Cancel", null);
-            builder.show();
-        } catch (Exception e) {
-            Log.e(TAG, "Error showing delete dialog: " + e.getMessage(), e);
-=======
     @Override
     protected void onDestroy() {
         super.onDestroy();
         // Clean up resources
         if (executorService != null) {
             executorService.shutdownNow();
->>>>>>> 882502d0
         }
     }
 }