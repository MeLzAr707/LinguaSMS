--- conflicted
+++ resolved
@@ -42,11 +42,7 @@
     private static final String KEY_CUSTOM_MENU_COLOR = "custom_menu_color";
     private static final String KEY_CUSTOM_INCOMING_BUBBLE_COLOR = "custom_incoming_bubble_color";
     private static final String KEY_CUSTOM_OUTGOING_BUBBLE_COLOR = "custom_outgoing_bubble_color";
-<<<<<<< HEAD
-    private static final String KEY_CUSTOM_TEXT_COLOR = "custom_text_color";
-=======
     private static final String KEY_CUSTOM_BACKGROUND_COLOR = "custom_background_color";
->>>>>>> eaf31488
 
     private final SharedPreferences preferences;
 
@@ -467,24 +463,6 @@
     }
 
     /**
-<<<<<<< HEAD
-     * Gets the custom text color.
-     *
-     * @param defaultColor The default color to return if not set
-     * @return The custom text color
-     */
-    public int getCustomTextColor(int defaultColor) {
-        return preferences.getInt(KEY_CUSTOM_TEXT_COLOR, defaultColor);
-    }
-
-    /**
-     * Sets the custom text color.
-     *
-     * @param color The color to set
-     */
-    public void setCustomTextColor(int color) {
-        preferences.edit().putInt(KEY_CUSTOM_TEXT_COLOR, color).apply();
-=======
      * Gets the custom background color.
      *
      * @param defaultColor The default color to return if not set
@@ -501,7 +479,6 @@
      */
     public void setCustomBackgroundColor(int color) {
         preferences.edit().putInt(KEY_CUSTOM_BACKGROUND_COLOR, color).apply();
->>>>>>> eaf31488
     }
 }
 
