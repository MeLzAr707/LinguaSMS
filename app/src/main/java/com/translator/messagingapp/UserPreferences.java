package com.translator.messagingapp;

import android.content.Context;
import android.content.SharedPreferences;
import android.content.res.Configuration;
import android.text.TextUtils;
import android.util.Log;

/**
 * Manages user preferences for the app.
 * COMPLETE VERSION: Includes all required methods and constants
 */
public class UserPreferences {
    private static final String TAG = "UserPreferences";
    private static final String PREFS_NAME = "translator_prefs";
    
    // Theme constants
    public static final int THEME_LIGHT = 0;
    public static final int THEME_DARK = 1;
    public static final int THEME_BLACK_GLASS = 2;
    public static final int THEME_SYSTEM = 3;
    
    // Preference keys
    private static final String KEY_AUTO_TRANSLATE = "auto_translate";
    private static final String KEY_PREFERRED_LANGUAGE = "preferred_language";
    private static final String KEY_PREFERRED_OUTGOING_LANGUAGE = "preferred_outgoing_language";
    private static final String KEY_THEME_ID = "theme";
    private static final String KEY_DEBUG_MODE = "debug_mode";
    private static final String KEY_API_KEY = "api_key";
    private static final String KEY_API_SERVICE = "api_service";
<<<<<<< HEAD
    private static final String KEY_TRANSLATION_MODE = "translation_mode";
    private static final String KEY_PREFER_OFFLINE = "prefer_offline";
    
    // Translation mode constants
    public static final int TRANSLATION_MODE_ONLINE_ONLY = 0;
    public static final int TRANSLATION_MODE_OFFLINE_ONLY = 1;
    public static final int TRANSLATION_MODE_AUTO = 2; // Try offline first, fallback to online
=======
    private static final String KEY_ENABLE_OFFLINE_TRANSLATION = "enable_offline_translation";
>>>>>>> 71042978
    
    // Default values
    private static final boolean DEFAULT_AUTO_TRANSLATE = false;
    private static final String DEFAULT_PREFERRED_LANGUAGE = "en";
    private static final String DEFAULT_PREFERRED_OUTGOING_LANGUAGE = "en";
    private static final int DEFAULT_THEME_ID = THEME_SYSTEM; // System default
    private static final boolean DEFAULT_DEBUG_MODE = false;
    private static final String DEFAULT_API_SERVICE = "google";
<<<<<<< HEAD
    private static final int DEFAULT_TRANSLATION_MODE = TRANSLATION_MODE_AUTO;
    private static final boolean DEFAULT_PREFER_OFFLINE = true;
=======
    private static final boolean DEFAULT_ENABLE_OFFLINE_TRANSLATION = false;
>>>>>>> 71042978
    
    private final SharedPreferences preferences;
    private final Context context;
    
    /**
     * Constructor.
     *
     * @param context The application context
     */
    public UserPreferences(Context context) {
        this.context = context.getApplicationContext();
        preferences = context.getSharedPreferences(PREFS_NAME, Context.MODE_PRIVATE);
    }
    
    /**
     * Checks if auto-translate is enabled.
     *
     * @return true if auto-translate is enabled, false otherwise
     */
    public boolean isAutoTranslateEnabled() {
        try {
            return preferences.getBoolean(KEY_AUTO_TRANSLATE, DEFAULT_AUTO_TRANSLATE);
        } catch (Exception e) {
            Log.e(TAG, "Error getting auto-translate preference", e);
            return DEFAULT_AUTO_TRANSLATE;
        }
    }
    
    /**
     * Sets the auto-translate preference.
     *
     * @param enabled true to enable auto-translate, false to disable
     */
    public void setAutoTranslateEnabled(boolean enabled) {
        try {
            preferences.edit().putBoolean(KEY_AUTO_TRANSLATE, enabled).apply();
        } catch (Exception e) {
            Log.e(TAG, "Error setting auto-translate preference", e);
        }
    }
    
    /**
     * Gets the preferred language for incoming translations.
     * This is an alias for getPreferredLanguage() for backward compatibility.
     *
     * @return the preferred language code (e.g., "en" for English)
     */
    public String getPreferredIncomingLanguage() {
        return getPreferredLanguage();
    }
    
    /**
     * Gets the preferred language for translations.
     *
     * @return the preferred language code (e.g., "en" for English)
     */
    public String getPreferredLanguage() {
        try {
            return preferences.getString(KEY_PREFERRED_LANGUAGE, DEFAULT_PREFERRED_LANGUAGE);
        } catch (Exception e) {
            Log.e(TAG, "Error getting preferred language", e);
            return DEFAULT_PREFERRED_LANGUAGE;
        }
    }
    
    /**
     * Sets the preferred language for translations.
     *
     * @param languageCode the language code (e.g., "en" for English)
     */
    public void setPreferredLanguage(String languageCode) {
        try {
            preferences.edit().putString(KEY_PREFERRED_LANGUAGE, languageCode).apply();
        } catch (Exception e) {
            Log.e(TAG, "Error setting preferred language", e);
        }
    }
    
    /**
     * Gets the preferred language for outgoing messages.
     *
     * @return the preferred outgoing language code (e.g., "en" for English)
     */
    public String getPreferredOutgoingLanguage() {
        try {
            return preferences.getString(KEY_PREFERRED_OUTGOING_LANGUAGE, DEFAULT_PREFERRED_OUTGOING_LANGUAGE);
        } catch (Exception e) {
            Log.e(TAG, "Error getting preferred outgoing language", e);
            return DEFAULT_PREFERRED_OUTGOING_LANGUAGE;
        }
    }
    
    /**
     * Sets the preferred language for outgoing messages.
     *
     * @param languageCode the language code (e.g., "en" for English)
     */
    public void setPreferredOutgoingLanguage(String languageCode) {
        try {
            preferences.edit().putString(KEY_PREFERRED_OUTGOING_LANGUAGE, languageCode).apply();
        } catch (Exception e) {
            Log.e(TAG, "Error setting preferred outgoing language", e);
        }
    }
    
    /**
     * Gets the theme ID.
     *
     * @return the theme ID
     */
    public int getThemeId() {
        try {
            return preferences.getInt(KEY_THEME_ID, DEFAULT_THEME_ID);
        } catch (Exception e) {
            Log.e(TAG, "Error getting theme ID", e);
            return DEFAULT_THEME_ID;
        }
    }
    
    /**
     * Sets the theme ID.
     *
     * @param themeId the theme ID
     */
    public void setThemeId(int themeId) {
        try {
            preferences.edit().putInt(KEY_THEME_ID, themeId).apply();
        } catch (Exception e) {
            Log.e(TAG, "Error setting theme ID", e);
        }
    }
    
    /**
     * Checks if the system theme is currently in dark mode.
     *
     * @param context The context
     * @return true if the system is in dark mode, false otherwise
     */
    public boolean isDarkThemeActive(Context context) {
        try {
            int nightModeFlags = context.getResources().getConfiguration().uiMode & 
                    Configuration.UI_MODE_NIGHT_MASK;
            return nightModeFlags == Configuration.UI_MODE_NIGHT_YES;
        } catch (Exception e) {
            Log.e(TAG, "Error checking dark theme status", e);
            return false;
        }
    }
    
    /**
     * Checks if debug mode is enabled.
     *
     * @return true if debug mode is enabled, false otherwise
     */
    public boolean isDebugModeEnabled() {
        try {
            return preferences.getBoolean(KEY_DEBUG_MODE, DEFAULT_DEBUG_MODE);
        } catch (Exception e) {
            Log.e(TAG, "Error getting debug mode preference", e);
            return DEFAULT_DEBUG_MODE;
        }
    }
    
    /**
     * Sets the debug mode preference.
     *
     * @param enabled true to enable debug mode, false to disable
     */
    public void setDebugModeEnabled(boolean enabled) {
        try {
            preferences.edit().putBoolean(KEY_DEBUG_MODE, enabled).apply();
        } catch (Exception e) {
            Log.e(TAG, "Error setting debug mode preference", e);
        }
    }
    
    /**
     * Gets the API key for translation services.
     *
     * @return the API key
     */
    public String getApiKey() {
        try {
            return preferences.getString(KEY_API_KEY, "");
        } catch (Exception e) {
            Log.e(TAG, "Error getting API key", e);
            return "";
        }
    }
    
    /**
     * Sets the API key for translation services.
     *
     * @param apiKey the API key
     */
    public void setApiKey(String apiKey) {
        try {
            preferences.edit().putString(KEY_API_KEY, apiKey).apply();
        } catch (Exception e) {
            Log.e(TAG, "Error setting API key", e);
        }
    }
    
    /**
     * Gets the API service for translations.
     *
     * @return the API service name (e.g., "google", "microsoft")
     */
    public String getApiService() {
        try {
            return preferences.getString(KEY_API_SERVICE, DEFAULT_API_SERVICE);
        } catch (Exception e) {
            Log.e(TAG, "Error getting API service", e);
            return DEFAULT_API_SERVICE;
        }
    }
    
    /**
     * Sets the API service for translations.
     *
     * @param service the API service name (e.g., "google", "microsoft")
     */
    public void setApiService(String service) {
        try {
            preferences.edit().putString(KEY_API_SERVICE, service).apply();
        } catch (Exception e) {
            Log.e(TAG, "Error setting API service", e);
        }
    }
    
    /**
     * Generic method to get a boolean preference.
     *
     * @param key The preference key
     * @param defaultValue The default value if the preference doesn't exist
     * @return The boolean value
     */
    public boolean getBoolean(String key, boolean defaultValue) {
        try {
            return preferences.getBoolean(key, defaultValue);
        } catch (Exception e) {
            Log.e(TAG, "Error getting boolean preference: " + key, e);
            return defaultValue;
        }
    }
    
    /**
     * Generic method to set a boolean preference.
     *
     * @param key The preference key
     * @param value The value to set
     */
    public void setBoolean(String key, boolean value) {
        try {
            preferences.edit().putBoolean(key, value).apply();
        } catch (Exception e) {
            Log.e(TAG, "Error setting boolean preference: " + key, e);
        }
    }
    
    /**
     * Generic method to get a string preference.
     *
     * @param key The preference key
     * @param defaultValue The default value if the preference doesn't exist
     * @return The string value
     */
    public String getString(String key, String defaultValue) {
        try {
            return preferences.getString(key, defaultValue);
        } catch (Exception e) {
            Log.e(TAG, "Error getting string preference: " + key, e);
            return defaultValue;
        }
    }
    
    /**
     * Generic method to set a string preference.
     *
     * @param key The preference key
     * @param value The value to set
     */
    public void setString(String key, String value) {
        try {
            preferences.edit().putString(key, value).apply();
        } catch (Exception e) {
            Log.e(TAG, "Error setting string preference: " + key, e);
        }
    }
    
    /**
     * Generic method to get an integer preference.
     *
     * @param key The preference key
     * @param defaultValue The default value if the preference doesn't exist
     * @return The integer value
     */
    public int getInt(String key, int defaultValue) {
        try {
            return preferences.getInt(key, defaultValue);
        } catch (Exception e) {
            Log.e(TAG, "Error getting int preference: " + key, e);
            return defaultValue;
        }
    }
    
    /**
     * Generic method to set an integer preference.
     *
     * @param key The preference key
     * @param value The value to set
     */
    public void setInt(String key, int value) {
        try {
            preferences.edit().putInt(key, value).apply();
        } catch (Exception e) {
            Log.e(TAG, "Error setting int preference: " + key, e);
        }
    }
    
    /**
<<<<<<< HEAD
     * Gets the translation mode preference.
     *
     * @return the translation mode (TRANSLATION_MODE_ONLINE_ONLY, TRANSLATION_MODE_OFFLINE_ONLY, or TRANSLATION_MODE_AUTO)
     */
    public int getTranslationMode() {
        try {
            return preferences.getInt(KEY_TRANSLATION_MODE, DEFAULT_TRANSLATION_MODE);
        } catch (Exception e) {
            Log.e(TAG, "Error getting translation mode", e);
            return DEFAULT_TRANSLATION_MODE;
        }
    }
    
    /**
     * Sets the translation mode preference.
     *
     * @param mode the translation mode (TRANSLATION_MODE_ONLINE_ONLY, TRANSLATION_MODE_OFFLINE_ONLY, or TRANSLATION_MODE_AUTO)
     */
    public void setTranslationMode(int mode) {
        try {
            preferences.edit().putInt(KEY_TRANSLATION_MODE, mode).apply();
        } catch (Exception e) {
            Log.e(TAG, "Error setting translation mode", e);
        }
    }
    
    /**
     * Gets whether to prefer offline translation when both are available.
     *
     * @return true if offline translation is preferred, false otherwise
     */
    public boolean getPreferOfflineTranslation() {
        try {
            return preferences.getBoolean(KEY_PREFER_OFFLINE, DEFAULT_PREFER_OFFLINE);
        } catch (Exception e) {
            Log.e(TAG, "Error getting prefer offline preference", e);
            return DEFAULT_PREFER_OFFLINE;
        }
    }
    
    /**
     * Sets whether to prefer offline translation when both are available.
     *
     * @param prefer true to prefer offline translation, false otherwise
     */
    public void setPreferOfflineTranslation(boolean prefer) {
        try {
            preferences.edit().putBoolean(KEY_PREFER_OFFLINE, prefer).apply();
        } catch (Exception e) {
            Log.e(TAG, "Error setting prefer offline preference", e);
        }
    }
    
=======
     * Checks if offline translation is enabled.
     *
     * @return true if offline translation is enabled, false otherwise
     */
    public boolean isOfflineTranslationEnabled() {
        try {
            return preferences.getBoolean(KEY_ENABLE_OFFLINE_TRANSLATION, DEFAULT_ENABLE_OFFLINE_TRANSLATION);
        } catch (Exception e) {
            Log.e(TAG, "Error getting offline translation preference", e);
            return DEFAULT_ENABLE_OFFLINE_TRANSLATION;
        }
    }
    
    /**
     * Sets the offline translation preference.
     *
     * @param enabled true to enable offline translation, false to disable
     */
    public void setOfflineTranslationEnabled(boolean enabled) {
        try {
            preferences.edit().putBoolean(KEY_ENABLE_OFFLINE_TRANSLATION, enabled).apply();
        } catch (Exception e) {
            Log.e(TAG, "Error setting offline translation preference", e);
        }
    }

>>>>>>> 71042978
    /**
     * Clears all preferences.
     */
    public void clearAll() {
        try {
            preferences.edit().clear().apply();
        } catch (Exception e) {
            Log.e(TAG, "Error clearing preferences", e);
        }
    }
}<|MERGE_RESOLUTION|>--- conflicted
+++ resolved
@@ -28,17 +28,7 @@
     private static final String KEY_DEBUG_MODE = "debug_mode";
     private static final String KEY_API_KEY = "api_key";
     private static final String KEY_API_SERVICE = "api_service";
-<<<<<<< HEAD
-    private static final String KEY_TRANSLATION_MODE = "translation_mode";
-    private static final String KEY_PREFER_OFFLINE = "prefer_offline";
-    
-    // Translation mode constants
-    public static final int TRANSLATION_MODE_ONLINE_ONLY = 0;
-    public static final int TRANSLATION_MODE_OFFLINE_ONLY = 1;
-    public static final int TRANSLATION_MODE_AUTO = 2; // Try offline first, fallback to online
-=======
     private static final String KEY_ENABLE_OFFLINE_TRANSLATION = "enable_offline_translation";
->>>>>>> 71042978
     
     // Default values
     private static final boolean DEFAULT_AUTO_TRANSLATE = false;
@@ -47,12 +37,7 @@
     private static final int DEFAULT_THEME_ID = THEME_SYSTEM; // System default
     private static final boolean DEFAULT_DEBUG_MODE = false;
     private static final String DEFAULT_API_SERVICE = "google";
-<<<<<<< HEAD
-    private static final int DEFAULT_TRANSLATION_MODE = TRANSLATION_MODE_AUTO;
-    private static final boolean DEFAULT_PREFER_OFFLINE = true;
-=======
     private static final boolean DEFAULT_ENABLE_OFFLINE_TRANSLATION = false;
->>>>>>> 71042978
     
     private final SharedPreferences preferences;
     private final Context context;
@@ -374,61 +359,6 @@
     }
     
     /**
-<<<<<<< HEAD
-     * Gets the translation mode preference.
-     *
-     * @return the translation mode (TRANSLATION_MODE_ONLINE_ONLY, TRANSLATION_MODE_OFFLINE_ONLY, or TRANSLATION_MODE_AUTO)
-     */
-    public int getTranslationMode() {
-        try {
-            return preferences.getInt(KEY_TRANSLATION_MODE, DEFAULT_TRANSLATION_MODE);
-        } catch (Exception e) {
-            Log.e(TAG, "Error getting translation mode", e);
-            return DEFAULT_TRANSLATION_MODE;
-        }
-    }
-    
-    /**
-     * Sets the translation mode preference.
-     *
-     * @param mode the translation mode (TRANSLATION_MODE_ONLINE_ONLY, TRANSLATION_MODE_OFFLINE_ONLY, or TRANSLATION_MODE_AUTO)
-     */
-    public void setTranslationMode(int mode) {
-        try {
-            preferences.edit().putInt(KEY_TRANSLATION_MODE, mode).apply();
-        } catch (Exception e) {
-            Log.e(TAG, "Error setting translation mode", e);
-        }
-    }
-    
-    /**
-     * Gets whether to prefer offline translation when both are available.
-     *
-     * @return true if offline translation is preferred, false otherwise
-     */
-    public boolean getPreferOfflineTranslation() {
-        try {
-            return preferences.getBoolean(KEY_PREFER_OFFLINE, DEFAULT_PREFER_OFFLINE);
-        } catch (Exception e) {
-            Log.e(TAG, "Error getting prefer offline preference", e);
-            return DEFAULT_PREFER_OFFLINE;
-        }
-    }
-    
-    /**
-     * Sets whether to prefer offline translation when both are available.
-     *
-     * @param prefer true to prefer offline translation, false otherwise
-     */
-    public void setPreferOfflineTranslation(boolean prefer) {
-        try {
-            preferences.edit().putBoolean(KEY_PREFER_OFFLINE, prefer).apply();
-        } catch (Exception e) {
-            Log.e(TAG, "Error setting prefer offline preference", e);
-        }
-    }
-    
-=======
      * Checks if offline translation is enabled.
      *
      * @return true if offline translation is enabled, false otherwise
@@ -455,7 +385,6 @@
         }
     }
 
->>>>>>> 71042978
     /**
      * Clears all preferences.
      */
