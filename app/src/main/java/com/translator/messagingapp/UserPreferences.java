package com.translator.messagingapp;

import android.content.Context;
import android.content.SharedPreferences;
import android.content.res.Configuration;

public class UserPreferences {
    private static final String PREFS_NAME = "translator_prefs";
    private static final String KEY_API_KEY = "api_key";
    private static final String KEY_PREFERRED_LANGUAGE = "preferred_language";
    private static final String KEY_PREFERRED_INCOMING_LANGUAGE = "preferred_incoming_language";
    private static final String KEY_PREFERRED_OUTGOING_LANGUAGE = "preferred_outgoing_language";
    private static final String KEY_AUTO_TRANSLATE = "auto_translate";
    private static final String KEY_THEME_ID = "theme_id";
    private static final String KEY_FIRST_RUN = "first_run";
    private static final String KEY_LAST_TRANSLATION_DATE = "last_translation_date";
    private static final String KEY_TRANSLATIONS_TODAY = "translations_today";
    private static final String KEY_OFFLINE_TRANSLATION_ENABLED = "offline_translation_enabled";
    private static final String KEY_MESSAGE_TEXT_SIZE = "message_text_size";

    // Theme constants
    public static final int THEME_LIGHT = 0;
    public static final int THEME_DARK = 1;
    public static final int THEME_BLACK_GLASS = 2;
    public static final int THEME_SYSTEM = 3;
    public static final int THEME_CUSTOM = 4;

    // Translation mode constants
    public static final int TRANSLATION_MODE_AUTO = 0;
    public static final int TRANSLATION_MODE_ONLINE_ONLY = 1;
    public static final int TRANSLATION_MODE_OFFLINE_ONLY = 2;

    // Additional preference keys for missing functionality
    private static final String KEY_TRANSLATION_MODE = "translation_mode";
    private static final String KEY_PREFER_OFFLINE_TRANSLATION = "prefer_offline_translation";
    
    // Custom theme color keys
    private static final String KEY_CUSTOM_PRIMARY_COLOR = "custom_primary_color";
    private static final String KEY_CUSTOM_NAV_BAR_COLOR = "custom_nav_bar_color";
    private static final String KEY_CUSTOM_BUTTON_COLOR = "custom_button_color";
    private static final String KEY_CUSTOM_TOP_BAR_COLOR = "custom_top_bar_color";
    private static final String KEY_CUSTOM_INCOMING_BUBBLE_COLOR = "custom_incoming_bubble_color";
    private static final String KEY_CUSTOM_OUTGOING_BUBBLE_COLOR = "custom_outgoing_bubble_color";
    private static final String KEY_CUSTOM_MENU_COLOR = "custom_menu_color";

    private final SharedPreferences preferences;

    public UserPreferences(Context context) {
        preferences = context.getSharedPreferences(PREFS_NAME, Context.MODE_PRIVATE);
    }

    public String getApiKey() {
        return preferences.getString(KEY_API_KEY, "");
    }

    public void setApiKey(String apiKey) {
        preferences.edit().putString(KEY_API_KEY, apiKey).apply();
    }

    public String getPreferredLanguage() {
        return preferences.getString(KEY_PREFERRED_LANGUAGE, "en");
    }

    public void setPreferredLanguage(String language) {
        preferences.edit().putString(KEY_PREFERRED_LANGUAGE, language).apply();
    }

    public String getPreferredIncomingLanguage() {
        return preferences.getString(KEY_PREFERRED_INCOMING_LANGUAGE, getPreferredLanguage());
    }

    public void setPreferredIncomingLanguage(String language) {
        preferences.edit().putString(KEY_PREFERRED_INCOMING_LANGUAGE, language).apply();
    }

    public String getPreferredOutgoingLanguage() {
        return preferences.getString(KEY_PREFERRED_OUTGOING_LANGUAGE, getPreferredLanguage());
    }

    /**
     * Gets the target language for translations.
     * This is an alias for getPreferredLanguage() to maintain compatibility.
     *
     * @return The target language code
     */
    public String getTargetLanguage() {
        return getPreferredLanguage();
    }

    public void setPreferredOutgoingLanguage(String language) {
        preferences.edit().putString(KEY_PREFERRED_OUTGOING_LANGUAGE, language).apply();
    }

    public boolean isAutoTranslateEnabled() {
        return preferences.getBoolean(KEY_AUTO_TRANSLATE, false);
    }

    /**
     * Alias for isAutoTranslateEnabled() to maintain compatibility with existing code
     */
    public boolean getAutoTranslateSms() {
        return isAutoTranslateEnabled();
    }

    public void setAutoTranslateEnabled(boolean enabled) {
        preferences.edit().putBoolean(KEY_AUTO_TRANSLATE, enabled).apply();
    }

    public int getThemeId() {
        return preferences.getInt(KEY_THEME_ID, THEME_LIGHT);
    }

    public void setThemeId(int themeId) {
        preferences.edit().putInt(KEY_THEME_ID, themeId).apply();
    }

    public boolean isDarkThemeActive(Context context) {
        int themeId = getThemeId();

        if (themeId == THEME_DARK || themeId == THEME_BLACK_GLASS) {
            return true;
        } else if (themeId == THEME_SYSTEM) {
            // Check system night mode
            int nightModeFlags = context.getResources().getConfiguration().uiMode &
                    Configuration.UI_MODE_NIGHT_MASK;
            return nightModeFlags == Configuration.UI_MODE_NIGHT_YES;
        }

        return false;
    }

    public boolean isUsingBlackGlassTheme() {
        return getThemeId() == THEME_BLACK_GLASS;
    }

    /**
     * Checks if this is the first run of the app.
     *
     * @return true if this is the first run, false otherwise
     */
    public boolean isFirstRun() {
        return preferences.getBoolean(KEY_FIRST_RUN, true);
    }

    /**
     * Sets the first run flag.
     *
     * @param isFirstRun true if this is the first run, false otherwise
     */
    public void setFirstRun(boolean isFirstRun) {
        preferences.edit().putBoolean(KEY_FIRST_RUN, isFirstRun).apply();
    }

    /**
     * Gets the last translation date.
     *
     * @return The timestamp of the last translation
     */
    public long getLastTranslationDate() {
        return preferences.getLong(KEY_LAST_TRANSLATION_DATE, 0);
    }

    /**
     * Sets the last translation date.
     *
     * @param timestamp The timestamp to set
     */
    public void setLastTranslationDate(long timestamp) {
        preferences.edit().putLong(KEY_LAST_TRANSLATION_DATE, timestamp).apply();
    }

    /**
     * Gets the number of translations performed today.
     *
     * @return The number of translations today
     */
    public int getTranslationsToday() {
        return preferences.getInt(KEY_TRANSLATIONS_TODAY, 0);
    }

    /**
     * Sets the number of translations performed today.
     *
     * @param count The count to set
     */
    public void setTranslationsToday(int count) {
        preferences.edit().putInt(KEY_TRANSLATIONS_TODAY, count).apply();
    }

    /**
     * Increments the number of translations performed today.
     */
    public void incrementTranslationsToday() {
        int current = getTranslationsToday();
        setTranslationsToday(current + 1);
    }

    /**
     * Gets a boolean preference.
     *
     * @param key The preference key
     * @param defaultValue The default value
     * @return The preference value
     */
    public boolean getBoolean(String key, boolean defaultValue) {
        return preferences.getBoolean(key, defaultValue);
    }

    /**
     * Sets a boolean preference.
     *
     * @param key The preference key
     * @param value The preference value
     */
    public void setBoolean(String key, boolean value) {
        preferences.edit().putBoolean(key, value).apply();
    }

    /**
     * Checks if dark theme is enabled.
     *
     * @return true if dark theme is enabled, false otherwise
     */
    public boolean isDarkThemeEnabled() {
        int themeId = getThemeId();
        return themeId == THEME_DARK || themeId == THEME_BLACK_GLASS;
    }

    /**
     * Gets the translation mode.
     *
     * @return The translation mode (AUTO, ONLINE_ONLY, or OFFLINE_ONLY)
     */
    public int getTranslationMode() {
        return preferences.getInt(KEY_TRANSLATION_MODE, TRANSLATION_MODE_AUTO);
    }

    /**
     * Sets the translation mode.
     *
     * @param mode The translation mode to set
     */
    public void setTranslationMode(int mode) {
        preferences.edit().putInt(KEY_TRANSLATION_MODE, mode).apply();
    }

    /**
     * Checks if offline translation is preferred.
     *
     * @return true if offline translation is preferred, false otherwise
     */
    public boolean getPreferOfflineTranslation() {
        return preferences.getBoolean(KEY_PREFER_OFFLINE_TRANSLATION, false);
    }

    /**
     * Sets the preference for offline translation.
     *
     * @param prefer true to prefer offline translation, false otherwise
     */
    public void setPreferOfflineTranslation(boolean prefer) {
        preferences.edit().putBoolean(KEY_PREFER_OFFLINE_TRANSLATION, prefer).apply();
    }

    /**
     * Checks if offline translation is enabled.
     *
     * @return true if offline translation is enabled, false otherwise
     */
    public boolean isOfflineTranslationEnabled() {
        return preferences.getBoolean(KEY_OFFLINE_TRANSLATION_ENABLED, false);
    }

    /**
     * Sets whether offline translation is enabled.
     *
     * @param enabled true to enable offline translation, false otherwise
     */
    public void setOfflineTranslationEnabled(boolean enabled) {
        preferences.edit().putBoolean(KEY_OFFLINE_TRANSLATION_ENABLED, enabled).apply();
    }

    /**
     * Gets a string preference.
     *
     * @param key The preference key
     * @param defaultValue The default value
     * @return The preference value
     */
    public String getString(String key, String defaultValue) {
        return preferences.getString(key, defaultValue);
    }

    /**
     * Sets a string preference.
     *
     * @param key The preference key
     * @param value The preference value
     */
    public void setString(String key, String value) {
        preferences.edit().putString(key, value).apply();
    }
<<<<<<< HEAD
    
    // Custom theme color methods
    
    /**
     * Checks if the user is using a custom theme.
     * 
     * @return true if using custom theme, false otherwise
     */
    public boolean isUsingCustomTheme() {
        return getThemeId() == THEME_CUSTOM;
    }
    
    /**
     * Gets custom primary color.
     * 
     * @param defaultColor Default color to return if not set
     * @return Custom primary color
     */
    public int getCustomPrimaryColor(int defaultColor) {
        return preferences.getInt(KEY_CUSTOM_PRIMARY_COLOR, defaultColor);
    }
    
    /**
     * Sets custom primary color.
     * 
     * @param color The color value
     */
    public void setCustomPrimaryColor(int color) {
        preferences.edit().putInt(KEY_CUSTOM_PRIMARY_COLOR, color).apply();
    }
    
    /**
     * Gets custom navigation bar color.
     * 
     * @param defaultColor Default color to return if not set
     * @return Custom navigation bar color
     */
    public int getCustomNavBarColor(int defaultColor) {
        return preferences.getInt(KEY_CUSTOM_NAV_BAR_COLOR, defaultColor);
    }
    
    /**
     * Sets custom navigation bar color.
     * 
     * @param color The color value
     */
    public void setCustomNavBarColor(int color) {
        preferences.edit().putInt(KEY_CUSTOM_NAV_BAR_COLOR, color).apply();
    }
    
    /**
     * Gets custom button color.
     * 
     * @param defaultColor Default color to return if not set
     * @return Custom button color
     */
    public int getCustomButtonColor(int defaultColor) {
        return preferences.getInt(KEY_CUSTOM_BUTTON_COLOR, defaultColor);
    }
    
    /**
     * Sets custom button color.
     * 
     * @param color The color value
     */
    public void setCustomButtonColor(int color) {
        preferences.edit().putInt(KEY_CUSTOM_BUTTON_COLOR, color).apply();
    }
    
    /**
     * Gets custom top bar color.
     * 
     * @param defaultColor Default color to return if not set
     * @return Custom top bar color
     */
    public int getCustomTopBarColor(int defaultColor) {
        return preferences.getInt(KEY_CUSTOM_TOP_BAR_COLOR, defaultColor);
    }
    
    /**
     * Sets custom top bar color.
     * 
     * @param color The color value
     */
    public void setCustomTopBarColor(int color) {
        preferences.edit().putInt(KEY_CUSTOM_TOP_BAR_COLOR, color).apply();
    }
    
    /**
     * Gets custom incoming chat bubble color.
     * 
     * @param defaultColor Default color to return if not set
     * @return Custom incoming chat bubble color
     */
    public int getCustomIncomingBubbleColor(int defaultColor) {
        return preferences.getInt(KEY_CUSTOM_INCOMING_BUBBLE_COLOR, defaultColor);
    }
    
    /**
     * Sets custom incoming chat bubble color.
     * 
     * @param color The color value
     */
    public void setCustomIncomingBubbleColor(int color) {
        preferences.edit().putInt(KEY_CUSTOM_INCOMING_BUBBLE_COLOR, color).apply();
    }
    
    /**
     * Gets custom outgoing chat bubble color.
     * 
     * @param defaultColor Default color to return if not set
     * @return Custom outgoing chat bubble color
     */
    public int getCustomOutgoingBubbleColor(int defaultColor) {
        return preferences.getInt(KEY_CUSTOM_OUTGOING_BUBBLE_COLOR, defaultColor);
    }
    
    /**
     * Sets custom outgoing chat bubble color.
     * 
     * @param color The color value
     */
    public void setCustomOutgoingBubbleColor(int color) {
        preferences.edit().putInt(KEY_CUSTOM_OUTGOING_BUBBLE_COLOR, color).apply();
    }
    
    /**
     * Gets custom menu color.
     * 
     * @param defaultColor Default color to return if not set
     * @return Custom menu color
     */
    public int getCustomMenuColor(int defaultColor) {
        return preferences.getInt(KEY_CUSTOM_MENU_COLOR, defaultColor);
    }
    
    /**
     * Sets custom menu color.
     * 
     * @param color The color value
     */
    public void setCustomMenuColor(int color) {
        preferences.edit().putInt(KEY_CUSTOM_MENU_COLOR, color).apply();
=======

    /**
     * Gets the message text size preference.
     *
     * @return The text size in SP, default is 16sp
     */
    public float getMessageTextSize() {
        return preferences.getFloat(KEY_MESSAGE_TEXT_SIZE, 16.0f);
    }

    /**
     * Sets the message text size preference.
     *
     * @param textSize The text size in SP
     */
    public void setMessageTextSize(float textSize) {
        preferences.edit().putFloat(KEY_MESSAGE_TEXT_SIZE, textSize).apply();
>>>>>>> c12b368f
    }
}






<|MERGE_RESOLUTION|>--- conflicted
+++ resolved
@@ -23,7 +23,6 @@
     public static final int THEME_DARK = 1;
     public static final int THEME_BLACK_GLASS = 2;
     public static final int THEME_SYSTEM = 3;
-    public static final int THEME_CUSTOM = 4;
 
     // Translation mode constants
     public static final int TRANSLATION_MODE_AUTO = 0;
@@ -33,15 +32,6 @@
     // Additional preference keys for missing functionality
     private static final String KEY_TRANSLATION_MODE = "translation_mode";
     private static final String KEY_PREFER_OFFLINE_TRANSLATION = "prefer_offline_translation";
-    
-    // Custom theme color keys
-    private static final String KEY_CUSTOM_PRIMARY_COLOR = "custom_primary_color";
-    private static final String KEY_CUSTOM_NAV_BAR_COLOR = "custom_nav_bar_color";
-    private static final String KEY_CUSTOM_BUTTON_COLOR = "custom_button_color";
-    private static final String KEY_CUSTOM_TOP_BAR_COLOR = "custom_top_bar_color";
-    private static final String KEY_CUSTOM_INCOMING_BUBBLE_COLOR = "custom_incoming_bubble_color";
-    private static final String KEY_CUSTOM_OUTGOING_BUBBLE_COLOR = "custom_outgoing_bubble_color";
-    private static final String KEY_CUSTOM_MENU_COLOR = "custom_menu_color";
 
     private final SharedPreferences preferences;
 
@@ -300,151 +290,6 @@
     public void setString(String key, String value) {
         preferences.edit().putString(key, value).apply();
     }
-<<<<<<< HEAD
-    
-    // Custom theme color methods
-    
-    /**
-     * Checks if the user is using a custom theme.
-     * 
-     * @return true if using custom theme, false otherwise
-     */
-    public boolean isUsingCustomTheme() {
-        return getThemeId() == THEME_CUSTOM;
-    }
-    
-    /**
-     * Gets custom primary color.
-     * 
-     * @param defaultColor Default color to return if not set
-     * @return Custom primary color
-     */
-    public int getCustomPrimaryColor(int defaultColor) {
-        return preferences.getInt(KEY_CUSTOM_PRIMARY_COLOR, defaultColor);
-    }
-    
-    /**
-     * Sets custom primary color.
-     * 
-     * @param color The color value
-     */
-    public void setCustomPrimaryColor(int color) {
-        preferences.edit().putInt(KEY_CUSTOM_PRIMARY_COLOR, color).apply();
-    }
-    
-    /**
-     * Gets custom navigation bar color.
-     * 
-     * @param defaultColor Default color to return if not set
-     * @return Custom navigation bar color
-     */
-    public int getCustomNavBarColor(int defaultColor) {
-        return preferences.getInt(KEY_CUSTOM_NAV_BAR_COLOR, defaultColor);
-    }
-    
-    /**
-     * Sets custom navigation bar color.
-     * 
-     * @param color The color value
-     */
-    public void setCustomNavBarColor(int color) {
-        preferences.edit().putInt(KEY_CUSTOM_NAV_BAR_COLOR, color).apply();
-    }
-    
-    /**
-     * Gets custom button color.
-     * 
-     * @param defaultColor Default color to return if not set
-     * @return Custom button color
-     */
-    public int getCustomButtonColor(int defaultColor) {
-        return preferences.getInt(KEY_CUSTOM_BUTTON_COLOR, defaultColor);
-    }
-    
-    /**
-     * Sets custom button color.
-     * 
-     * @param color The color value
-     */
-    public void setCustomButtonColor(int color) {
-        preferences.edit().putInt(KEY_CUSTOM_BUTTON_COLOR, color).apply();
-    }
-    
-    /**
-     * Gets custom top bar color.
-     * 
-     * @param defaultColor Default color to return if not set
-     * @return Custom top bar color
-     */
-    public int getCustomTopBarColor(int defaultColor) {
-        return preferences.getInt(KEY_CUSTOM_TOP_BAR_COLOR, defaultColor);
-    }
-    
-    /**
-     * Sets custom top bar color.
-     * 
-     * @param color The color value
-     */
-    public void setCustomTopBarColor(int color) {
-        preferences.edit().putInt(KEY_CUSTOM_TOP_BAR_COLOR, color).apply();
-    }
-    
-    /**
-     * Gets custom incoming chat bubble color.
-     * 
-     * @param defaultColor Default color to return if not set
-     * @return Custom incoming chat bubble color
-     */
-    public int getCustomIncomingBubbleColor(int defaultColor) {
-        return preferences.getInt(KEY_CUSTOM_INCOMING_BUBBLE_COLOR, defaultColor);
-    }
-    
-    /**
-     * Sets custom incoming chat bubble color.
-     * 
-     * @param color The color value
-     */
-    public void setCustomIncomingBubbleColor(int color) {
-        preferences.edit().putInt(KEY_CUSTOM_INCOMING_BUBBLE_COLOR, color).apply();
-    }
-    
-    /**
-     * Gets custom outgoing chat bubble color.
-     * 
-     * @param defaultColor Default color to return if not set
-     * @return Custom outgoing chat bubble color
-     */
-    public int getCustomOutgoingBubbleColor(int defaultColor) {
-        return preferences.getInt(KEY_CUSTOM_OUTGOING_BUBBLE_COLOR, defaultColor);
-    }
-    
-    /**
-     * Sets custom outgoing chat bubble color.
-     * 
-     * @param color The color value
-     */
-    public void setCustomOutgoingBubbleColor(int color) {
-        preferences.edit().putInt(KEY_CUSTOM_OUTGOING_BUBBLE_COLOR, color).apply();
-    }
-    
-    /**
-     * Gets custom menu color.
-     * 
-     * @param defaultColor Default color to return if not set
-     * @return Custom menu color
-     */
-    public int getCustomMenuColor(int defaultColor) {
-        return preferences.getInt(KEY_CUSTOM_MENU_COLOR, defaultColor);
-    }
-    
-    /**
-     * Sets custom menu color.
-     * 
-     * @param color The color value
-     */
-    public void setCustomMenuColor(int color) {
-        preferences.edit().putInt(KEY_CUSTOM_MENU_COLOR, color).apply();
-=======
 
     /**
      * Gets the message text size preference.
@@ -462,7 +307,6 @@
      */
     public void setMessageTextSize(float textSize) {
         preferences.edit().putFloat(KEY_MESSAGE_TEXT_SIZE, textSize).apply();
->>>>>>> c12b368f
     }
 }
 
