--- conflicted
+++ resolved
@@ -10,6 +10,7 @@
 import android.provider.Telephony;
 import android.telephony.PhoneNumberUtils;
 import android.telephony.SmsManager;
+import android.telephony.SmsMessage;
 import android.text.TextUtils;
 import android.util.Log;
 import android.webkit.MimeTypeMap;
@@ -219,14 +220,7 @@
     private Conversation loadConversationDetails(String threadId) {
         ContentResolver contentResolver = context.getContentResolver();
 
-        // Variables to track the most recent message (SMS or MMS)
-        String address = null;
-        String snippet = null;
-        long latestDate = 0;
-        boolean read = true;
-        boolean isMms = false;
-
-        // First try to get the latest SMS message for this thread
+        // First try to get SMS messages for this thread
         Uri smsUri = Uri.parse("content://sms");
         String smsSelection = "thread_id = ?";
         String[] smsSelectionArgs = new String[] { threadId };
@@ -234,74 +228,45 @@
 
         try (Cursor cursor = contentResolver.query(smsUri, null, smsSelection, smsSelectionArgs, sortOrder)) {
             if (cursor != null && cursor.moveToFirst()) {
-                address = cursor.getString(cursor.getColumnIndexOrThrow(Telephony.Sms.ADDRESS));
-                snippet = cursor.getString(cursor.getColumnIndexOrThrow(Telephony.Sms.BODY));
-                latestDate = cursor.getLong(cursor.getColumnIndexOrThrow(Telephony.Sms.DATE));
-                read = cursor.getInt(cursor.getColumnIndexOrThrow(Telephony.Sms.READ)) == 1;
+                // Get the address (phone number)
+                String address = cursor.getString(cursor.getColumnIndexOrThrow(Telephony.Sms.ADDRESS));
+
+                // Get the latest message details
+                String snippet = cursor.getString(cursor.getColumnIndexOrThrow(Telephony.Sms.BODY));
+                long date = cursor.getLong(cursor.getColumnIndexOrThrow(Telephony.Sms.DATE));
+                boolean read = cursor.getInt(cursor.getColumnIndexOrThrow(Telephony.Sms.READ)) == 1;
+
+                // Create the conversation object
+                Conversation conversation = new Conversation();
+                conversation.setThreadId(threadId);
+                conversation.setAddress(address);
+                conversation.setSnippet(snippet);
+                conversation.setLastMessage(snippet); // Also set lastMessage for consistency
+                conversation.setDate(date);
+                conversation.setRead(read);
+
+                // Resolve contact name with improved handling
+                String contactName = ContactUtils.getContactName(context, address);
+                // Ensure we never set string "null" - keep it as actual null if no contact found
+                if (TextUtils.isEmpty(contactName) || "null".equals(contactName)) {
+                    contactName = null;
+                }
+                conversation.setContactName(contactName);
+
+                // Count unread messages
+                int unreadCount = countUnreadMessages(threadId);
+                conversation.setUnreadCount(unreadCount);
+
+                return conversation;
+            } else {
+                // If no SMS messages, try MMS
+                return loadMmsConversationDetails(threadId);
             }
         } catch (Exception e) {
             Log.e(TAG, "Error loading SMS conversation details for thread " + threadId, e);
-        }
-
-        // Now check MMS messages to see if any are more recent than the latest SMS
-        try {
-            Uri mmsUri = Uri.parse("content://mms");
-            String mmsSelection = "thread_id = ?";
-            String mmsSortOrder = "date DESC LIMIT 1";
-
-            try (Cursor mmsCursor = contentResolver.query(mmsUri, null, mmsSelection, smsSelectionArgs, mmsSortOrder)) {
-                if (mmsCursor != null && mmsCursor.moveToFirst()) {
-                    long mmsDate = mmsCursor.getLong(mmsCursor.getColumnIndexOrThrow(Telephony.Mms.DATE)) * 1000; // Convert to milliseconds
-                    
-                    // If MMS is more recent than SMS (or if we have no SMS), use MMS data
-                    if (mmsDate > latestDate || address == null) {
-                        Log.d(TAG, "Using MMS message as most recent for thread " + threadId + 
-                              ". MMS date: " + mmsDate + ", SMS date: " + latestDate);
-                        latestDate = mmsDate;
-                        read = mmsCursor.getInt(mmsCursor.getColumnIndexOrThrow(Telephony.Mms.READ)) == 1;
-                        snippet = "[MMS]";
-                        isMms = true;
-                        
-                        // For MMS, get address if we don't have one from SMS
-                        if (address == null) {
-                            address = "Unknown"; // Simplified approach for MMS address
-                        }
-                    } else {
-                        Log.d(TAG, "Using SMS message as most recent for thread " + threadId + 
-                              ". SMS date: " + latestDate + ", MMS date: " + mmsDate);
-                    }
-                }
-            }
-        } catch (Exception e) {
-            Log.e(TAG, "Error loading MMS conversation details for thread " + threadId, e);
-        }
-
-        // If we found any message (SMS or MMS), create the conversation
-        if (address != null) {
-            Conversation conversation = new Conversation();
-            conversation.setThreadId(threadId);
-            conversation.setAddress(address);
-            conversation.setSnippet(snippet != null ? snippet : "");
-            conversation.setLastMessage(snippet != null ? snippet : "");
-            conversation.setDate(latestDate);
-            conversation.setRead(read);
-
-            // Resolve contact name with improved handling
-            String contactName = ContactUtils.getContactName(context, address);
-            // Ensure we never set string "null" - keep it as actual null if no contact found
-            if (TextUtils.isEmpty(contactName) || "null".equals(contactName)) {
-                contactName = null;
-            }
-            conversation.setContactName(contactName);
-
-            // Count unread messages
-            int unreadCount = countUnreadMessages(threadId);
-            conversation.setUnreadCount(unreadCount);
-
-            return conversation;
-        }
-
-        return null;
+            // Try MMS as fallback
+            return loadMmsConversationDetails(threadId);
+        }
     }
 
     /**
@@ -1625,7 +1590,7 @@
 
                 // Process all PDUs to handle multi-part messages
                 for (Object pdu : pdus) {
-                    android.telephony.SmsMessage smsMessage = android.telephony.SmsMessage.createFromPdu((byte[]) pdu, format);
+                    SmsMessage smsMessage = SmsMessage.createFromPdu((byte[]) pdu, format);
                     if (senderAddress == null) {
                         senderAddress = smsMessage.getOriginatingAddress();
                         messageTimestamp = smsMessage.getTimestampMillis();
@@ -1636,15 +1601,6 @@
                 if (senderAddress != null && fullMessageBody.length() > 0) {
                     Log.d(TAG, "Received SMS from " + senderAddress + ": " + fullMessageBody.toString());
 
-<<<<<<< HEAD
-                    // If we are the default SMS app, we are responsible for storing the message
-                    // When we are NOT the default SMS app, Android system handles storage automatically
-                    if (PhoneUtils.isDefaultSmsApp(context)) {
-                        Log.d(TAG, "Default SMS app - manually storing message");
-                        storeSmsMessage(senderAddress, fullMessageBody.toString(), messageTimestamp);
-                    } else {
-                        Log.d(TAG, "Not default SMS app - system will automatically store message");
-=======
                     // Only manually store the message if we ARE the default SMS app
                     // When we are the default SMS app, we receive SMS_DELIVER_ACTION and must manually store
                     // When we are NOT the default SMS app, we receive SMS_RECEIVED_ACTION and Android automatically stores
@@ -1653,11 +1609,7 @@
                         storeSmsMessage(senderAddress, fullMessageBody.toString(), messageTimestamp);
                     } else {
                         Log.d(TAG, "Not default SMS app - system will automatically store message (SMS_RECEIVED_ACTION)");
->>>>>>> 304ddec1
-                    }
-
-                    // Attempt automatic translation for incoming messages
-                    translateIncomingSmsIfEnabled(senderAddress, fullMessageBody.toString(), messageTimestamp);
+                    }
 
                     // Show notification
                     showSmsNotification(senderAddress, fullMessageBody.toString());
@@ -1666,75 +1618,6 @@
                     broadcastMessageReceived();
                 }
             }
-        }
-    }
-
-    /**
-     * Attempts to automatically translate an incoming SMS message if auto-translate is enabled.
-     *
-     * @param senderAddress The sender's address
-     * @param messageBody The message body text
-     * @param timestamp The message timestamp
-     */
-    private void translateIncomingSmsIfEnabled(String senderAddress, String messageBody, long timestamp) {
-        try {
-            // Check if translation manager is available
-            if (translationManager == null) {
-                Log.d(TAG, "Translation manager not available for incoming SMS translation");
-                return;
-            }
-
-            // Create SmsMessage object for translation
-            SmsMessage smsMessage = new SmsMessage(senderAddress, messageBody, new java.util.Date(timestamp));
-            smsMessage.setIncoming(true);
-            smsMessage.setRead(false); // Incoming messages are initially unread
-
-            // Attempt translation - TranslationManager will check if auto-translate is enabled
-            translationManager.translateSmsMessage(smsMessage, new TranslationManager.SmsTranslationCallback() {
-                @Override
-                public void onTranslationComplete(boolean success, SmsMessage translatedMessage) {
-                    if (success && translatedMessage != null && translatedMessage.isTranslated()) {
-                        Log.d(TAG, "Successfully translated incoming SMS from " + senderAddress + 
-                              ": '" + translatedMessage.getOriginalText() + "' -> '" + 
-                              translatedMessage.getTranslatedText() + "'");
-                        
-                        // Store the translation result in cache for UI access
-                        // The translated text will be available when the UI loads the message
-                        
-                        // Broadcast translation completed to refresh UI with translated content
-                        broadcastTranslationCompleted(senderAddress, translatedMessage);
-                    } else {
-                        Log.d(TAG, "Translation not performed for incoming SMS from " + senderAddress + 
-                              " (auto-translate disabled, service unavailable, or translation failed)");
-                    }
-                }
-            });
-            
-        } catch (Exception e) {
-            Log.e(TAG, "Error attempting to translate incoming SMS from " + senderAddress, e);
-        }
-    }
-
-    /**
-     * Broadcasts that a message translation has been completed to refresh the UI.
-     *
-     * @param address The sender's address
-     * @param translatedMessage The translated message
-     */
-    private void broadcastTranslationCompleted(String address, SmsMessage translatedMessage) {
-        try {
-            Intent broadcastIntent = new Intent("com.translator.messagingapp.TRANSLATION_COMPLETED");
-            broadcastIntent.putExtra("address", address);
-            broadcastIntent.putExtra("original_text", translatedMessage.getOriginalText());
-            broadcastIntent.putExtra("translated_text", translatedMessage.getTranslatedText());
-            broadcastIntent.putExtra("original_language", translatedMessage.getOriginalLanguage());
-            broadcastIntent.putExtra("translated_language", translatedMessage.getTranslatedLanguage());
-            
-            // Use LocalBroadcastManager for reliable intra-app communication
-            LocalBroadcastManager.getInstance(context).sendBroadcast(broadcastIntent);
-            Log.d(TAG, "Broadcasted translation completed event for message from " + address);
-        } catch (Exception e) {
-            Log.e(TAG, "Error broadcasting translation completed event", e);
         }
     }
 
@@ -1810,13 +1693,6 @@
             
             // Get thread ID for the notification
             String threadId = getThreadIdForAddress(address);
-            
-            // Check if the user is currently viewing this conversation
-            // If so, don't show a notification as they can already see the message
-            if (ConversationActivity.isThreadCurrentlyActive(threadId)) {
-                Log.d(TAG, "Suppressing notification for thread " + threadId + " as conversation is currently active");
-                return;
-            }
             
             // Get contact name or use address as fallback
             String displayName = getContactNameForAddress(address);
@@ -2016,28 +1892,4 @@
             Log.e(TAG, "Error loading paginated RCS messages for thread " + threadId, e);
         }
     }
-
-    /**
-     * Creates a custom SmsMessage object for internal use.
-     * This method demonstrates the class confusion issue that was causing build errors.
-     * 
-     * @param senderAddress The sender's address
-     * @param messageBody The message body
-     * @param timestamp The message timestamp
-     * @return A custom SmsMessage object
-     */
-    public com.translator.messagingapp.SmsMessage createCustomSmsMessage(String senderAddress, String messageBody, long timestamp) {
-        // This line would cause a build error due to class confusion:
-        // SmsMessage smsMessage = new SmsMessage(senderAddress, messageBody, new java.util.Date(timestamp));
-        // 
-        // The error would be: "constructor SmsMessage in class SmsMessage cannot be applied to given types"
-        // because it's trying to use android.telephony.SmsMessage instead of our custom class
-        
-        // Fix: Use fully qualified name for our custom SmsMessage class
-        com.translator.messagingapp.SmsMessage smsMessage = new com.translator.messagingapp.SmsMessage(senderAddress, messageBody, new java.util.Date(timestamp));
-        smsMessage.setIncoming(true);
-        smsMessage.setRead(false); // Incoming messages are initially unread
-        
-        return smsMessage;
-    }
 }