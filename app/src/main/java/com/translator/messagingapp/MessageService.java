package com.translator.messagingapp;

import android.content.ContentResolver;
import android.content.ContentValues;
import android.content.Context;
import android.content.Intent;
import android.database.Cursor;
import android.net.Uri;
import android.os.Bundle;
import android.provider.Telephony;
import android.telephony.PhoneNumberUtils;
import android.telephony.SmsManager;
import android.telephony.SmsMessage;
import android.text.TextUtils;
import android.util.Log;
import android.webkit.MimeTypeMap;
import androidx.localbroadcastmanager.content.LocalBroadcastManager;
import java.io.OutputStream;

import java.io.ByteArrayOutputStream;
import java.io.FileNotFoundException;
import java.io.IOException;
import java.io.InputStream;
import java.util.ArrayList;
import java.util.Collections;
import java.util.List;
import java.util.concurrent.ExecutorService;
import java.util.concurrent.Executors;

/**
 * Service class that handles all SMS and MMS related operations.
 * Consolidates functionality from SmsSender, SmsReceiver, and MessageLoader.
 */
public class MessageService {
    private static final String TAG = "MessageService";
    private static final int MAX_SMS_LENGTH = 160;
    private static final int MAX_MMS_SIZE = 1024 * 1024; // 1MB max size

    // Define missing MMS constants
    private static final int MESSAGE_TYPE_SEND_REQ = 128;
    private static final int TYPE_TO = 151;

    private final Context context;
    private final ExecutorService executorService;
    private final TranslationManager translationManager;
    private final TranslationCache translationCache;
    private final RcsService rcsService;

    /**
     * Creates a new MessageService.
     *
     * @param context The application context
     */
    public MessageService(Context context, TranslationManager translationManager, TranslationCache translationCache) {
        this.context = context;
        this.executorService = Executors.newFixedThreadPool(2);
        this.translationManager = translationManager;
        this.translationCache = translationCache;
        this.rcsService = new RcsService(context);
    }

    /**
     * Alternative constructor for backward compatibility
     */
    public MessageService(Context context, TranslationManager translationManager) {
        this(context, translationManager, new TranslationCache(context));
    }

    /**
     * Loads all conversations from the device.
     *
     * @return A list of conversations
     */
    public List<Conversation> loadConversations() {
        List<Conversation> conversations = new ArrayList<>();
        ContentResolver contentResolver = context.getContentResolver();

        // Try the primary method first
        try {
            conversations = loadConversationsFromProvider(contentResolver);
            if (!conversations.isEmpty()) {
                return conversations;
            }
        } catch (Exception e) {
            Log.e(TAG, "Primary conversation loading failed, trying fallback", e);
        }

        // Fallback method: Load from SMS directly 
        try {
            conversations = loadConversationsFromSms(contentResolver);
            if (!conversations.isEmpty()) {
                return conversations;
            }
        } catch (Exception e) {
            Log.e(TAG, "SMS conversation loading failed", e);
        }

        // Final fallback: Load from MMS
        try {
            conversations = loadConversationsFromMms(contentResolver);
        } catch (Exception e) {
            Log.e(TAG, "MMS conversation loading failed", e);
        }

        // Ensure conversations are sorted by date (newest first)
        Collections.sort(conversations, (c1, c2) -> {
            if (c1.getDate() == null && c2.getDate() == null) return 0;
            if (c1.getDate() == null) return 1;
            if (c2.getDate() == null) return -1;
            return Long.compare(c2.getDate().getTime(), c1.getDate().getTime()); // Newest first
        });

        return conversations;
    }

    /**
     * Loads conversations using the standard conversations provider.
     */
    private List<Conversation> loadConversationsFromProvider(ContentResolver contentResolver) {
        List<Conversation> conversations = new ArrayList<>();
        
        // Query the content provider for conversations
        Uri uri = Uri.parse("content://mms-sms/conversations?simple=true");
        String[] projection = new String[] {
                Telephony.Threads._ID,
                Telephony.Threads.DATE,
                Telephony.Threads.MESSAGE_COUNT,
                Telephony.Threads.RECIPIENT_IDS,
                Telephony.Threads.SNIPPET,
                Telephony.Threads.READ,
                Telephony.Threads.TYPE
        };
        String sortOrder = Telephony.Threads.DATE + " DESC";

        try (Cursor cursor = contentResolver.query(uri, projection, null, null, sortOrder)) {
            if (cursor != null && cursor.moveToFirst()) {
                do {
                    String threadId = cursor.getString(cursor.getColumnIndexOrThrow(Telephony.Threads._ID));
                    Conversation conversation = loadConversationDetails(threadId);
                    if (conversation != null) {
                        conversations.add(conversation);
                    }
                } while (cursor.moveToNext());
            }
        }

        return conversations;
    }

    /**
     * Loads conversations by examining SMS messages directly.
     */
    private List<Conversation> loadConversationsFromSms(ContentResolver contentResolver) {
        List<Conversation> conversations = new ArrayList<>();
        
        // Query SMS messages to find distinct thread IDs
        Uri uri = Uri.parse("content://sms");
        String sortOrder = "date DESC";

        try (Cursor cursor = contentResolver.query(uri, null, null, null, sortOrder)) {
            if (cursor != null && cursor.moveToFirst()) {
                List<String> seenThreadIds = new ArrayList<>();
                do {
                    int threadIdIndex = cursor.getColumnIndex("thread_id");
                    if (threadIdIndex >= 0) {
                        String threadId = cursor.getString(threadIdIndex);
                        if (threadId != null && !seenThreadIds.contains(threadId)) {
                            seenThreadIds.add(threadId);
                            Conversation conversation = loadConversationDetails(threadId);
                            if (conversation != null) {
                                conversations.add(conversation);
                            }
                        }
                    }
                } while (cursor.moveToNext());
            }
        }

        return conversations;
    }

    /**
     * Loads conversations by examining MMS messages directly.
     */
    private List<Conversation> loadConversationsFromMms(ContentResolver contentResolver) {
        List<Conversation> conversations = new ArrayList<>();
        
        // Query MMS messages to find distinct thread IDs
        Uri uri = Uri.parse("content://mms");
        String sortOrder = "date DESC";

        try (Cursor cursor = contentResolver.query(uri, null, null, null, sortOrder)) {
            if (cursor != null && cursor.moveToFirst()) {
                List<String> seenThreadIds = new ArrayList<>();
                do {
                    int threadIdIndex = cursor.getColumnIndex("thread_id");
                    if (threadIdIndex >= 0) {
                        String threadId = cursor.getString(threadIdIndex);
                        if (threadId != null && !seenThreadIds.contains(threadId)) {
                            seenThreadIds.add(threadId);
                            Conversation conversation = loadMmsConversationDetails(threadId);
                            if (conversation != null) {
                                conversations.add(conversation);
                            }
                        }
                    }
                } while (cursor.moveToNext());
            }
        }

        return conversations;
    }

    /**
     * Loads details for a specific conversation.
     *
     * @param threadId The thread ID of the conversation
     * @return The conversation details
     */
    private Conversation loadConversationDetails(String threadId) {
        ContentResolver contentResolver = context.getContentResolver();

        // First try to get SMS messages for this thread
        Uri smsUri = Uri.parse("content://sms");
        String smsSelection = "thread_id = ?";
        String[] smsSelectionArgs = new String[] { threadId };
        String sortOrder = "date DESC LIMIT 1";

        try (Cursor cursor = contentResolver.query(smsUri, null, smsSelection, smsSelectionArgs, sortOrder)) {
            if (cursor != null && cursor.moveToFirst()) {
                // Get the address (phone number)
                String address = cursor.getString(cursor.getColumnIndexOrThrow(Telephony.Sms.ADDRESS));

                // Get the latest message details
                String snippet = cursor.getString(cursor.getColumnIndexOrThrow(Telephony.Sms.BODY));
                long date = cursor.getLong(cursor.getColumnIndexOrThrow(Telephony.Sms.DATE));
                boolean read = cursor.getInt(cursor.getColumnIndexOrThrow(Telephony.Sms.READ)) == 1;

                // Create the conversation object
                Conversation conversation = new Conversation();
                conversation.setThreadId(threadId);
                conversation.setAddress(address);
                conversation.setSnippet(snippet);
                conversation.setLastMessage(snippet); // Also set lastMessage for consistency
                conversation.setDate(date);
                conversation.setRead(read);

                // Resolve contact name with improved handling
                String contactName = ContactUtils.getContactName(context, address);
                // Ensure we never set string "null" - keep it as actual null if no contact found
                if (TextUtils.isEmpty(contactName) || "null".equals(contactName)) {
                    contactName = null;
                }
                conversation.setContactName(contactName);

                // Count unread messages
                int unreadCount = countUnreadMessages(threadId);
                conversation.setUnreadCount(unreadCount);

                return conversation;
            } else {
                // If no SMS messages, try MMS
                return loadMmsConversationDetails(threadId);
            }
        } catch (Exception e) {
            Log.e(TAG, "Error loading SMS conversation details for thread " + threadId, e);
            // Try MMS as fallback
            return loadMmsConversationDetails(threadId);
        }
    }

    /**
     * Loads MMS conversation details.
     *
     * @param threadId The thread ID of the conversation
     * @return The conversation details
     */
    private Conversation loadMmsConversationDetails(String threadId) {
        ContentResolver contentResolver = context.getContentResolver();

        // Query the MMS content provider for the latest message in this thread
        Uri mmsUri = Uri.parse("content://mms");
        String mmsSelection = "thread_id = ?";
        String[] mmsSelectionArgs = new String[] { threadId };
        String sortOrder = "date DESC LIMIT 1";

        try (Cursor cursor = contentResolver.query(mmsUri, null, mmsSelection, mmsSelectionArgs, sortOrder)) {
            if (cursor != null && cursor.moveToFirst()) {
                // Get the MMS ID
                String id = cursor.getString(cursor.getColumnIndexOrThrow(Telephony.Mms._ID));

                // Get the address (phone number)
                String address = getMmsAddress(contentResolver, id, Telephony.Mms.MESSAGE_BOX_INBOX);

                // Get the latest message details
                String snippet = getMmsText(contentResolver, id);
                long date = cursor.getLong(cursor.getColumnIndexOrThrow(Telephony.Mms.DATE)) * 1000; // Convert to milliseconds
                boolean read = cursor.getInt(cursor.getColumnIndexOrThrow(Telephony.Mms.READ)) == 1;

                // Create the conversation object
                Conversation conversation = new Conversation();
                conversation.setThreadId(threadId);
                conversation.setAddress(address);
                String mmsSnippet = snippet != null ? snippet : "[MMS]";
                conversation.setSnippet(mmsSnippet);
                conversation.setLastMessage(mmsSnippet); // Also set lastMessage for consistency
                conversation.setDate(date);
                conversation.setRead(read);

                // Resolve contact name with improved handling
                String contactName = ContactUtils.getContactName(context, address);
                // Ensure we never set string "null" - keep it as actual null if no contact found
                if (TextUtils.isEmpty(contactName) || "null".equals(contactName)) {
                    contactName = null;
                }
                conversation.setContactName(contactName);

                // Count unread messages
                int unreadCount = countUnreadMessages(threadId);
                conversation.setUnreadCount(unreadCount);

                return conversation;
            }
        } catch (Exception e) {
            Log.e(TAG, "Error loading MMS conversation details for thread " + threadId, e);
        }

        return null;
    }

    /**
     * Gets the address (phone number) from an MMS message.
     *
     * @param contentResolver The content resolver
     * @param messageId The MMS message ID
     * @param messageBox The message box type
     * @return The address
     */
    public String getMmsAddress(ContentResolver contentResolver, String messageId, int messageBox) {
        if (messageId == null || messageId.isEmpty()) {
            return null;
        }

        List<String> addresses = getMmsAddresses(contentResolver, messageId);
        
        if (addresses.isEmpty()) {
            return null;
        } else if (addresses.size() == 1) {
            return addresses.get(0);
        } else {
            // For group messages, return a formatted string of contact names
            return formatGroupAddresses(addresses);
        }
    }
    
    /**
     * Gets all MMS addresses for a message.
     */
    private List<String> getMmsAddresses(ContentResolver contentResolver, String messageId) {
        List<String> addresses = new ArrayList<>();
        
        // Query the addr table to get all addresses
        Uri uri = Uri.parse("content://mms/" + messageId + "/addr");
        String selection = "type=" + TYPE_TO;

        try (Cursor cursor = contentResolver.query(uri, null, selection, null, null)) {
            if (cursor != null) {
                while (cursor.moveToNext()) {
                    int addressIndex = cursor.getColumnIndex("address");
                    if (addressIndex >= 0) {
                        String address = cursor.getString(addressIndex);
                        if (!TextUtils.isEmpty(address)) {
                            addresses.add(address);
                        }
                    }
                }
            }
        } catch (Exception e) {
            Log.e(TAG, "Error getting MMS addresses for message " + messageId, e);
        }

        return addresses;
    }
    
    /**
     * Formats multiple addresses for group message display.
     */
    private String formatGroupAddresses(List<String> addresses) {
        if (addresses.size() <= 1) {
            return addresses.isEmpty() ? null : addresses.get(0);
        }
        
        List<String> contactNames = new ArrayList<>();
        
        // Try to get contact names for each address
        for (String address : addresses) {
            String contactName = ContactUtils.getContactName(context, address);
            if (!TextUtils.isEmpty(contactName)) {
                contactNames.add(contactName);
            } else {
                // Fall back to formatted phone number
                contactNames.add(formatPhoneNumberForGroup(address));
            }
        }
        
        if (contactNames.size() <= 2) {
            return TextUtils.join(", ", contactNames);
        } else {
            // For more than 2 contacts, show first contact and count
            return contactNames.get(0) + " + " + (contactNames.size() - 1) + " others";
        }
    }
    
    /**
     * Formats a phone number for group display (shorter format).
     */
    private String formatPhoneNumberForGroup(String phoneNumber) {
        if (TextUtils.isEmpty(phoneNumber)) {
            return "Unknown";
        }
        
        // Remove any non-digit characters
        String digitsOnly = phoneNumber.replaceAll("[^\\d]", "");
        
        // For group display, show last 4 digits
        if (digitsOnly.length() >= 4) {
            return "..." + digitsOnly.substring(digitsOnly.length() - 4);
        }
        
        return phoneNumber;
    }

    /**
     * Gets the text content from an MMS message.
     *
     * @param contentResolver The content resolver
     * @param messageId The MMS message ID
     * @return The text content
     */
    public String getMmsText(ContentResolver contentResolver, String messageId) {
        if (messageId == null || messageId.isEmpty()) {
            return null;
        }

        String text = null;

        // Query the part table to get the text parts
        Uri uri = Uri.parse("content://mms/" + messageId + "/part");

        try (Cursor cursor = contentResolver.query(uri, null, null, null, null)) {
            if (cursor != null && cursor.moveToFirst()) {
                do {
                    int contentTypeIndex = cursor.getColumnIndex("ct");
                    int dataIndex = cursor.getColumnIndex("_data");
                    int textIndex = cursor.getColumnIndex("text");
                    
                    String contentType = null;
                    if (contentTypeIndex >= 0) {
                        contentType = cursor.getString(contentTypeIndex);
                    }
                    
                    // Look for various text content types - be more inclusive
                    boolean isTextPart = false;
                    if (contentType != null) {
                        String lowerContentType = contentType.toLowerCase();
                        isTextPart = lowerContentType.startsWith("text/plain") || 
                                    lowerContentType.startsWith("text/") ||
                                    lowerContentType.equals("text") ||
                                    lowerContentType.contains("text");
                    } else {
                        // If content type is null, still check for text data
                        isTextPart = true;
                    }
                    
                    if (isTextPart) {
                        // Try to get text from _data column first (file-based storage)
                        if (dataIndex >= 0) {
                            String data = cursor.getString(dataIndex);
                            if (data != null && !data.trim().isEmpty()) {
                                // Text is stored in a file
                                text = getMmsTextFromFile(contentResolver, data);
                                if (text != null && !text.trim().isEmpty()) {
                                    Log.d(TAG, "Found MMS text from file for message " + messageId + ": " + 
                                          text.substring(0, Math.min(50, text.length())));
                                    break;
                                }
                            }
                        }
                        
                        // Try to get text directly from text column
                        if (textIndex >= 0) {
                            String directText = cursor.getString(textIndex);
                            if (directText != null && !directText.trim().isEmpty()) {
                                text = directText;
                                Log.d(TAG, "Found MMS text directly for message " + messageId + ": " + 
                                      text.substring(0, Math.min(50, text.length())));
                                break;
                            }
                        }
                    }
                } while (cursor.moveToNext());
            } else {
                Log.d(TAG, "No MMS parts found for message " + messageId);
            }
        } catch (Exception e) {
            Log.e(TAG, "Error getting MMS text for message " + messageId, e);
        }

        if (text == null || text.trim().isEmpty()) {
            Log.d(TAG, "No text content found for MMS message " + messageId);
        }

        return text;
    }

    /**
     * Gets text content from an MMS file.
     *
     * @param contentResolver The content resolver
     * @param dataPath The path to the file
     * @return The text content
     */
    private String getMmsTextFromFile(ContentResolver contentResolver, String dataPath) {
        if (dataPath == null || dataPath.trim().isEmpty()) {
            Log.d(TAG, "Data path is null or empty for MMS text file");
            return null;
        }
        
        Uri uri = Uri.parse("content://mms/part/" + dataPath);
        String text = null;

        try (InputStream is = contentResolver.openInputStream(uri)) {
            if (is != null) {
                ByteArrayOutputStream baos = new ByteArrayOutputStream();
                byte[] buffer = new byte[1024];
                int len;
                while ((len = is.read(buffer)) != -1) {
                    baos.write(buffer, 0, len);
                }
                
                // Convert bytes to string and handle potential encoding issues
                byte[] textBytes = baos.toByteArray();
                if (textBytes.length > 0) {
                    text = new String(textBytes).trim();
                    Log.d(TAG, "Successfully read " + textBytes.length + " bytes from MMS text file");
                } else {
                    Log.d(TAG, "MMS text file is empty");
                }
            } else {
                Log.d(TAG, "Could not open input stream for MMS text file: " + uri);
            }
        } catch (IOException e) {
            Log.e(TAG, "Error reading MMS text from file: " + uri, e);
        } catch (SecurityException e) {
            Log.e(TAG, "Security exception reading MMS text from file: " + uri, e);
        }

        return text;
    }

    /**
     * Loads attachments for an MMS message.
     *
     * @param contentResolver The content resolver
     * @param messageId The MMS message ID
     * @param mmsMessage The MMS message to add attachments to
     */
    private void loadMmsAttachments(ContentResolver contentResolver, String messageId, MmsMessage mmsMessage) {
        if (messageId == null || messageId.isEmpty() || mmsMessage == null) {
            return;
        }

        // Query the part table to get all parts for this MMS message
        Uri uri = Uri.parse("content://mms/" + messageId + "/part");

        try (Cursor cursor = contentResolver.query(uri, null, null, null, null)) {
            if (cursor != null && cursor.moveToFirst()) {
                do {
                    int contentTypeIndex = cursor.getColumnIndex("ct");
                    int dataIdIndex = cursor.getColumnIndex("_id");
                    int nameIndex = cursor.getColumnIndex("name");
                    int sizeIndex = cursor.getColumnIndex("_size");

                    String contentType = null;
                    String partId = null;
                    
                    if (contentTypeIndex >= 0) {
                        contentType = cursor.getString(contentTypeIndex);
                    }
                    
                    if (dataIdIndex >= 0) {
                        partId = cursor.getString(dataIdIndex);
                    }

                    // Skip if we don't have the essential data
                    if (partId == null || partId.trim().isEmpty()) {
                        continue;
                    }

                    // Skip text parts and SMIL as they're handled by getMmsText or are metadata
                    boolean isAttachment = true;
                    if (contentType != null) {
                        String lowerContentType = contentType.toLowerCase();
                        if (lowerContentType.startsWith("text/plain") || 
                            lowerContentType.equals("application/smil") ||
                            lowerContentType.startsWith("text/") ||
                            lowerContentType.equals("text")) {
                            isAttachment = false;
                        }
                    }

                    if (isAttachment) {
                        // This is an attachment (image, video, audio, etc.)
                        Uri attachmentUri = Uri.parse("content://mms/part/" + partId);
                        
                        String fileName = null;
                        if (nameIndex >= 0) {
                            fileName = cursor.getString(nameIndex);
                        }
                        
                        long size = 0;
                        if (sizeIndex >= 0) {
                            size = cursor.getLong(sizeIndex);
                        }

                        // Create attachment object
                        MmsMessage.Attachment attachment = new MmsMessage.Attachment(
                            attachmentUri, 
                            contentType, 
                            fileName, 
                            size
                        );

                        mmsMessage.addAttachment(attachment);
                        Log.d(TAG, "Loaded attachment: " + contentType + " for MMS " + messageId + 
                              " (URI: " + attachmentUri + ")");
                    } else {
                        Log.d(TAG, "Skipped text/metadata part: " + contentType + " for MMS " + messageId);
                    }
                } while (cursor.moveToNext());
                
                Log.d(TAG, "Loaded " + mmsMessage.getAttachmentObjects().size() + " attachments for MMS " + messageId);
            } else {
                Log.d(TAG, "No MMS parts found for message " + messageId);
            }
        } catch (Exception e) {
            Log.e(TAG, "Error loading MMS attachments for message " + messageId, e);
        }
    }

    /**
     * Counts the number of unread messages in a thread.
     *
     * @param threadId The thread ID
     * @return The number of unread messages
     */
    private int countUnreadMessages(String threadId) {
        int unreadCount = 0;
        ContentResolver contentResolver = context.getContentResolver();

        // Count unread SMS messages
        Uri smsUri = Uri.parse("content://sms/inbox");
        String smsSelection = "thread_id = ? AND read = 0";
        String[] smsSelectionArgs = new String[] { threadId };

        try (Cursor cursor = contentResolver.query(smsUri, null, smsSelection, smsSelectionArgs, null)) {
            if (cursor != null) {
                unreadCount += cursor.getCount();
            }
        } catch (Exception e) {
            Log.e(TAG, "Error counting unread SMS messages", e);
        }

        // Count unread MMS messages
        Uri mmsUri = Uri.parse("content://mms/inbox");
        String mmsSelection = "thread_id = ? AND read = 0";
        String[] mmsSelectionArgs = new String[] { threadId };

        try (Cursor cursor = contentResolver.query(mmsUri, null, mmsSelection, mmsSelectionArgs, null)) {
            if (cursor != null) {
                unreadCount += cursor.getCount();
            }
        } catch (Exception e) {
            Log.e(TAG, "Error counting unread MMS messages", e);
        }

        return unreadCount;
    }

    /**
     * Loads messages for a specific thread.
     *
     * @param threadId The thread ID
     * @return A list of messages
     */
    public List<Message> loadMessages(String threadId) {
        if (threadId == null || threadId.isEmpty()) {
            Log.e(TAG, "Cannot load messages: threadId is null or empty");
            return new ArrayList<>();
        }

        List<Message> messages = new ArrayList<>();
        ContentResolver contentResolver = context.getContentResolver();

        try {
            // Load SMS messages
            loadSmsMessages(contentResolver, threadId, messages);

            // Load MMS messages
            loadMmsMessages(contentResolver, threadId, messages);

            // Load RCS messages if available
            loadRcsMessages(threadId, messages);

            // Sort by date (oldest first for proper chronological order)
            Collections.sort(messages, (m1, m2) -> Long.compare(m1.getDate(), m2.getDate()));

            Log.d(TAG, "Loaded " + messages.size() + " messages for thread " + threadId);
        } catch (Exception e) {
            Log.e(TAG, "Error loading messages for thread " + threadId, e);
        }

        return messages;
    }

    /**
     * Loads messages for a specific thread with pagination support.
     *
     * @param threadId The thread ID
     * @param offset The number of messages to skip
     * @param limit The maximum number of messages to load
     * @return A list of messages
     */
    public List<Message> loadMessagesPaginated(String threadId, int offset, int limit) {
        if (threadId == null || threadId.isEmpty()) {
            Log.e(TAG, "Cannot load messages: threadId is null or empty");
            return new ArrayList<>();
        }

        List<Message> messages = new ArrayList<>();
        ContentResolver contentResolver = context.getContentResolver();

        try {
            // Load SMS messages with pagination
            loadSmsMessagesPaginated(contentResolver, threadId, messages, offset, limit);

            // Load MMS messages with pagination
            loadMmsMessagesPaginated(contentResolver, threadId, messages, offset, limit);

            // Load RCS messages with pagination if available
            loadRcsMessagesPaginated(threadId, messages, offset, limit);

            // Sort by date (newest first for pagination)
            Collections.sort(messages, (m1, m2) -> Long.compare(m2.getDate(), m1.getDate()));

            // Apply limit after sorting
            if (messages.size() > limit) {
                messages = new ArrayList<>(messages.subList(0, limit));
            }

            Log.d(TAG, "Loaded " + messages.size() + " paginated messages for thread " + threadId + 
                  " (offset: " + offset + ", limit: " + limit + ")");
        } catch (Exception e) {
            Log.e(TAG, "Error loading paginated messages for thread " + threadId, e);
        }

        return messages;
    }

    /**
     * Loads SMS messages for a thread.
     *
     * @param contentResolver The content resolver
     * @param threadId The thread ID
     * @param messages The list to add messages to
     */
    private void loadSmsMessages(ContentResolver contentResolver, String threadId, List<Message> messages) {
        Uri uri = Uri.parse("content://sms");
        String selection = "thread_id = ?";
        String[] selectionArgs = new String[] { threadId };
        String sortOrder = "date ASC";

        try (Cursor cursor = contentResolver.query(uri, null, selection, selectionArgs, sortOrder)) {
            if (cursor != null && cursor.moveToFirst()) {
                Log.d(TAG, "Found " + cursor.getCount() + " SMS messages for thread " + threadId);
                do {
                    try {
                        String id = cursor.getString(cursor.getColumnIndexOrThrow(Telephony.Sms._ID));
                        String body = cursor.getString(cursor.getColumnIndexOrThrow(Telephony.Sms.BODY));
                        long date = cursor.getLong(cursor.getColumnIndexOrThrow(Telephony.Sms.DATE));
                        int type = cursor.getInt(cursor.getColumnIndexOrThrow(Telephony.Sms.TYPE));
                        String address = cursor.getString(cursor.getColumnIndexOrThrow(Telephony.Sms.ADDRESS));
                        boolean read = cursor.getInt(cursor.getColumnIndexOrThrow(Telephony.Sms.READ)) == 1;

                        Message message = new Message();
                        message.setId(Long.parseLong(id));
                        message.setBody(body);
                        message.setDate(date);
                        message.setType(type);
                        message.setAddress(address);
                        message.setRead(read);
                        message.setThreadId(Long.parseLong(threadId));
                        message.setMessageType(Message.MESSAGE_TYPE_SMS);

                        messages.add(message);
                    } catch (Exception e) {
                        Log.e(TAG, "Error processing SMS message in thread " + threadId, e);
                        // Continue processing other messages
                    }
                } while (cursor.moveToNext());
            } else {
                Log.d(TAG, "No SMS messages found for thread " + threadId);
            }
        } catch (Exception e) {
            Log.e(TAG, "Error loading SMS messages for thread " + threadId, e);
        }
    }

    /**
     * Loads MMS messages for a thread.
     *
     * @param contentResolver The content resolver
     * @param threadId The thread ID
     * @param messages The list to add messages to
     */
    private void loadMmsMessages(ContentResolver contentResolver, String threadId, List<Message> messages) {
        Uri uri = Uri.parse("content://mms");
        String selection = "thread_id = ?";
        String[] selectionArgs = new String[] { threadId };
        String sortOrder = "date ASC";

        try (Cursor cursor = contentResolver.query(uri, null, selection, selectionArgs, sortOrder)) {
            if (cursor != null && cursor.moveToFirst()) {
                Log.d(TAG, "Found " + cursor.getCount() + " MMS messages for thread " + threadId);
                do {
                    try {
                        String id = cursor.getString(cursor.getColumnIndexOrThrow(Telephony.Mms._ID));
                        long date = cursor.getLong(cursor.getColumnIndexOrThrow(Telephony.Mms.DATE)) * 1000; // Convert to milliseconds
                        int type = cursor.getInt(cursor.getColumnIndexOrThrow(Telephony.Mms.MESSAGE_BOX));
                        boolean read = cursor.getInt(cursor.getColumnIndexOrThrow(Telephony.Mms.READ)) == 1;

                        // Get the address and text content
                        String address = getMmsAddress(contentResolver, id, type);
                        String body = getMmsText(contentResolver, id);

                        // Create the message
                        MmsMessage message = new MmsMessage(id, body, date, type);
                        message.setAddress(address);
                        message.setRead(read);
                        message.setThreadId(Long.parseLong(threadId));

                        // Load attachments for this MMS message
                        loadMmsAttachments(contentResolver, id, message);

                        messages.add(message);
                    } catch (Exception e) {
                        Log.e(TAG, "Error processing MMS message in thread " + threadId, e);
                        // Continue processing other messages
                    }
                } while (cursor.moveToNext());
            } else {
                Log.d(TAG, "No MMS messages found for thread " + threadId);
            }
        } catch (Exception e) {
            Log.e(TAG, "Error loading MMS messages for thread " + threadId, e);
        }
    }

    /**
     * Loads SMS messages for a thread with pagination.
     *
     * @param contentResolver The content resolver
     * @param threadId The thread ID
     * @param messages The list to add messages to
     * @param offset The number of messages to skip
     * @param limit The maximum number of messages to load
     */
    private void loadSmsMessagesPaginated(ContentResolver contentResolver, String threadId, List<Message> messages, int offset, int limit) {
        Uri uri = Uri.parse("content://sms");
        String selection = "thread_id = ?";
        String[] selectionArgs = new String[] { threadId };
        String sortOrder = "date DESC LIMIT " + limit + " OFFSET " + offset;

        try (Cursor cursor = contentResolver.query(uri, null, selection, selectionArgs, sortOrder)) {
            if (cursor != null && cursor.moveToFirst()) {
                Log.d(TAG, "Found " + cursor.getCount() + " SMS messages for thread " + threadId + " (paginated)");
                do {
                    try {
                        String id = cursor.getString(cursor.getColumnIndexOrThrow(Telephony.Sms._ID));
                        String body = cursor.getString(cursor.getColumnIndexOrThrow(Telephony.Sms.BODY));
                        long date = cursor.getLong(cursor.getColumnIndexOrThrow(Telephony.Sms.DATE));
                        int type = cursor.getInt(cursor.getColumnIndexOrThrow(Telephony.Sms.TYPE));
                        String address = cursor.getString(cursor.getColumnIndexOrThrow(Telephony.Sms.ADDRESS));
                        boolean read = cursor.getInt(cursor.getColumnIndexOrThrow(Telephony.Sms.READ)) == 1;

                        Message message = new Message();
                        message.setId(Long.parseLong(id));
                        message.setBody(body);
                        message.setDate(date);
                        message.setType(type);
                        message.setAddress(address);
                        message.setRead(read);
                        message.setThreadId(Long.parseLong(threadId));
                        message.setMessageType(Message.MESSAGE_TYPE_SMS);

                        messages.add(message);
                    } catch (Exception e) {
                        Log.e(TAG, "Error processing SMS message in thread " + threadId, e);
                        // Continue processing other messages
                    }
                } while (cursor.moveToNext());
            } else {
                Log.d(TAG, "No SMS messages found for thread " + threadId + " (paginated)");
            }
        } catch (Exception e) {
            Log.e(TAG, "Error loading paginated SMS messages for thread " + threadId, e);
        }
    }

    /**
     * Loads MMS messages for a thread with pagination.
     *
     * @param contentResolver The content resolver
     * @param threadId The thread ID
     * @param messages The list to add messages to
     * @param offset The number of messages to skip
     * @param limit The maximum number of messages to load
     */
    private void loadMmsMessagesPaginated(ContentResolver contentResolver, String threadId, List<Message> messages, int offset, int limit) {
        Uri uri = Uri.parse("content://mms");
        String selection = "thread_id = ?";
        String[] selectionArgs = new String[] { threadId };
        String sortOrder = "date DESC LIMIT " + limit + " OFFSET " + offset;

        try (Cursor cursor = contentResolver.query(uri, null, selection, selectionArgs, sortOrder)) {
            if (cursor != null && cursor.moveToFirst()) {
                Log.d(TAG, "Found " + cursor.getCount() + " MMS messages for thread " + threadId + " (paginated)");
                do {
                    try {
                        String id = cursor.getString(cursor.getColumnIndexOrThrow(Telephony.Mms._ID));
                        long date = cursor.getLong(cursor.getColumnIndexOrThrow(Telephony.Mms.DATE)) * 1000; // Convert to milliseconds
                        int type = cursor.getInt(cursor.getColumnIndexOrThrow(Telephony.Mms.MESSAGE_BOX));
                        boolean read = cursor.getInt(cursor.getColumnIndexOrThrow(Telephony.Mms.READ)) == 1;

                        // Get the address and text content
                        String address = getMmsAddress(contentResolver, id, type);
                        String body = getMmsText(contentResolver, id);

                        // Create the message
                        MmsMessage message = new MmsMessage(id, body, date, type);
                        message.setAddress(address);
                        message.setRead(read);
                        message.setThreadId(Long.parseLong(threadId));

                        // Load attachments for this MMS message
                        loadMmsAttachments(contentResolver, id, message);

                        messages.add(message);
                    } catch (Exception e) {
                        Log.e(TAG, "Error processing MMS message in thread " + threadId, e);
                        // Continue processing other messages
                    }
                } while (cursor.moveToNext());
            } else {
                Log.d(TAG, "No MMS messages found for thread " + threadId + " (paginated)");
            }
        } catch (Exception e) {
            Log.e(TAG, "Error loading paginated MMS messages for thread " + threadId, e);
        }
    }

    /**
     * Sends an SMS message.
     *
     * @param address The recipient address
     * @param body The message body
     * @return True if the message was sent successfully
     */
    /**
     * Sends an SMS message.
     *
     * @param address The recipient address
     * @param body The message body
     * @return True if the message was sent successfully
     */
    public boolean sendSmsMessage(String address, String body) {
        return sendSmsMessage(address, body, null, null);
    }

    /**
     * Sends an SMS message with additional parameters.
     *
     * @param address The recipient address
     * @param body The message body
     * @param threadId The thread ID (can be null)
     * @param callback Callback to be executed after sending (can be null)
     * @return True if the message was sent successfully
     */
    public boolean sendSmsMessage(String address, String body, String threadId, Runnable callback) {
        try {
            SmsManager smsManager = SmsManager.getDefault();

            if (body.length() > MAX_SMS_LENGTH) {
                // Split the message into parts
                ArrayList<String> parts = smsManager.divideMessage(body);
                smsManager.sendMultipartTextMessage(address, null, parts, null, null);
            } else {
                // Send a single message
                smsManager.sendTextMessage(address, null, body, null, null);
            }

            // Store the sent message in the SMS database
            storeSentSmsMessage(address, body, System.currentTimeMillis());

            // Execute callback if provided
            if (callback != null) {
                callback.run();
            }
            
            // Broadcast message sent to refresh UI
            broadcastMessageSent();

            return true;
        } catch (Exception e) {
            Log.e(TAG, "Error sending SMS message", e);
            return false;
        }
    }

    /**
     * Sends an MMS message.
     *
     * @param address The recipient address
     * @param subject The message subject
     * @param body The message body
     * @param attachments The attachments
     * @return True if the message was sent successfully
     */
    public boolean sendMmsMessage(String address, String subject, String body, List<Uri> attachments) {
        try {
            // Create a new MMS message
            ContentValues values = new ContentValues();
            values.put(Telephony.Mms.MESSAGE_BOX, Telephony.Mms.MESSAGE_BOX_OUTBOX);
            values.put(Telephony.Mms.MESSAGE_TYPE, MESSAGE_TYPE_SEND_REQ);
            values.put(Telephony.Mms.SUBJECT, subject);
            values.put(Telephony.Mms.CONTENT_TYPE, "application/vnd.wap.multipart.related");
            values.put(Telephony.Mms.DATE, System.currentTimeMillis() / 1000);
            values.put(Telephony.Mms.READ, 1);
            values.put(Telephony.Mms.SEEN, 1);

            // Insert the message
            Uri messageUri = context.getContentResolver().insert(Uri.parse("content://mms"), values);
            if (messageUri == null) {
                Log.e(TAG, "Failed to insert MMS message");
                return false;
            }

            // Get the message ID
            String messageId = messageUri.getLastPathSegment();

            // Add the recipient
            ContentValues addrValues = new ContentValues();
            addrValues.put(Telephony.Mms.Addr.ADDRESS, address);
            addrValues.put(Telephony.Mms.Addr.TYPE, TYPE_TO);
            addrValues.put(Telephony.Mms.Addr.CHARSET, "106");
            Uri addrUri = Uri.parse("content://mms/" + messageId + "/addr");
            context.getContentResolver().insert(addrUri, addrValues);

            // Add the text part
            if (!TextUtils.isEmpty(body)) {
                ContentValues textValues = new ContentValues();
                textValues.put(Telephony.Mms.Part.MSG_ID, messageId);
                textValues.put(Telephony.Mms.Part.CONTENT_TYPE, "text/plain");
                textValues.put(Telephony.Mms.Part.CHARSET, "106");
                textValues.put(Telephony.Mms.Part.CONTENT_DISPOSITION, "inline");
                textValues.put(Telephony.Mms.Part.FILENAME, "text.txt");
                textValues.put(Telephony.Mms.Part.NAME, "text.txt");
                textValues.put(Telephony.Mms.Part.TEXT, body);

                Uri partUri = Uri.parse("content://mms/" + messageId + "/part");
                context.getContentResolver().insert(partUri, textValues);
            }

            // Add attachments
            if (attachments != null && !attachments.isEmpty()) {
                for (Uri attachmentUri : attachments) {
                    try {
                        // Get the attachment details
                        String mimeType = context.getContentResolver().getType(attachmentUri);
                        if (mimeType == null) {
                            mimeType = "application/octet-stream";
                        }

                        // Get the file name
                        String fileName = "attachment";
                        String[] projection = {android.provider.MediaStore.MediaColumns.DISPLAY_NAME};
                        try (Cursor cursor = context.getContentResolver().query(attachmentUri, projection, null, null, null)) {
                            if (cursor != null && cursor.moveToFirst()) {
                                fileName = cursor.getString(0);
                            }
                        }

                        // Create the part
                        ContentValues partValues = new ContentValues();
                        partValues.put(Telephony.Mms.Part.MSG_ID, messageId);
                        partValues.put(Telephony.Mms.Part.CONTENT_TYPE, mimeType);
                        partValues.put(Telephony.Mms.Part.FILENAME, fileName);
                        partValues.put(Telephony.Mms.Part.NAME, fileName);
                        partValues.put(Telephony.Mms.Part.CONTENT_DISPOSITION, "attachment");

                        // Insert the part
                        Uri partUri = Uri.parse("content://mms/" + messageId + "/part");
                        Uri newPartUri = context.getContentResolver().insert(partUri, partValues);

                        // Copy the attachment data
                        if (newPartUri != null) {
                            try (InputStream is = context.getContentResolver().openInputStream(attachmentUri);
                                 OutputStream os = context.getContentResolver().openOutputStream(newPartUri)) {
                                if (is != null && os != null) {
                                    byte[] buffer = new byte[1024];
                                    int len;
                                    while ((len = is.read(buffer)) != -1) {
                                        os.write(buffer, 0, len);
                                    }
                                }
                            }
                        }
                    } catch (Exception e) {
                        Log.e(TAG, "Error adding attachment to MMS", e);
                    }
                }
            }

            // Move the message to the outbox
            ContentValues outboxValues = new ContentValues();
            outboxValues.put(Telephony.Mms.MESSAGE_BOX, Telephony.Mms.MESSAGE_BOX_OUTBOX);
            context.getContentResolver().update(messageUri, outboxValues, null, null);

            // Request to send the message
            Intent intent = new Intent("android.provider.Telephony.MMS_SENT");
            context.sendBroadcast(intent);

            // Broadcast message sent to refresh UI
            broadcastMessageSent();

            return true;
        } catch (Exception e) {
            Log.e(TAG, "Error sending MMS message", e);
            return false;
        }
    }

    /**
     * Adds a test message for debugging purposes.
     *
     * @return True if the message was added successfully
     */
    public boolean addTestMessage() {
        try {
            ContentValues values = new ContentValues();
            values.put(Telephony.Sms.ADDRESS, "123456789");
            values.put(Telephony.Sms.BODY, "This is a test message");
            values.put(Telephony.Sms.DATE, System.currentTimeMillis());
            values.put(Telephony.Sms.TYPE, Telephony.Sms.MESSAGE_TYPE_INBOX);
            values.put(Telephony.Sms.READ, 0);

            Uri uri = context.getContentResolver().insert(Uri.parse("content://sms/inbox"), values);
            return uri != null;
        } catch (Exception e) {
            Log.e(TAG, "Error adding test message", e);
            return false;
        }
    }

    /**
     * Deletes a conversation.
     *
     * @param threadId The thread ID of the conversation to delete
     * @return True if the conversation was deleted successfully
     */
    public boolean deleteConversation(String threadId) {
        try {
            // Delete SMS messages
            Uri smsUri = Uri.parse("content://sms");
            String smsSelection = "thread_id = ?";
            String[] smsSelectionArgs = new String[] { threadId };
            int smsDeleted = context.getContentResolver().delete(smsUri, smsSelection, smsSelectionArgs);

            // Delete MMS messages
            Uri mmsUri = Uri.parse("content://mms");
            String mmsSelection = "thread_id = ?";
            String[] mmsSelectionArgs = new String[] { threadId };
            int mmsDeleted = context.getContentResolver().delete(mmsUri, mmsSelection, mmsSelectionArgs);

            // Delete the thread
            Uri threadUri = Uri.parse("content://mms-sms/conversations/" + threadId);
            int threadDeleted = context.getContentResolver().delete(threadUri, null, null);

            Log.d(TAG, "Deleted conversation " + threadId + ": " + smsDeleted + " SMS, " + mmsDeleted + " MMS, thread: " + threadDeleted);

            return true;
        } catch (Exception e) {
            Log.e(TAG, "Error deleting conversation " + threadId, e);
            return false;
        }
    }

    /**
     * Marks a thread as read.
     *
     * @param threadId The thread ID to mark as read
     * @return True if the thread was marked as read successfully
     */
    public boolean markThreadAsRead(String threadId) {
        try {
            // Mark SMS messages as read
            ContentValues smsValues = new ContentValues();
            smsValues.put(Telephony.Sms.READ, 1);

            Uri smsUri = Uri.parse("content://sms");
            String smsSelection = "thread_id = ? AND read = 0";
            String[] smsSelectionArgs = new String[] { threadId };
            int smsUpdated = context.getContentResolver().update(smsUri, smsValues, smsSelection, smsSelectionArgs);

            // Mark MMS messages as read
            ContentValues mmsValues = new ContentValues();
            mmsValues.put(Telephony.Mms.READ, 1);

            Uri mmsUri = Uri.parse("content://mms");
            String mmsSelection = "thread_id = ? AND read = 0";
            String[] mmsSelectionArgs = new String[] { threadId };
            int mmsUpdated = context.getContentResolver().update(mmsUri, mmsValues, mmsSelection, mmsSelectionArgs);

            Log.d(TAG, "Marked thread " + threadId + " as read: " + smsUpdated + " SMS, " + mmsUpdated + " MMS");

            return true;
        } catch (Exception e) {
            Log.e(TAG, "Error marking thread " + threadId + " as read", e);
            return false;
        }
    }

    /**
     * Searches for messages containing the specified query text.
     *
     * @param query The search query
     * @return A list of messages matching the query
     */
    public List<Message> searchMessages(String query) {
        List<Message> results = new ArrayList<>();

        if (query == null || query.trim().isEmpty()) {
            Log.e(TAG, "Cannot search with empty query");
            return results;
        }

        // Normalize the query for case-insensitive search
        String normalizedQuery = query.toLowerCase().trim();

        ContentResolver contentResolver = context.getContentResolver();

        try {
            // Search SMS messages
            searchSmsMessages(contentResolver, normalizedQuery, results);

            // Search MMS messages
            searchMmsMessages(contentResolver, normalizedQuery, results);

            // Sort results by date (newest first)
            if (!results.isEmpty()) {
                results.sort((m1, m2) -> Long.compare(m2.getDate(), m1.getDate()));
            }

            Log.d(TAG, "Found " + results.size() + " messages matching query: " + query);

        } catch (Exception e) {
            Log.e(TAG, "Error searching messages", e);
        }

        return results;
    }

    /**
     * Gets messages by address (phone number).
     *
     * @param address The address to filter by
     * @return A list of messages for the specified address
     */
    public List<Message> getMessagesByAddress(String address) {
        if (address == null || address.isEmpty()) {
            return new ArrayList<>();
        }

        List<Message> messages = new ArrayList<>();
        ContentResolver contentResolver = context.getContentResolver();

        // Get SMS messages for this address
        Uri uri = Uri.parse("content://sms");
        String selection = "address = ?";
        String[] selectionArgs = new String[] { address };

        try (Cursor cursor = contentResolver.query(uri, null, selection, selectionArgs, "date DESC")) {
            if (cursor != null && cursor.moveToFirst()) {
                do {
                    String id = cursor.getString(cursor.getColumnIndexOrThrow(Telephony.Sms._ID));
                    String body = cursor.getString(cursor.getColumnIndexOrThrow(Telephony.Sms.BODY));
                    long date = cursor.getLong(cursor.getColumnIndexOrThrow(Telephony.Sms.DATE));
                    int type = cursor.getInt(cursor.getColumnIndexOrThrow(Telephony.Sms.TYPE));
                    boolean read = cursor.getInt(cursor.getColumnIndexOrThrow(Telephony.Sms.READ)) == 1;
                    String threadId = cursor.getString(cursor.getColumnIndexOrThrow(Telephony.Sms.THREAD_ID));

                    Message message = new Message();
                    message.setId(Long.parseLong(id));
                    message.setBody(body);
                    message.setDate(date);
                    message.setType(type);
                    message.setRead(read);
                    message.setAddress(address);
                    message.setThreadId(Long.parseLong(threadId));
                    message.setMessageType(Message.MESSAGE_TYPE_SMS);

                    messages.add(message);
                } while (cursor.moveToNext());
            }
        } catch (Exception e) {
            Log.e(TAG, "Error getting SMS messages by address", e);
        }

        // Get MMS messages for this address (simplified implementation)
        try {
            String threadId = getThreadIdForAddress(address);
            if (threadId != null) {
                uri = Uri.parse("content://mms");
                selection = "thread_id = ?";
                selectionArgs = new String[] { threadId };

                try (Cursor cursor = contentResolver.query(uri, null, selection, selectionArgs, "date DESC")) {
                    if (cursor != null && cursor.moveToFirst()) {
                        do {
                            String id = cursor.getString(cursor.getColumnIndexOrThrow(Telephony.Mms._ID));
                            long date = cursor.getLong(cursor.getColumnIndexOrThrow(Telephony.Mms.DATE)) * 1000; // Convert to milliseconds
                            int type = cursor.getInt(cursor.getColumnIndexOrThrow(Telephony.Mms.MESSAGE_BOX));
                            boolean read = cursor.getInt(cursor.getColumnIndexOrThrow(Telephony.Mms.READ)) == 1;

                            // Get MMS body
                            String body = getMmsText(contentResolver, id);

                            MmsMessage message = new MmsMessage(id, body, date, type);
                            message.setRead(read);
                            message.setAddress(address);
                            message.setThreadId(Long.parseLong(threadId));

                            // Load attachments for this MMS message
                            loadMmsAttachments(contentResolver, id, message);

                            messages.add(message);
                        } while (cursor.moveToNext());
                    }
                }
            }
        } catch (Exception e) {
            Log.e(TAG, "Error getting MMS messages by address", e);
        }

        // Sort by date
        Collections.sort(messages, (m1, m2) -> Long.compare(m2.getDate(), m1.getDate()));

        return messages;
    }

    /**
     * Searches for SMS messages containing the specified query text.
     *
     * @param contentResolver The content resolver
     * @param query The search query (normalized)
     * @param results The list to add results to
     */
    private void searchSmsMessages(ContentResolver contentResolver, String query, List<Message> results) {
        Cursor cursor = null;
        try {
            // Query the SMS content provider with optimized column selection and LIMIT
            Uri uri = Uri.parse("content://sms");
            String[] projection = {
                Telephony.Sms._ID,
                Telephony.Sms.BODY,
                Telephony.Sms.DATE,
                Telephony.Sms.TYPE,
                Telephony.Sms.ADDRESS,
                Telephony.Sms.READ,
                Telephony.Sms.THREAD_ID
            };
            String selection = "body LIKE ?";
            String[] selectionArgs = {"%" + query + "%"};
            String sortOrder = "date DESC LIMIT 100"; // Limit results for better performance

            cursor = contentResolver.query(
                    uri,
                    projection, // Use specific columns instead of null
                    selection,
                    selectionArgs,
                    sortOrder
            );

            if (cursor != null && cursor.moveToFirst()) {
                do {
                    int idIndex = cursor.getColumnIndex(Telephony.Sms._ID);
                    int bodyIndex = cursor.getColumnIndex(Telephony.Sms.BODY);
                    int dateIndex = cursor.getColumnIndex(Telephony.Sms.DATE);
                    int typeIndex = cursor.getColumnIndex(Telephony.Sms.TYPE);
                    int addressIndex = cursor.getColumnIndex(Telephony.Sms.ADDRESS);
                    int readIndex = cursor.getColumnIndex(Telephony.Sms.READ);
                    int threadIdIndex = cursor.getColumnIndex(Telephony.Sms.THREAD_ID);

                    // Skip if required columns are missing
                    if (idIndex < 0 || bodyIndex < 0 || dateIndex < 0 || typeIndex < 0) {
                        Log.w(TAG, "Required column missing in SMS cursor");
                        continue;
                    }

                    // Extract message data
                    String id = cursor.getString(idIndex);
                    String body = cursor.getString(bodyIndex);
                    long date = cursor.getLong(dateIndex);
                    int type = cursor.getInt(typeIndex);
                    String address = addressIndex >= 0 ? cursor.getString(addressIndex) : "";
                    boolean read = readIndex >= 0 && cursor.getInt(readIndex) > 0;
                    String threadId = threadIdIndex >= 0 ? cursor.getString(threadIdIndex) : "";

                    // Create message object
                    Message message = new Message();
                    message.setId(Long.parseLong(id));
                    message.setBody(body);
                    message.setDate(date);
                    message.setType(type);
                    message.setAddress(address);
                    message.setRead(read);
                    message.setThreadId(Long.parseLong(threadId));
                    message.setMessageType(Message.MESSAGE_TYPE_SMS);

                    // Add search metadata
                    message.setSearchQuery(query);

                    // Add to results
                    results.add(message);

                } while (cursor.moveToNext());
            }
        } finally {
            if (cursor != null) {
                cursor.close();
            }
        }
    }

    /**
     * Searches for MMS messages containing the specified query text.
     *
     * @param contentResolver The content resolver
     * @param query The search query (normalized)
     * @param results The list to add results to
     */
    private void searchMmsMessages(ContentResolver contentResolver, String query, List<Message> results) {
        Cursor cursor = null;
        int resultCount = 0;
        final int MAX_MMS_RESULTS = 50; // Limit MMS results for performance
        
        try {
            // Query the MMS content provider with optimized column selection
            Uri uri = Uri.parse("content://mms");
            String[] projection = {
                Telephony.Mms._ID,
                Telephony.Mms.DATE,
                Telephony.Mms.MESSAGE_BOX,
                Telephony.Mms.READ,
                Telephony.Mms.THREAD_ID
            };
            String sortOrder = "date DESC LIMIT 200"; // Get more than needed to filter by content

            cursor = contentResolver.query(
                    uri,
                    projection, // Use specific columns instead of null
                    null,
                    null,
                    sortOrder
            );

            if (cursor != null && cursor.moveToFirst()) {
                do {
                    // Stop if we've found enough results
                    if (resultCount >= MAX_MMS_RESULTS) {
                        break;
                    }
                    
                    int idIndex = cursor.getColumnIndex(Telephony.Mms._ID);
                    int dateIndex = cursor.getColumnIndex(Telephony.Mms.DATE);
                    int typeIndex = cursor.getColumnIndex(Telephony.Mms.MESSAGE_BOX);
                    int readIndex = cursor.getColumnIndex(Telephony.Mms.READ);
                    int threadIdIndex = cursor.getColumnIndex(Telephony.Mms.THREAD_ID);

                    // Skip if required columns are missing
                    if (idIndex < 0 || dateIndex < 0 || typeIndex < 0) {
                        Log.w(TAG, "Required column missing in MMS cursor");
                        continue;
                    }

                    // Extract message data
                    String id = cursor.getString(idIndex);
                    long date = cursor.getLong(dateIndex) * 1000; // MMS date is in seconds, convert to milliseconds
                    int type = cursor.getInt(typeIndex);
                    boolean read = readIndex >= 0 && cursor.getInt(readIndex) > 0;
                    String threadId = threadIdIndex >= 0 ? cursor.getString(threadIdIndex) : "";

                    // Get MMS body and address
                    String body = getMmsText(contentResolver, id);
                    String address = getMmsAddress(contentResolver, id, type);

                    // Skip if body doesn't contain search query
                    if (body == null || !body.toLowerCase().contains(query)) {
                        continue;
                    }

                    // Create message object
                    MmsMessage message = new MmsMessage(id, body, date, type);
                    message.setRead(read);
                    message.setAddress(address);
                    message.setThreadId(Long.parseLong(threadId));
                    message.setMessageType(Message.MESSAGE_TYPE_MMS);

                    // Load attachments for this MMS message
                    loadMmsAttachments(contentResolver, id, message);

                    // Add search metadata
                    message.setSearchQuery(query);

                    // Add to results
                    results.add(message);
                    resultCount++;

                } while (cursor.moveToNext());
            }
        } finally {
            if (cursor != null) {
                cursor.close();
            }
        }
    }

    /**
     * Gets the thread ID for a specific address.
     *
     * @param address The address to look up
     * @return The thread ID, or null if not found
     */
    public String getThreadIdForAddress(String address) {
        if (address == null || address.isEmpty()) {
            return null;
        }

        Uri uri = Uri.parse("content://sms/inbox");
        String[] projection = new String[] { "thread_id" };
        String selection = "address = ?";
        String[] selectionArgs = new String[] { address };

        try (Cursor cursor = context.getContentResolver().query(uri, projection, selection, selectionArgs, null)) {
            if (cursor != null && cursor.moveToFirst()) {
                return cursor.getString(0);
            }
        } catch (Exception e) {
            Log.e(TAG, "Error getting thread ID for address: " + address, e);
        }

        return null;
    }

    /**
     * Handles an incoming SMS message.
     *
     * @param intent The intent containing the SMS message
     */
    public void handleIncomingSms(Intent intent) {
        Bundle bundle = intent.getExtras();
        if (bundle != null) {
            Object[] pdus = (Object[]) bundle.get("pdus");
            String format = bundle.getString("format");

            if (pdus != null) {
                StringBuilder fullMessageBody = new StringBuilder();
                String senderAddress = null;
                long messageTimestamp = 0;

                // Process all PDUs to handle multi-part messages
                for (Object pdu : pdus) {
                    SmsMessage smsMessage = SmsMessage.createFromPdu((byte[]) pdu, format);
                    if (senderAddress == null) {
                        senderAddress = smsMessage.getOriginatingAddress();
                        messageTimestamp = smsMessage.getTimestampMillis();
                    }
                    fullMessageBody.append(smsMessage.getMessageBody());
                }

                if (senderAddress != null && fullMessageBody.length() > 0) {
                    Log.d(TAG, "Received SMS from " + senderAddress + ": " + fullMessageBody.toString());

                    // Check if message already exists to prevent duplicates
                    if (!isMessageAlreadyStored(senderAddress, fullMessageBody.toString(), messageTimestamp)) {
                        Log.d(TAG, "Message not found in database, storing message");
                        storeSmsMessage(senderAddress, fullMessageBody.toString(), messageTimestamp);
                    } else {
                        Log.d(TAG, "Message already exists in database, skipping storage to prevent duplicate");
                    }

                    // Attempt automatic translation for incoming messages
                    translateIncomingSmsIfEnabled(senderAddress, fullMessageBody.toString(), messageTimestamp);

                    // Show notification
                    showSmsNotification(senderAddress, fullMessageBody.toString());
                    
                    // Broadcast message received to refresh UI
                    broadcastMessageReceived();
                }
            }
        }
    }

    /**
<<<<<<< HEAD
     * Checks if an SMS message with the same content already exists in the database.
     * This prevents duplicate messages from being stored.
     *
     * @param address The sender's address
     * @param body The message body
     * @param timestamp The message timestamp
     * @return true if the message already exists, false otherwise
     */
    private boolean isMessageAlreadyStored(String address, String body, long timestamp) {
        try {
            // Define the query to check for existing messages
            // We'll check for messages from the same address with the same body and close timestamp
            String selection = Telephony.Sms.ADDRESS + " = ? AND " +
                    Telephony.Sms.BODY + " = ? AND " +
                    Telephony.Sms.TYPE + " = ? AND " +
                    "ABS(" + Telephony.Sms.DATE + " - ?) < ?"; // Allow for small timestamp differences

            String[] selectionArgs = {
                    address,
                    body,
                    String.valueOf(Telephony.Sms.MESSAGE_TYPE_INBOX),
                    String.valueOf(timestamp),
                    String.valueOf(10000) // 10 seconds tolerance for timestamp differences
            };

            // Query the SMS database
            Cursor cursor = context.getContentResolver().query(
                    Telephony.Sms.CONTENT_URI,
                    new String[]{Telephony.Sms._ID},
                    selection,
                    selectionArgs,
                    null
            );

            if (cursor != null) {
                boolean exists = cursor.getCount() > 0;
                cursor.close();
                Log.d(TAG, "Message duplicate check - exists: " + exists + " for address: " + address);
                return exists;
            }
        } catch (Exception e) {
            Log.e(TAG, "Error checking for duplicate message from " + address, e);
        }
        
        // If we can't check for duplicates, assume it doesn't exist to ensure message is stored
        return false;
=======
     * Attempts to automatically translate an incoming SMS message if auto-translate is enabled.
     *
     * @param senderAddress The sender's address
     * @param messageBody The message body text
     * @param timestamp The message timestamp
     */
    private void translateIncomingSmsIfEnabled(String senderAddress, String messageBody, long timestamp) {
        try {
            // Check if translation manager is available
            if (translationManager == null) {
                Log.d(TAG, "Translation manager not available for incoming SMS translation");
                return;
            }

            // Create SmsMessage object for translation
            SmsMessage smsMessage = new SmsMessage(senderAddress, messageBody, new java.util.Date(timestamp));
            smsMessage.setIncoming(true);
            smsMessage.setRead(false); // Incoming messages are initially unread

            // Attempt translation - TranslationManager will check if auto-translate is enabled
            translationManager.translateSmsMessage(smsMessage, new TranslationManager.SmsTranslationCallback() {
                @Override
                public void onTranslationComplete(boolean success, SmsMessage translatedMessage) {
                    if (success && translatedMessage != null && translatedMessage.isTranslated()) {
                        Log.d(TAG, "Successfully translated incoming SMS from " + senderAddress + 
                              ": '" + translatedMessage.getOriginalText() + "' -> '" + 
                              translatedMessage.getTranslatedText() + "'");
                        
                        // Store the translation result in cache for UI access
                        // The translated text will be available when the UI loads the message
                        
                        // Broadcast translation completed to refresh UI with translated content
                        broadcastTranslationCompleted(senderAddress, translatedMessage);
                    } else {
                        Log.d(TAG, "Translation not performed for incoming SMS from " + senderAddress + 
                              " (auto-translate disabled, service unavailable, or translation failed)");
                    }
                }
            });
            
        } catch (Exception e) {
            Log.e(TAG, "Error attempting to translate incoming SMS from " + senderAddress, e);
        }
    }

    /**
     * Broadcasts that a message translation has been completed to refresh the UI.
     *
     * @param address The sender's address
     * @param translatedMessage The translated message
     */
    private void broadcastTranslationCompleted(String address, SmsMessage translatedMessage) {
        try {
            Intent broadcastIntent = new Intent("com.translator.messagingapp.TRANSLATION_COMPLETED");
            broadcastIntent.putExtra("address", address);
            broadcastIntent.putExtra("original_text", translatedMessage.getOriginalText());
            broadcastIntent.putExtra("translated_text", translatedMessage.getTranslatedText());
            broadcastIntent.putExtra("original_language", translatedMessage.getOriginalLanguage());
            broadcastIntent.putExtra("translated_language", translatedMessage.getTranslatedLanguage());
            
            // Use LocalBroadcastManager for reliable intra-app communication
            LocalBroadcastManager.getInstance(context).sendBroadcast(broadcastIntent);
            Log.d(TAG, "Broadcasted translation completed event for message from " + address);
        } catch (Exception e) {
            Log.e(TAG, "Error broadcasting translation completed event", e);
        }
>>>>>>> 7e54e260
    }

    /**
     * Stores an incoming SMS message in the device's SMS database.
     *
     * @param address The sender's address
     * @param body The message body
     * @param timestamp The message timestamp
     */
    private void storeSmsMessage(String address, String body, long timestamp) {
        try {
            ContentValues values = new ContentValues();
            values.put(Telephony.Sms.ADDRESS, address);
            values.put(Telephony.Sms.BODY, body);
            values.put(Telephony.Sms.DATE, timestamp);
            values.put(Telephony.Sms.TYPE, Telephony.Sms.MESSAGE_TYPE_INBOX);
            values.put(Telephony.Sms.READ, 0); // Mark as unread
            values.put(Telephony.Sms.SEEN, 0); // Mark as unseen

            Uri uri = context.getContentResolver().insert(Telephony.Sms.CONTENT_URI, values);
            if (uri != null) {
                Log.d(TAG, "Successfully stored SMS message from " + address);
            } else {
                Log.e(TAG, "Failed to store SMS message from " + address);
            }
        } catch (Exception e) {
            Log.e(TAG, "Error storing SMS message from " + address, e);
        }
    }

    /**
     * Stores a sent SMS message in the device's SMS database.
     *
     * @param address The recipient's address
     * @param body The message body
     * @param timestamp The message timestamp
     */
    private void storeSentSmsMessage(String address, String body, long timestamp) {
        try {
            ContentValues values = new ContentValues();
            values.put(Telephony.Sms.ADDRESS, address);
            values.put(Telephony.Sms.BODY, body);
            values.put(Telephony.Sms.DATE, timestamp);
            values.put(Telephony.Sms.TYPE, Telephony.Sms.MESSAGE_TYPE_SENT);
            values.put(Telephony.Sms.READ, 1); // Mark as read (user sent it)
            values.put(Telephony.Sms.SEEN, 1); // Mark as seen (user sent it)

            Uri uri = context.getContentResolver().insert(Telephony.Sms.CONTENT_URI, values);
            if (uri != null) {
                Log.d(TAG, "Successfully stored sent SMS message to " + address);
            } else {
                Log.e(TAG, "Failed to store sent SMS message to " + address);
            }
        } catch (Exception e) {
            Log.e(TAG, "Error storing sent SMS message to " + address, e);
        }
    }

    /**
     * Shows a notification for an incoming SMS message.
     *
     * @param address The sender's address
     * @param body The message body
     */
    private void showSmsNotification(String address, String body) {
        try {
            // Only show notification if this app is the default SMS app
            if (!PhoneUtils.isDefaultSmsApp(context)) {
                Log.d(TAG, "Skipping SMS notification - app is not the default SMS app");
                return;
            }
            
            // Get thread ID for the notification
            String threadId = getThreadIdForAddress(address);
            
            // Get contact name or use address as fallback
            String displayName = getContactNameForAddress(address);
            if (displayName == null || displayName.isEmpty()) {
                displayName = address;
            }
            
            // Create and show notification
            NotificationHelper notificationHelper = new NotificationHelper(context);
            notificationHelper.showSmsReceivedNotification(displayName, body, threadId);
            
            Log.d(TAG, "Showed notification for SMS from " + address);
        } catch (Exception e) {
            Log.e(TAG, "Error showing SMS notification", e);
        }
    }

    /**
     * Gets the contact name for a given address.
     *
     * @param address The phone number or address
     * @return The contact name, or null if not found
     */
    private String getContactNameForAddress(String address) {
        // This is a simplified implementation - you could enhance it with proper contact lookup
        return null;
    }

    /**
     * Handles an incoming MMS message.
     *
     * @param intent The intent containing the MMS message
     */
    public void handleIncomingMms(Intent intent) {
        try {
            Log.d(TAG, "Processing incoming MMS");
            
            // Only show notification if this app is the default SMS app
            if (!PhoneUtils.isDefaultSmsApp(context)) {
                Log.d(TAG, "Skipping MMS notification - app is not the default SMS app");
                // Still broadcast message received to refresh UI for storage purposes
                broadcastMessageReceived();
                return;
            }
            
            // For now, show a simple MMS notification
            // This could be enhanced to parse MMS content in the future
            NotificationHelper notificationHelper = new NotificationHelper(context);
            notificationHelper.showMmsReceivedNotification("New MMS", "You have received a new MMS message");
            
            // Broadcast message received to refresh UI
            broadcastMessageReceived();
            
            Log.d(TAG, "Showed MMS notification");
        } catch (Exception e) {
            Log.e(TAG, "Error handling incoming MMS", e);
        }
    }

    /**
     * Broadcasts that a new message has been received to refresh the UI.
     */
    private void broadcastMessageReceived() {
        try {
            Intent broadcastIntent = new Intent("com.translator.messagingapp.MESSAGE_RECEIVED");
            // Use LocalBroadcastManager for more reliable intra-app communication
            LocalBroadcastManager.getInstance(context).sendBroadcast(broadcastIntent);
            Log.d(TAG, "Broadcasted message received event via LocalBroadcastManager");
        } catch (Exception e) {
            Log.e(TAG, "Error broadcasting message received event", e);
            // Fallback to global broadcast
            try {
                Intent fallbackIntent = new Intent("com.translator.messagingapp.MESSAGE_RECEIVED");
                context.sendBroadcast(fallbackIntent);
                Log.d(TAG, "Broadcasted message received event via fallback global broadcast");
            } catch (Exception fallbackError) {
                Log.e(TAG, "Error in fallback broadcast", fallbackError);
            }
        }
    }

    /**
     * Broadcasts that a new message has been sent to refresh the UI.
     * Uses LocalBroadcastManager for immediate and reliable delivery.
     */
    private void broadcastMessageSent() {
        try {
            Intent broadcastIntent = new Intent("com.translator.messagingapp.MESSAGE_SENT");
            // Use LocalBroadcastManager for immediate and reliable intra-app communication
            LocalBroadcastManager.getInstance(context).sendBroadcast(broadcastIntent);
            Log.d(TAG, "Broadcasted message sent event via LocalBroadcastManager");
        } catch (Exception e) {
            Log.e(TAG, "Error broadcasting message sent event", e);
            // Fallback to global broadcast
            try {
                Intent fallbackIntent = new Intent("com.translator.messagingapp.MESSAGE_SENT");
                context.sendBroadcast(fallbackIntent);
                Log.d(TAG, "Broadcasted message sent event via fallback global broadcast");
            } catch (Exception fallbackError) {
                Log.e(TAG, "Error in fallback broadcast", fallbackError);
            }
        }
    }

    /**
     * Deletes a specific message.
     *
     * @param id The message ID
     * @param messageType The message type (SMS or MMS)
     * @return True if the message was deleted successfully
     */
    public boolean deleteMessage(String id, int messageType) {
        try {
            Uri uri;
            if (messageType == Message.MESSAGE_TYPE_SMS) {
                uri = Uri.parse("content://sms/" + id);
            } else if (messageType == Message.MESSAGE_TYPE_MMS) {
                uri = Uri.parse("content://mms/" + id);
            } else {
                Log.e(TAG, "Unknown message type: " + messageType);
                return false;
            }

            int deleted = context.getContentResolver().delete(uri, null, null);
            return deleted > 0;
        } catch (Exception e) {
            Log.e(TAG, "Error deleting message " + id, e);
            return false;
        }
    }

    /**
     * Cleans up resources used by this service.
     */
    public void cleanup() {
        if (executorService != null && !executorService.isShutdown()) {
            executorService.shutdown();
        }
    }

    /**
     * Loads RCS messages for a thread.
     *
     * @param threadId The thread ID
     * @param messages The list to add messages to
     */
    private void loadRcsMessages(String threadId, List<Message> messages) {
        try {
            if (rcsService != null) {
                Log.d(TAG, "Loading RCS messages for thread " + threadId);
                List<RcsMessage> rcsMessages = rcsService.loadRcsMessages(threadId);
                if (rcsMessages != null && !rcsMessages.isEmpty()) {
                    Log.d(TAG, "Found " + rcsMessages.size() + " RCS messages for thread " + threadId);
                    messages.addAll(rcsMessages);
                } else {
                    Log.d(TAG, "No RCS messages found for thread " + threadId);
                }
            }
        } catch (Exception e) {
            Log.e(TAG, "Error loading RCS messages for thread " + threadId, e);
        }
    }

    /**
     * Loads RCS messages for a thread with pagination.
     *
     * @param threadId The thread ID
     * @param messages The list to add messages to
     * @param offset The number of messages to skip
     * @param limit The maximum number of messages to load
     */
    private void loadRcsMessagesPaginated(String threadId, List<Message> messages, int offset, int limit) {
        try {
            if (rcsService != null) {
                Log.d(TAG, "Loading paginated RCS messages for thread " + threadId + 
                      " (offset: " + offset + ", limit: " + limit + ")");
                List<RcsMessage> rcsMessages = rcsService.loadRcsMessages(threadId);
                if (rcsMessages != null && !rcsMessages.isEmpty()) {
                    // Apply pagination to RCS messages
                    Collections.sort(rcsMessages, (m1, m2) -> Long.compare(m2.getDate(), m1.getDate()));
                    
                    int startIndex = Math.min(offset, rcsMessages.size());
                    int endIndex = Math.min(offset + limit, rcsMessages.size());
                    
                    if (startIndex < endIndex) {
                        List<RcsMessage> paginatedRcsMessages = rcsMessages.subList(startIndex, endIndex);
                        Log.d(TAG, "Found " + paginatedRcsMessages.size() + " paginated RCS messages for thread " + threadId);
                        messages.addAll(paginatedRcsMessages);
                    } else {
                        Log.d(TAG, "No paginated RCS messages found for thread " + threadId + " at offset " + offset);
                    }
                } else {
                    Log.d(TAG, "No RCS messages found for thread " + threadId + " (paginated)");
                }
            }
        } catch (Exception e) {
            Log.e(TAG, "Error loading paginated RCS messages for thread " + threadId, e);
        }
    }
}<|MERGE_RESOLUTION|>--- conflicted
+++ resolved
@@ -1601,12 +1601,13 @@
                 if (senderAddress != null && fullMessageBody.length() > 0) {
                     Log.d(TAG, "Received SMS from " + senderAddress + ": " + fullMessageBody.toString());
 
-                    // Check if message already exists to prevent duplicates
-                    if (!isMessageAlreadyStored(senderAddress, fullMessageBody.toString(), messageTimestamp)) {
-                        Log.d(TAG, "Message not found in database, storing message");
+                    // Only manually store the message if we're NOT the default SMS app
+                    // When we are the default SMS app, Android automatically stores the message
+                    if (!PhoneUtils.isDefaultSmsApp(context)) {
+                        Log.d(TAG, "Not default SMS app, manually storing message");
                         storeSmsMessage(senderAddress, fullMessageBody.toString(), messageTimestamp);
                     } else {
-                        Log.d(TAG, "Message already exists in database, skipping storage to prevent duplicate");
+                        Log.d(TAG, "Default SMS app - system will automatically store message");
                     }
 
                     // Attempt automatic translation for incoming messages
@@ -1623,54 +1624,6 @@
     }
 
     /**
-<<<<<<< HEAD
-     * Checks if an SMS message with the same content already exists in the database.
-     * This prevents duplicate messages from being stored.
-     *
-     * @param address The sender's address
-     * @param body The message body
-     * @param timestamp The message timestamp
-     * @return true if the message already exists, false otherwise
-     */
-    private boolean isMessageAlreadyStored(String address, String body, long timestamp) {
-        try {
-            // Define the query to check for existing messages
-            // We'll check for messages from the same address with the same body and close timestamp
-            String selection = Telephony.Sms.ADDRESS + " = ? AND " +
-                    Telephony.Sms.BODY + " = ? AND " +
-                    Telephony.Sms.TYPE + " = ? AND " +
-                    "ABS(" + Telephony.Sms.DATE + " - ?) < ?"; // Allow for small timestamp differences
-
-            String[] selectionArgs = {
-                    address,
-                    body,
-                    String.valueOf(Telephony.Sms.MESSAGE_TYPE_INBOX),
-                    String.valueOf(timestamp),
-                    String.valueOf(10000) // 10 seconds tolerance for timestamp differences
-            };
-
-            // Query the SMS database
-            Cursor cursor = context.getContentResolver().query(
-                    Telephony.Sms.CONTENT_URI,
-                    new String[]{Telephony.Sms._ID},
-                    selection,
-                    selectionArgs,
-                    null
-            );
-
-            if (cursor != null) {
-                boolean exists = cursor.getCount() > 0;
-                cursor.close();
-                Log.d(TAG, "Message duplicate check - exists: " + exists + " for address: " + address);
-                return exists;
-            }
-        } catch (Exception e) {
-            Log.e(TAG, "Error checking for duplicate message from " + address, e);
-        }
-        
-        // If we can't check for duplicates, assume it doesn't exist to ensure message is stored
-        return false;
-=======
      * Attempts to automatically translate an incoming SMS message if auto-translate is enabled.
      *
      * @param senderAddress The sender's address
@@ -1737,7 +1690,6 @@
         } catch (Exception e) {
             Log.e(TAG, "Error broadcasting translation completed event", e);
         }
->>>>>>> 7e54e260
     }
 
     /**
