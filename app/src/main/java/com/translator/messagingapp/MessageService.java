--- conflicted
+++ resolved
@@ -321,9 +321,7 @@
 
         try {
             // Query the canonical addresses table
-            Uri uri = Telephony.MmsSms.CONTENT_URI.buildUpon()
-                    .appendPath("canonical-addresses")
-                    .build();
+            Uri uri = Uri.parse("content://mms-sms/canonical-addresses");
             cursor = context.getContentResolver().query(
                     uri,
                     new String[]{"_id"},
@@ -336,9 +334,7 @@
                 cursor.close();
 
                 // Query the threads table
-                uri = Telephony.MmsSms.CONTENT_CONVERSATIONS_URI.buildUpon()
-                        .appendQueryParameter("simple", "true")
-                        .build();
+                uri = Uri.parse("content://mms-sms/conversations?simple=true");
                 cursor = context.getContentResolver().query(
                         uri,
                         new String[]{"_id"},
@@ -527,7 +523,7 @@
         try {
             // Query MMS address
             cursor = contentResolver.query(
-                    Uri.withAppendedPath(Uri.withAppendedPath(Telephony.Mms.CONTENT_URI, id), "addr"),
+                    Uri.parse("content://mms/" + id + "/addr"),
                     new String[]{"address"},
                     "type = ?",
                     new String[]{String.valueOf(type)},
@@ -561,7 +557,7 @@
         try {
             // Query MMS parts
             cursor = contentResolver.query(
-                    Telephony.Mms.Part.CONTENT_URI,
+                    Uri.parse("content://mms/part"),
                     new String[]{"_id", "text", "ct"},
                     "mid = ?",
                     new String[]{id},
@@ -610,7 +606,7 @@
 
         try {
             // Get part data
-            Uri partUri = Uri.withAppendedPath(Telephony.Mms.Part.CONTENT_URI, partId);
+            Uri partUri = Uri.parse("content://mms/part/" + partId);
             byte[] data = new byte[0];
 
             try (java.io.InputStream is = contentResolver.openInputStream(partUri)) {
@@ -644,7 +640,7 @@
         try {
             // Query MMS parts
             cursor = contentResolver.query(
-                    Telephony.Mms.Part.CONTENT_URI,
+                    Uri.parse("content://mms/part"),
                     new String[]{"_id", "ct", "_data", "text"},
                     "mid = ?",
                     new String[]{id},
@@ -664,7 +660,7 @@
                         attachment.setPartId(partId);
 
                         // Set URI
-                        Uri uri = Uri.withAppendedPath(Telephony.Mms.Part.CONTENT_URI, partId);
+                        Uri uri = Uri.parse("content://mms/part/" + partId);
                         attachment.setUri(uri);
 
                         // Add attachment to list
@@ -868,11 +864,11 @@
         }
 
         try {
-            Uri uri = Uri.withAppendedPath(Telephony.Sms.Conversations.CONTENT_URI, threadId);
+            Uri uri = Uri.parse("content://sms/conversations/" + threadId);
             int deleted = context.getContentResolver().delete(uri, null, null);
 
             // Also delete MMS messages
-            Uri mmsUri = Uri.withAppendedPath(Telephony.Mms.CONTENT_URI, "conversations/" + threadId);
+            Uri mmsUri = Uri.parse("content://mms/conversations/" + threadId);
             int mmsDeleted = context.getContentResolver().delete(mmsUri, null, null);
 
             // Clear cache for this thread
@@ -979,9 +975,7 @@
 
         try {
             // Query conversations
-            Uri uri = Telephony.MmsSms.CONTENT_CONVERSATIONS_URI.buildUpon()
-                    .appendQueryParameter("simple", "true")
-                    .build();
+            Uri uri = Uri.parse("content://mms-sms/conversations?simple=true");
             cursor = context.getContentResolver().query(
                     uri,
                     null,
@@ -1076,18 +1070,10 @@
         String address = "";
         Cursor cursor = null;
 
-<<<<<<< HEAD
-        try {
-            // Query the canonical addresses table
-            Uri uri = Telephony.MmsSms.CONTENT_URI.buildUpon()
-                    .appendPath("canonical-addresses")
-                    .build();
-=======
         if (TextUtils.isEmpty(threadId)) {
             Log.w(TAG, "Cannot get address for empty thread ID");
             return address;
         }
->>>>>>> 48d7e605
 
         try {
             Log.d(TAG, "Getting address for thread ID: " + threadId);
@@ -1098,9 +1084,7 @@
 
             try {
                 threadCursor = context.getContentResolver().query(
-                        Telephony.MmsSms.CONTENT_CONVERSATIONS_URI.buildUpon()
-                                .appendQueryParameter("simple", "true")
-                                .build(),
+                        Uri.parse("content://mms-sms/conversations?simple=true"),
                         new String[]{"recipient_ids"},
                         "_id = ?",
                         new String[]{threadId},
@@ -1311,7 +1295,7 @@
         try {
             // Query MMS parts
             cursor = context.getContentResolver().query(
-                    Telephony.Mms.Part.CONTENT_URI,
+                    Uri.parse("content://mms/part"),
                     new String[]{"mid"},
                     "text LIKE ?",
                     new String[]{"%" + query + "%"},
