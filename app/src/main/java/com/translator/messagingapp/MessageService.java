package com.translator.messagingapp;

import android.content.ContentResolver;
import android.content.ContentValues;
import android.content.Context;
import android.content.Intent;
import android.database.Cursor;
import android.net.Uri;
import android.os.Bundle;
import android.provider.Telephony;
import android.telephony.PhoneNumberUtils;
import android.telephony.SmsManager;
import android.telephony.SmsMessage;
import android.text.TextUtils;
import android.util.Log;
import android.webkit.MimeTypeMap;
import androidx.localbroadcastmanager.content.LocalBroadcastManager;
import java.io.OutputStream;

import java.io.ByteArrayOutputStream;
import java.io.FileNotFoundException;
import java.io.IOException;
import java.io.InputStream;
import java.util.ArrayList;
import java.util.Collections;
import java.util.List;
import java.util.concurrent.ExecutorService;
import java.util.concurrent.Executors;

/**
 * Service class that handles all SMS and MMS related operations.
 * Consolidates functionality from SmsSender, SmsReceiver, and MessageLoader.
 */
public class MessageService {
    private static final String TAG = "MessageService";
    private static final int MAX_SMS_LENGTH = 160;
    private static final int MAX_MMS_SIZE = 1024 * 1024; // 1MB max size

    // Define missing MMS constants
    private static final int MESSAGE_TYPE_SEND_REQ = 128;
    private static final int TYPE_TO = 151;

    private final Context context;
    private final ExecutorService executorService;
    private final TranslationManager translationManager;
    private final TranslationCache translationCache;
    private final RcsService rcsService;

    /**
     * Creates a new MessageService.
     *
     * @param context The application context
     */
    public MessageService(Context context, TranslationManager translationManager, TranslationCache translationCache) {
        this.context = context;
        this.executorService = Executors.newFixedThreadPool(2);
        this.translationManager = translationManager;
        this.translationCache = translationCache;
        this.rcsService = new RcsService(context);
    }

    /**
     * Alternative constructor for backward compatibility
     */
    public MessageService(Context context, TranslationManager translationManager) {
        this(context, translationManager, new TranslationCache(context));
    }

    /**
     * Loads all conversations from the device.
     *
     * @return A list of conversations
     */
    public List<Conversation> loadConversations() {
        List<Conversation> conversations = new ArrayList<>();
        ContentResolver contentResolver = context.getContentResolver();

        // Try the primary method first
        try {
            conversations = loadConversationsFromProvider(contentResolver);
            if (!conversations.isEmpty()) {
                return conversations;
            }
        } catch (Exception e) {
            Log.e(TAG, "Primary conversation loading failed, trying fallback", e);
        }

        // Fallback method: Load from SMS directly 
        try {
            conversations = loadConversationsFromSms(contentResolver);
            if (!conversations.isEmpty()) {
                return conversations;
            }
        } catch (Exception e) {
            Log.e(TAG, "SMS conversation loading failed", e);
        }

        // Final fallback: Load from MMS
        try {
            conversations = loadConversationsFromMms(contentResolver);
        } catch (Exception e) {
            Log.e(TAG, "MMS conversation loading failed", e);
        }

        // Ensure conversations are sorted by date (newest first)
        Collections.sort(conversations, (c1, c2) -> {
            if (c1.getDate() == null && c2.getDate() == null) return 0;
            if (c1.getDate() == null) return 1;
            if (c2.getDate() == null) return -1;
            return Long.compare(c2.getDate().getTime(), c1.getDate().getTime()); // Newest first
        });

        return conversations;
    }

    /**
     * Loads conversations using the standard conversations provider.
     */
    private List<Conversation> loadConversationsFromProvider(ContentResolver contentResolver) {
        List<Conversation> conversations = new ArrayList<>();
        
        // Query the content provider for conversations
        Uri uri = Uri.parse("content://mms-sms/conversations?simple=true");
        String[] projection = new String[] {
                Telephony.Threads._ID,
                Telephony.Threads.DATE,
                Telephony.Threads.MESSAGE_COUNT,
                Telephony.Threads.RECIPIENT_IDS,
                Telephony.Threads.SNIPPET,
                Telephony.Threads.READ,
                Telephony.Threads.TYPE
        };
        String sortOrder = Telephony.Threads.DATE + " DESC";

        try (Cursor cursor = contentResolver.query(uri, projection, null, null, sortOrder)) {
            if (cursor != null && cursor.moveToFirst()) {
                do {
                    String threadId = cursor.getString(cursor.getColumnIndexOrThrow(Telephony.Threads._ID));
                    Conversation conversation = loadConversationDetails(threadId);
                    if (conversation != null) {
                        conversations.add(conversation);
                    }
                } while (cursor.moveToNext());
            }
        }

        return conversations;
    }

    /**
     * Loads conversations by examining SMS messages directly.
     */
    private List<Conversation> loadConversationsFromSms(ContentResolver contentResolver) {
        List<Conversation> conversations = new ArrayList<>();
        
        // Query SMS messages to find distinct thread IDs
        Uri uri = Uri.parse("content://sms");
        String sortOrder = "date DESC";

        try (Cursor cursor = contentResolver.query(uri, null, null, null, sortOrder)) {
            if (cursor != null && cursor.moveToFirst()) {
                List<String> seenThreadIds = new ArrayList<>();
                do {
                    int threadIdIndex = cursor.getColumnIndex("thread_id");
                    if (threadIdIndex >= 0) {
                        String threadId = cursor.getString(threadIdIndex);
                        if (threadId != null && !seenThreadIds.contains(threadId)) {
                            seenThreadIds.add(threadId);
                            Conversation conversation = loadConversationDetails(threadId);
                            if (conversation != null) {
                                conversations.add(conversation);
                            }
                        }
                    }
                } while (cursor.moveToNext());
            }
        }

        return conversations;
    }

    /**
     * Loads conversations by examining MMS messages directly.
     */
    private List<Conversation> loadConversationsFromMms(ContentResolver contentResolver) {
        List<Conversation> conversations = new ArrayList<>();
        
        // Query MMS messages to find distinct thread IDs
        Uri uri = Uri.parse("content://mms");
        String sortOrder = "date DESC";

        try (Cursor cursor = contentResolver.query(uri, null, null, null, sortOrder)) {
            if (cursor != null && cursor.moveToFirst()) {
                List<String> seenThreadIds = new ArrayList<>();
                do {
                    int threadIdIndex = cursor.getColumnIndex("thread_id");
                    if (threadIdIndex >= 0) {
                        String threadId = cursor.getString(threadIdIndex);
                        if (threadId != null && !seenThreadIds.contains(threadId)) {
                            seenThreadIds.add(threadId);
                            Conversation conversation = loadMmsConversationDetails(threadId);
                            if (conversation != null) {
                                conversations.add(conversation);
                            }
                        }
                    }
                } while (cursor.moveToNext());
            }
        }

        return conversations;
    }

    /**
     * Loads details for a specific conversation.
     *
     * @param threadId The thread ID of the conversation
     * @return The conversation details
     */
    private Conversation loadConversationDetails(String threadId) {
        ContentResolver contentResolver = context.getContentResolver();

        // First try to get SMS messages for this thread
        Uri smsUri = Uri.parse("content://sms");
        String smsSelection = "thread_id = ?";
        String[] smsSelectionArgs = new String[] { threadId };
        String sortOrder = "date DESC LIMIT 1";

        try (Cursor cursor = contentResolver.query(smsUri, null, smsSelection, smsSelectionArgs, sortOrder)) {
            if (cursor != null && cursor.moveToFirst()) {
                // Get the address (phone number)
                String address = cursor.getString(cursor.getColumnIndexOrThrow(Telephony.Sms.ADDRESS));

                // Get the latest message details
                String snippet = cursor.getString(cursor.getColumnIndexOrThrow(Telephony.Sms.BODY));
                long date = cursor.getLong(cursor.getColumnIndexOrThrow(Telephony.Sms.DATE));
                boolean read = cursor.getInt(cursor.getColumnIndexOrThrow(Telephony.Sms.READ)) == 1;

                // Create the conversation object
                Conversation conversation = new Conversation();
                conversation.setThreadId(threadId);
                conversation.setAddress(address);
                conversation.setSnippet(snippet);
                conversation.setLastMessage(snippet); // Also set lastMessage for consistency
                conversation.setDate(date);
                conversation.setRead(read);

                // Resolve contact name with improved handling
                String contactName = ContactUtils.getContactName(context, address);
                // Ensure we never set string "null" - keep it as actual null if no contact found
                if (TextUtils.isEmpty(contactName) || "null".equals(contactName)) {
                    contactName = null;
                }
                conversation.setContactName(contactName);

                // Count unread messages
                int unreadCount = countUnreadMessages(threadId);
                conversation.setUnreadCount(unreadCount);

                return conversation;
            } else {
                // If no SMS messages, try MMS
                return loadMmsConversationDetails(threadId);
            }
        } catch (Exception e) {
            Log.e(TAG, "Error loading SMS conversation details for thread " + threadId, e);
            // Try MMS as fallback
            return loadMmsConversationDetails(threadId);
        }
    }

    /**
     * Loads MMS conversation details.
     *
     * @param threadId The thread ID of the conversation
     * @return The conversation details
     */
    private Conversation loadMmsConversationDetails(String threadId) {
        ContentResolver contentResolver = context.getContentResolver();

        // Query the MMS content provider for the latest message in this thread
        Uri mmsUri = Uri.parse("content://mms");
        String mmsSelection = "thread_id = ?";
        String[] mmsSelectionArgs = new String[] { threadId };
        String sortOrder = "date DESC LIMIT 1";

        try (Cursor cursor = contentResolver.query(mmsUri, null, mmsSelection, mmsSelectionArgs, sortOrder)) {
            if (cursor != null && cursor.moveToFirst()) {
                // Get the MMS ID
                String id = cursor.getString(cursor.getColumnIndexOrThrow(Telephony.Mms._ID));

                // Get the address (phone number)
                String address = getMmsAddress(contentResolver, id, Telephony.Mms.MESSAGE_BOX_INBOX);

                // Get the latest message details
                String snippet = getMmsText(contentResolver, id);
                long date = cursor.getLong(cursor.getColumnIndexOrThrow(Telephony.Mms.DATE)) * 1000; // Convert to milliseconds
                boolean read = cursor.getInt(cursor.getColumnIndexOrThrow(Telephony.Mms.READ)) == 1;

                // Create the conversation object
                Conversation conversation = new Conversation();
                conversation.setThreadId(threadId);
                conversation.setAddress(address);
                String mmsSnippet = snippet != null ? snippet : "[MMS]";
                conversation.setSnippet(mmsSnippet);
                conversation.setLastMessage(mmsSnippet); // Also set lastMessage for consistency
                conversation.setDate(date);
                conversation.setRead(read);

                // Resolve contact name with improved handling
                String contactName = ContactUtils.getContactName(context, address);
                // Ensure we never set string "null" - keep it as actual null if no contact found
                if (TextUtils.isEmpty(contactName) || "null".equals(contactName)) {
                    contactName = null;
                }
                conversation.setContactName(contactName);

                // Count unread messages
                int unreadCount = countUnreadMessages(threadId);
                conversation.setUnreadCount(unreadCount);

                return conversation;
            }
        } catch (Exception e) {
            Log.e(TAG, "Error loading MMS conversation details for thread " + threadId, e);
        }

        return null;
    }

    /**
     * Gets the address (phone number) from an MMS message.
     *
     * @param contentResolver The content resolver
     * @param messageId The MMS message ID
     * @param messageBox The message box type
     * @return The address
     */
    public String getMmsAddress(ContentResolver contentResolver, String messageId, int messageBox) {
        if (messageId == null || messageId.isEmpty()) {
            return null;
        }

        List<String> addresses = getMmsAddresses(contentResolver, messageId);
        
        if (addresses.isEmpty()) {
            return null;
        } else if (addresses.size() == 1) {
            return addresses.get(0);
        } else {
            // For group messages, return a formatted string of contact names
            return formatGroupAddresses(addresses);
        }
    }
    
    /**
     * Gets all MMS addresses for a message.
     */
    private List<String> getMmsAddresses(ContentResolver contentResolver, String messageId) {
        List<String> addresses = new ArrayList<>();
        
        // Query the addr table to get all addresses
        Uri uri = Uri.parse("content://mms/" + messageId + "/addr");
        String selection = "type=" + TYPE_TO;

        try (Cursor cursor = contentResolver.query(uri, null, selection, null, null)) {
            if (cursor != null) {
                while (cursor.moveToNext()) {
                    int addressIndex = cursor.getColumnIndex("address");
                    if (addressIndex >= 0) {
                        String address = cursor.getString(addressIndex);
                        if (!TextUtils.isEmpty(address)) {
                            addresses.add(address);
                        }
                    }
                }
            }
        } catch (Exception e) {
            Log.e(TAG, "Error getting MMS addresses for message " + messageId, e);
        }

        return addresses;
    }
    
    /**
     * Formats multiple addresses for group message display.
     */
    private String formatGroupAddresses(List<String> addresses) {
        if (addresses.size() <= 1) {
            return addresses.isEmpty() ? null : addresses.get(0);
        }
        
        List<String> contactNames = new ArrayList<>();
        
        // Try to get contact names for each address
        for (String address : addresses) {
            String contactName = ContactUtils.getContactName(context, address);
            if (!TextUtils.isEmpty(contactName)) {
                contactNames.add(contactName);
            } else {
                // Fall back to formatted phone number
                contactNames.add(formatPhoneNumberForGroup(address));
            }
        }
        
        if (contactNames.size() <= 2) {
            return TextUtils.join(", ", contactNames);
        } else {
            // For more than 2 contacts, show first contact and count
            return contactNames.get(0) + " + " + (contactNames.size() - 1) + " others";
        }
    }
    
    /**
     * Formats a phone number for group display (shorter format).
     */
    private String formatPhoneNumberForGroup(String phoneNumber) {
        if (TextUtils.isEmpty(phoneNumber)) {
            return "Unknown";
        }
        
        // Remove any non-digit characters
        String digitsOnly = phoneNumber.replaceAll("[^\\d]", "");
        
        // For group display, show last 4 digits
        if (digitsOnly.length() >= 4) {
            return "..." + digitsOnly.substring(digitsOnly.length() - 4);
        }
        
        return phoneNumber;
    }

    /**
     * Gets the text content from an MMS message.
     *
     * @param contentResolver The content resolver
     * @param messageId The MMS message ID
     * @return The text content
     */
    public String getMmsText(ContentResolver contentResolver, String messageId) {
        if (messageId == null || messageId.isEmpty()) {
            return null;
        }

        String text = null;

        // Query the part table to get the text parts
        Uri uri = Uri.parse("content://mms/" + messageId + "/part");

        try (Cursor cursor = contentResolver.query(uri, null, null, null, null)) {
            if (cursor != null && cursor.moveToFirst()) {
                do {
                    int contentTypeIndex = cursor.getColumnIndex("ct");
                    int dataIndex = cursor.getColumnIndex("_data");
                    int textIndex = cursor.getColumnIndex("text");
                    
                    String contentType = null;
                    if (contentTypeIndex >= 0) {
                        contentType = cursor.getString(contentTypeIndex);
                    }
                    
                    // Look for various text content types - be more inclusive
                    boolean isTextPart = false;
                    if (contentType != null) {
                        String lowerContentType = contentType.toLowerCase();
                        isTextPart = lowerContentType.startsWith("text/plain") || 
                                    lowerContentType.startsWith("text/") ||
                                    lowerContentType.equals("text") ||
                                    lowerContentType.contains("text");
                    } else {
                        // If content type is null, still check for text data
                        isTextPart = true;
                    }
                    
                    if (isTextPart) {
                        // Try to get text from _data column first (file-based storage)
                        if (dataIndex >= 0) {
                            String data = cursor.getString(dataIndex);
                            if (data != null && !data.trim().isEmpty()) {
                                // Text is stored in a file
                                text = getMmsTextFromFile(contentResolver, data);
                                if (text != null && !text.trim().isEmpty()) {
                                    Log.d(TAG, "Found MMS text from file for message " + messageId + ": " + 
                                          text.substring(0, Math.min(50, text.length())));
                                    break;
                                }
                            }
                        }
                        
                        // Try to get text directly from text column
                        if (textIndex >= 0) {
                            String directText = cursor.getString(textIndex);
                            if (directText != null && !directText.trim().isEmpty()) {
                                text = directText;
                                Log.d(TAG, "Found MMS text directly for message " + messageId + ": " + 
                                      text.substring(0, Math.min(50, text.length())));
                                break;
                            }
                        }
                    }
                } while (cursor.moveToNext());
            } else {
                Log.d(TAG, "No MMS parts found for message " + messageId);
            }
        } catch (Exception e) {
            Log.e(TAG, "Error getting MMS text for message " + messageId, e);
        }

        if (text == null || text.trim().isEmpty()) {
            Log.d(TAG, "No text content found for MMS message " + messageId);
        }

        return text;
    }

    /**
     * Gets text content from an MMS file.
     *
     * @param contentResolver The content resolver
     * @param dataPath The path to the file
     * @return The text content
     */
    private String getMmsTextFromFile(ContentResolver contentResolver, String dataPath) {
        if (dataPath == null || dataPath.trim().isEmpty()) {
            Log.d(TAG, "Data path is null or empty for MMS text file");
            return null;
        }
        
        Uri uri = Uri.parse("content://mms/part/" + dataPath);
        String text = null;

        try (InputStream is = contentResolver.openInputStream(uri)) {
            if (is != null) {
                ByteArrayOutputStream baos = new ByteArrayOutputStream();
                byte[] buffer = new byte[1024];
                int len;
                while ((len = is.read(buffer)) != -1) {
                    baos.write(buffer, 0, len);
                }
                
                // Convert bytes to string and handle potential encoding issues
                byte[] textBytes = baos.toByteArray();
                if (textBytes.length > 0) {
                    text = new String(textBytes).trim();
                    Log.d(TAG, "Successfully read " + textBytes.length + " bytes from MMS text file");
                } else {
                    Log.d(TAG, "MMS text file is empty");
                }
            } else {
                Log.d(TAG, "Could not open input stream for MMS text file: " + uri);
            }
        } catch (IOException e) {
            Log.e(TAG, "Error reading MMS text from file: " + uri, e);
        } catch (SecurityException e) {
            Log.e(TAG, "Security exception reading MMS text from file: " + uri, e);
        }

        return text;
    }

    /**
     * Loads attachments for an MMS message.
     *
     * @param contentResolver The content resolver
     * @param messageId The MMS message ID
     * @param mmsMessage The MMS message to add attachments to
     */
    private void loadMmsAttachments(ContentResolver contentResolver, String messageId, MmsMessage mmsMessage) {
        if (messageId == null || messageId.isEmpty() || mmsMessage == null) {
            return;
        }

        // Query the part table to get all parts for this MMS message
        Uri uri = Uri.parse("content://mms/" + messageId + "/part");

        try (Cursor cursor = contentResolver.query(uri, null, null, null, null)) {
            if (cursor != null && cursor.moveToFirst()) {
                do {
                    int contentTypeIndex = cursor.getColumnIndex("ct");
                    int dataIdIndex = cursor.getColumnIndex("_id");
                    int nameIndex = cursor.getColumnIndex("name");
                    int sizeIndex = cursor.getColumnIndex("_size");

                    String contentType = null;
                    String partId = null;
                    
                    if (contentTypeIndex >= 0) {
                        contentType = cursor.getString(contentTypeIndex);
                    }
                    
                    if (dataIdIndex >= 0) {
                        partId = cursor.getString(dataIdIndex);
                    }

                    // Skip if we don't have the essential data
                    if (partId == null || partId.trim().isEmpty()) {
                        continue;
                    }

                    // Skip text parts and SMIL as they're handled by getMmsText or are metadata
                    boolean isAttachment = true;
                    if (contentType != null) {
                        String lowerContentType = contentType.toLowerCase();
                        if (lowerContentType.startsWith("text/plain") || 
                            lowerContentType.equals("application/smil") ||
                            lowerContentType.startsWith("text/") ||
                            lowerContentType.equals("text")) {
                            isAttachment = false;
                        }
                    }

                    if (isAttachment) {
                        // This is an attachment (image, video, audio, etc.)
                        Uri attachmentUri = Uri.parse("content://mms/part/" + partId);
                        
                        String fileName = null;
                        if (nameIndex >= 0) {
                            fileName = cursor.getString(nameIndex);
                        }
                        
                        long size = 0;
                        if (sizeIndex >= 0) {
                            size = cursor.getLong(sizeIndex);
                        }

                        // Create attachment object
                        MmsMessage.Attachment attachment = new MmsMessage.Attachment(
                            attachmentUri, 
                            contentType, 
                            fileName, 
                            size
                        );

                        mmsMessage.addAttachment(attachment);
                        Log.d(TAG, "Loaded attachment: " + contentType + " for MMS " + messageId + 
                              " (URI: " + attachmentUri + ")");
                    } else {
                        Log.d(TAG, "Skipped text/metadata part: " + contentType + " for MMS " + messageId);
                    }
                } while (cursor.moveToNext());
                
                Log.d(TAG, "Loaded " + mmsMessage.getAttachmentObjects().size() + " attachments for MMS " + messageId);
            } else {
                Log.d(TAG, "No MMS parts found for message " + messageId);
            }
        } catch (Exception e) {
            Log.e(TAG, "Error loading MMS attachments for message " + messageId, e);
        }
    }

    /**
     * Counts the number of unread messages in a thread.
     *
     * @param threadId The thread ID
     * @return The number of unread messages
     */
    private int countUnreadMessages(String threadId) {
        int unreadCount = 0;
        ContentResolver contentResolver = context.getContentResolver();

        // Count unread SMS messages
        Uri smsUri = Uri.parse("content://sms/inbox");
        String smsSelection = "thread_id = ? AND read = 0";
        String[] smsSelectionArgs = new String[] { threadId };

        try (Cursor cursor = contentResolver.query(smsUri, null, smsSelection, smsSelectionArgs, null)) {
            if (cursor != null) {
                unreadCount += cursor.getCount();
            }
        } catch (Exception e) {
            Log.e(TAG, "Error counting unread SMS messages", e);
        }

        // Count unread MMS messages
        Uri mmsUri = Uri.parse("content://mms/inbox");
        String mmsSelection = "thread_id = ? AND read = 0";
        String[] mmsSelectionArgs = new String[] { threadId };

        try (Cursor cursor = contentResolver.query(mmsUri, null, mmsSelection, mmsSelectionArgs, null)) {
            if (cursor != null) {
                unreadCount += cursor.getCount();
            }
        } catch (Exception e) {
            Log.e(TAG, "Error counting unread MMS messages", e);
        }

        return unreadCount;
    }

    /**
     * Loads messages for a specific thread.
     *
     * @param threadId The thread ID
     * @return A list of messages
     */
    public List<Message> loadMessages(String threadId) {
        if (threadId == null || threadId.isEmpty()) {
            Log.e(TAG, "Cannot load messages: threadId is null or empty");
            return new ArrayList<>();
        }

        List<Message> messages = new ArrayList<>();
        ContentResolver contentResolver = context.getContentResolver();

        try {
            // Load SMS messages
            loadSmsMessages(contentResolver, threadId, messages);

            // Load MMS messages
            loadMmsMessages(contentResolver, threadId, messages);

            // Load RCS messages if available
            loadRcsMessages(threadId, messages);

            // Sort by date (oldest first for proper chronological order)
            Collections.sort(messages, (m1, m2) -> Long.compare(m1.getDate(), m2.getDate()));

            Log.d(TAG, "Loaded " + messages.size() + " messages for thread " + threadId);
        } catch (Exception e) {
            Log.e(TAG, "Error loading messages for thread " + threadId, e);
        }

        return messages;
    }

    /**
     * Loads messages for a specific thread with pagination support.
     *
     * @param threadId The thread ID
     * @param offset The number of messages to skip
     * @param limit The maximum number of messages to load
     * @return A list of messages
     */
    public List<Message> loadMessagesPaginated(String threadId, int offset, int limit) {
        if (threadId == null || threadId.isEmpty()) {
            Log.e(TAG, "Cannot load messages: threadId is null or empty");
            return new ArrayList<>();
        }

        List<Message> messages = new ArrayList<>();
        ContentResolver contentResolver = context.getContentResolver();

        try {
            // Load SMS messages with pagination
            loadSmsMessagesPaginated(contentResolver, threadId, messages, offset, limit);

            // Load MMS messages with pagination
            loadMmsMessagesPaginated(contentResolver, threadId, messages, offset, limit);

            // Load RCS messages with pagination if available
            loadRcsMessagesPaginated(threadId, messages, offset, limit);

            // Sort by date (newest first for pagination)
            Collections.sort(messages, (m1, m2) -> Long.compare(m2.getDate(), m1.getDate()));

            // Apply limit after sorting
            if (messages.size() > limit) {
                messages = new ArrayList<>(messages.subList(0, limit));
            }

            Log.d(TAG, "Loaded " + messages.size() + " paginated messages for thread " + threadId + 
                  " (offset: " + offset + ", limit: " + limit + ")");
        } catch (Exception e) {
            Log.e(TAG, "Error loading paginated messages for thread " + threadId, e);
        }

        return messages;
    }

    /**
     * Loads SMS messages for a thread.
     *
     * @param contentResolver The content resolver
     * @param threadId The thread ID
     * @param messages The list to add messages to
     */
    private void loadSmsMessages(ContentResolver contentResolver, String threadId, List<Message> messages) {
        Uri uri = Uri.parse("content://sms");
        String selection = "thread_id = ?";
        String[] selectionArgs = new String[] { threadId };
        String sortOrder = "date ASC";

        try (Cursor cursor = contentResolver.query(uri, null, selection, selectionArgs, sortOrder)) {
            if (cursor != null && cursor.moveToFirst()) {
                Log.d(TAG, "Found " + cursor.getCount() + " SMS messages for thread " + threadId);
                do {
                    try {
                        String id = cursor.getString(cursor.getColumnIndexOrThrow(Telephony.Sms._ID));
                        String body = cursor.getString(cursor.getColumnIndexOrThrow(Telephony.Sms.BODY));
                        long date = cursor.getLong(cursor.getColumnIndexOrThrow(Telephony.Sms.DATE));
                        int type = cursor.getInt(cursor.getColumnIndexOrThrow(Telephony.Sms.TYPE));
                        String address = cursor.getString(cursor.getColumnIndexOrThrow(Telephony.Sms.ADDRESS));
                        boolean read = cursor.getInt(cursor.getColumnIndexOrThrow(Telephony.Sms.READ)) == 1;

                        Message message = new Message();
                        message.setId(Long.parseLong(id));
                        message.setBody(body);
                        message.setDate(date);
                        message.setType(type);
                        message.setAddress(address);
                        message.setRead(read);
                        message.setThreadId(Long.parseLong(threadId));
                        message.setMessageType(Message.MESSAGE_TYPE_SMS);

                        messages.add(message);
                    } catch (Exception e) {
                        Log.e(TAG, "Error processing SMS message in thread " + threadId, e);
                        // Continue processing other messages
                    }
                } while (cursor.moveToNext());
            } else {
                Log.d(TAG, "No SMS messages found for thread " + threadId);
            }
        } catch (Exception e) {
            Log.e(TAG, "Error loading SMS messages for thread " + threadId, e);
        }
    }

    /**
     * Loads MMS messages for a thread.
     *
     * @param contentResolver The content resolver
     * @param threadId The thread ID
     * @param messages The list to add messages to
     */
    private void loadMmsMessages(ContentResolver contentResolver, String threadId, List<Message> messages) {
        Uri uri = Uri.parse("content://mms");
        String selection = "thread_id = ?";
        String[] selectionArgs = new String[] { threadId };
        String sortOrder = "date ASC";

        try (Cursor cursor = contentResolver.query(uri, null, selection, selectionArgs, sortOrder)) {
            if (cursor != null && cursor.moveToFirst()) {
                Log.d(TAG, "Found " + cursor.getCount() + " MMS messages for thread " + threadId);
                do {
                    try {
                        String id = cursor.getString(cursor.getColumnIndexOrThrow(Telephony.Mms._ID));
                        long date = cursor.getLong(cursor.getColumnIndexOrThrow(Telephony.Mms.DATE)) * 1000; // Convert to milliseconds
                        int type = cursor.getInt(cursor.getColumnIndexOrThrow(Telephony.Mms.MESSAGE_BOX));
                        boolean read = cursor.getInt(cursor.getColumnIndexOrThrow(Telephony.Mms.READ)) == 1;

                        // Get the address and text content
                        String address = getMmsAddress(contentResolver, id, type);
                        String body = getMmsText(contentResolver, id);

                        // Create the message
                        MmsMessage message = new MmsMessage(id, body, date, type);
                        message.setAddress(address);
                        message.setRead(read);
                        message.setThreadId(Long.parseLong(threadId));

                        // Load attachments for this MMS message
                        loadMmsAttachments(contentResolver, id, message);

                        messages.add(message);
                    } catch (Exception e) {
                        Log.e(TAG, "Error processing MMS message in thread " + threadId, e);
                        // Continue processing other messages
                    }
                } while (cursor.moveToNext());
            } else {
                Log.d(TAG, "No MMS messages found for thread " + threadId);
            }
        } catch (Exception e) {
            Log.e(TAG, "Error loading MMS messages for thread " + threadId, e);
        }
    }

    /**
     * Loads SMS messages for a thread with pagination.
     *
     * @param contentResolver The content resolver
     * @param threadId The thread ID
     * @param messages The list to add messages to
     * @param offset The number of messages to skip
     * @param limit The maximum number of messages to load
     */
    private void loadSmsMessagesPaginated(ContentResolver contentResolver, String threadId, List<Message> messages, int offset, int limit) {
        Uri uri = Uri.parse("content://sms");
        String selection = "thread_id = ?";
        String[] selectionArgs = new String[] { threadId };
        String sortOrder = "date DESC LIMIT " + limit + " OFFSET " + offset;

        try (Cursor cursor = contentResolver.query(uri, null, selection, selectionArgs, sortOrder)) {
            if (cursor != null && cursor.moveToFirst()) {
                Log.d(TAG, "Found " + cursor.getCount() + " SMS messages for thread " + threadId + " (paginated)");
                do {
                    try {
                        String id = cursor.getString(cursor.getColumnIndexOrThrow(Telephony.Sms._ID));
                        String body = cursor.getString(cursor.getColumnIndexOrThrow(Telephony.Sms.BODY));
                        long date = cursor.getLong(cursor.getColumnIndexOrThrow(Telephony.Sms.DATE));
                        int type = cursor.getInt(cursor.getColumnIndexOrThrow(Telephony.Sms.TYPE));
                        String address = cursor.getString(cursor.getColumnIndexOrThrow(Telephony.Sms.ADDRESS));
                        boolean read = cursor.getInt(cursor.getColumnIndexOrThrow(Telephony.Sms.READ)) == 1;

                        Message message = new Message();
                        message.setId(Long.parseLong(id));
                        message.setBody(body);
                        message.setDate(date);
                        message.setType(type);
                        message.setAddress(address);
                        message.setRead(read);
                        message.setThreadId(Long.parseLong(threadId));
                        message.setMessageType(Message.MESSAGE_TYPE_SMS);

                        messages.add(message);
                    } catch (Exception e) {
                        Log.e(TAG, "Error processing SMS message in thread " + threadId, e);
                        // Continue processing other messages
                    }
                } while (cursor.moveToNext());
            } else {
                Log.d(TAG, "No SMS messages found for thread " + threadId + " (paginated)");
            }
        } catch (Exception e) {
            Log.e(TAG, "Error loading paginated SMS messages for thread " + threadId, e);
        }
    }

    /**
     * Loads MMS messages for a thread with pagination.
     *
     * @param contentResolver The content resolver
     * @param threadId The thread ID
     * @param messages The list to add messages to
     * @param offset The number of messages to skip
     * @param limit The maximum number of messages to load
     */
    private void loadMmsMessagesPaginated(ContentResolver contentResolver, String threadId, List<Message> messages, int offset, int limit) {
        Uri uri = Uri.parse("content://mms");
        String selection = "thread_id = ?";
        String[] selectionArgs = new String[] { threadId };
        String sortOrder = "date DESC LIMIT " + limit + " OFFSET " + offset;

        try (Cursor cursor = contentResolver.query(uri, null, selection, selectionArgs, sortOrder)) {
            if (cursor != null && cursor.moveToFirst()) {
                Log.d(TAG, "Found " + cursor.getCount() + " MMS messages for thread " + threadId + " (paginated)");
                do {
                    try {
                        String id = cursor.getString(cursor.getColumnIndexOrThrow(Telephony.Mms._ID));
                        long date = cursor.getLong(cursor.getColumnIndexOrThrow(Telephony.Mms.DATE)) * 1000; // Convert to milliseconds
                        int type = cursor.getInt(cursor.getColumnIndexOrThrow(Telephony.Mms.MESSAGE_BOX));
                        boolean read = cursor.getInt(cursor.getColumnIndexOrThrow(Telephony.Mms.READ)) == 1;

                        // Get the address and text content
                        String address = getMmsAddress(contentResolver, id, type);
                        String body = getMmsText(contentResolver, id);

                        // Create the message
                        MmsMessage message = new MmsMessage(id, body, date, type);
                        message.setAddress(address);
                        message.setRead(read);
                        message.setThreadId(Long.parseLong(threadId));

                        // Load attachments for this MMS message
                        loadMmsAttachments(contentResolver, id, message);

                        messages.add(message);
                    } catch (Exception e) {
                        Log.e(TAG, "Error processing MMS message in thread " + threadId, e);
                        // Continue processing other messages
                    }
                } while (cursor.moveToNext());
            } else {
                Log.d(TAG, "No MMS messages found for thread " + threadId + " (paginated)");
            }
        } catch (Exception e) {
            Log.e(TAG, "Error loading paginated MMS messages for thread " + threadId, e);
        }
    }

    /**
     * Sends an SMS message.
     *
     * @param address The recipient address
     * @param body The message body
     * @return True if the message was sent successfully
     */
    /**
     * Sends an SMS message.
     *
     * @param address The recipient address
     * @param body The message body
     * @return True if the message was sent successfully
     */
    public boolean sendSmsMessage(String address, String body) {
        return sendSmsMessage(address, body, null, null);
    }

    /**
     * Sends an SMS message with additional parameters.
     *
     * @param address The recipient address
     * @param body The message body
     * @param threadId The thread ID (can be null)
     * @param callback Callback to be executed after sending (can be null)
     * @return True if the message was sent successfully
     */
    public boolean sendSmsMessage(String address, String body, String threadId, Runnable callback) {
        try {
            SmsManager smsManager = SmsManager.getDefault();

            if (body.length() > MAX_SMS_LENGTH) {
                // Split the message into parts
                ArrayList<String> parts = smsManager.divideMessage(body);
                smsManager.sendMultipartTextMessage(address, null, parts, null, null);
            } else {
                // Send a single message
                smsManager.sendTextMessage(address, null, body, null, null);
            }

            // Store the sent message in the SMS database
            storeSentSmsMessage(address, body, System.currentTimeMillis());

            // Execute callback if provided
            if (callback != null) {
                callback.run();
            }
            
            // Get thread ID if not provided
            if (threadId == null) {
                threadId = getThreadIdForAddress(address);
            }
            
            // Broadcast message sent with thread ID
            broadcastMessageSent(threadId, address);

            return true;
        } catch (Exception e) {
            Log.e(TAG, "Error sending SMS message", e);
            return false;
        }
    }

    /**
     * Sends an MMS message.
     *
     * @param address The recipient address
     * @param subject The message subject
     * @param body The message body
     * @param attachments The attachments
     * @return True if the message was sent successfully
     */
    public boolean sendMmsMessage(String address, String subject, String body, List<Uri> attachments) {
        try {
            // Create a new MMS message
            ContentValues values = new ContentValues();
            values.put(Telephony.Mms.MESSAGE_BOX, Telephony.Mms.MESSAGE_BOX_OUTBOX);
            values.put(Telephony.Mms.MESSAGE_TYPE, MESSAGE_TYPE_SEND_REQ);
            values.put(Telephony.Mms.SUBJECT, subject);
            values.put(Telephony.Mms.CONTENT_TYPE, "application/vnd.wap.multipart.related");
            values.put(Telephony.Mms.DATE, System.currentTimeMillis() / 1000);
            values.put(Telephony.Mms.READ, 1);
            values.put(Telephony.Mms.SEEN, 1);

            // Insert the message
            Uri messageUri = context.getContentResolver().insert(Uri.parse("content://mms"), values);
            if (messageUri == null) {
                Log.e(TAG, "Failed to insert MMS message");
                return false;
            }

            // Get the message ID
            String messageId = messageUri.getLastPathSegment();

            // Add the recipient
            ContentValues addrValues = new ContentValues();
            addrValues.put(Telephony.Mms.Addr.ADDRESS, address);
            addrValues.put(Telephony.Mms.Addr.TYPE, TYPE_TO);
            addrValues.put(Telephony.Mms.Addr.CHARSET, "106");
            Uri addrUri = Uri.parse("content://mms/" + messageId + "/addr");
            context.getContentResolver().insert(addrUri, addrValues);

            // Add the text part
            if (!TextUtils.isEmpty(body)) {
                ContentValues textValues = new ContentValues();
                textValues.put(Telephony.Mms.Part.MSG_ID, messageId);
                textValues.put(Telephony.Mms.Part.CONTENT_TYPE, "text/plain");
                textValues.put(Telephony.Mms.Part.CHARSET, "106");
                textValues.put(Telephony.Mms.Part.CONTENT_DISPOSITION, "inline");
                textValues.put(Telephony.Mms.Part.FILENAME, "text.txt");
                textValues.put(Telephony.Mms.Part.NAME, "text.txt");
                textValues.put(Telephony.Mms.Part.TEXT, body);

                Uri partUri = Uri.parse("content://mms/" + messageId + "/part");
                context.getContentResolver().insert(partUri, textValues);
            }

            // Add attachments
            if (attachments != null && !attachments.isEmpty()) {
                for (Uri attachmentUri : attachments) {
                    try {
                        // Get the attachment details
                        String mimeType = context.getContentResolver().getType(attachmentUri);
                        if (mimeType == null) {
                            mimeType = "application/octet-stream";
                        }

                        // Get the file name
                        String fileName = "attachment";
                        String[] projection = {android.provider.MediaStore.MediaColumns.DISPLAY_NAME};
                        try (Cursor cursor = context.getContentResolver().query(attachmentUri, projection, null, null, null)) {
                            if (cursor != null && cursor.moveToFirst()) {
                                fileName = cursor.getString(0);
                            }
                        }

                        // Create the part
                        ContentValues partValues = new ContentValues();
                        partValues.put(Telephony.Mms.Part.MSG_ID, messageId);
                        partValues.put(Telephony.Mms.Part.CONTENT_TYPE, mimeType);
                        partValues.put(Telephony.Mms.Part.FILENAME, fileName);
                        partValues.put(Telephony.Mms.Part.NAME, fileName);
                        partValues.put(Telephony.Mms.Part.CONTENT_DISPOSITION, "attachment");

                        // Insert the part
                        Uri partUri = Uri.parse("content://mms/" + messageId + "/part");
                        Uri newPartUri = context.getContentResolver().insert(partUri, partValues);

                        // Copy the attachment data
                        if (newPartUri != null) {
                            try (InputStream is = context.getContentResolver().openInputStream(attachmentUri);
                                 OutputStream os = context.getContentResolver().openOutputStream(newPartUri)) {
                                if (is != null && os != null) {
                                    byte[] buffer = new byte[1024];
                                    int len;
                                    while ((len = is.read(buffer)) != -1) {
                                        os.write(buffer, 0, len);
                                    }
                                }
                            }
                        }
                    } catch (Exception e) {
                        Log.e(TAG, "Error adding attachment to MMS", e);
                    }
                }
            }

            // Move the message to the outbox
            ContentValues outboxValues = new ContentValues();
            outboxValues.put(Telephony.Mms.MESSAGE_BOX, Telephony.Mms.MESSAGE_BOX_OUTBOX);
            context.getContentResolver().update(messageUri, outboxValues, null, null);

            // Request to send the message
            Intent intent = new Intent("android.provider.Telephony.MMS_SENT");
            context.sendBroadcast(intent);

            // Broadcast message sent to refresh UI
            String threadId = getThreadIdForAddress(address);
            broadcastMessageSent(threadId, address);

            return true;
        } catch (Exception e) {
            Log.e(TAG, "Error sending MMS message", e);
            return false;
        }
    }

    /**
     * Adds a test message for debugging purposes.
     *
     * @return True if the message was added successfully
     */
    public boolean addTestMessage() {
        try {
            ContentValues values = new ContentValues();
            values.put(Telephony.Sms.ADDRESS, "123456789");
            values.put(Telephony.Sms.BODY, "This is a test message");
            values.put(Telephony.Sms.DATE, System.currentTimeMillis());
            values.put(Telephony.Sms.TYPE, Telephony.Sms.MESSAGE_TYPE_INBOX);
            values.put(Telephony.Sms.READ, 0);

            Uri uri = context.getContentResolver().insert(Uri.parse("content://sms/inbox"), values);
            return uri != null;
        } catch (Exception e) {
            Log.e(TAG, "Error adding test message", e);
            return false;
        }
    }

    /**
     * Deletes a conversation.
     *
     * @param threadId The thread ID of the conversation to delete
     * @return True if the conversation was deleted successfully
     */
    public boolean deleteConversation(String threadId) {
        try {
            // Delete SMS messages
            Uri smsUri = Uri.parse("content://sms");
            String smsSelection = "thread_id = ?";
            String[] smsSelectionArgs = new String[] { threadId };
            int smsDeleted = context.getContentResolver().delete(smsUri, smsSelection, smsSelectionArgs);

            // Delete MMS messages
            Uri mmsUri = Uri.parse("content://mms");
            String mmsSelection = "thread_id = ?";
            String[] mmsSelectionArgs = new String[] { threadId };
            int mmsDeleted = context.getContentResolver().delete(mmsUri, mmsSelection, mmsSelectionArgs);

            // Delete the thread
            Uri threadUri = Uri.parse("content://mms-sms/conversations/" + threadId);
            int threadDeleted = context.getContentResolver().delete(threadUri, null, null);

            Log.d(TAG, "Deleted conversation " + threadId + ": " + smsDeleted + " SMS, " + mmsDeleted + " MMS, thread: " + threadDeleted);

            return true;
        } catch (Exception e) {
            Log.e(TAG, "Error deleting conversation " + threadId, e);
            return false;
        }
    }

    /**
     * Marks a thread as read.
     *
     * @param threadId The thread ID to mark as read
     * @return True if the thread was marked as read successfully
     */
    public boolean markThreadAsRead(String threadId) {
        try {
            // Mark SMS messages as read
            ContentValues smsValues = new ContentValues();
            smsValues.put(Telephony.Sms.READ, 1);

            Uri smsUri = Uri.parse("content://sms");
            String smsSelection = "thread_id = ? AND read = 0";
            String[] smsSelectionArgs = new String[] { threadId };
            int smsUpdated = context.getContentResolver().update(smsUri, smsValues, smsSelection, smsSelectionArgs);

            // Mark MMS messages as read
            ContentValues mmsValues = new ContentValues();
            mmsValues.put(Telephony.Mms.READ, 1);

            Uri mmsUri = Uri.parse("content://mms");
            String mmsSelection = "thread_id = ? AND read = 0";
            String[] mmsSelectionArgs = new String[] { threadId };
            int mmsUpdated = context.getContentResolver().update(mmsUri, mmsValues, mmsSelection, mmsSelectionArgs);

            Log.d(TAG, "Marked thread " + threadId + " as read: " + smsUpdated + " SMS, " + mmsUpdated + " MMS");

            return true;
        } catch (Exception e) {
            Log.e(TAG, "Error marking thread " + threadId + " as read", e);
            return false;
        }
    }

    /**
     * Searches for messages containing the specified query text.
     *
     * @param query The search query
     * @return A list of messages matching the query
     */
    public List<Message> searchMessages(String query) {
        List<Message> results = new ArrayList<>();

        if (query == null || query.trim().isEmpty()) {
            Log.e(TAG, "Cannot search with empty query");
            return results;
        }

        // Normalize the query for case-insensitive search
        String normalizedQuery = query.toLowerCase().trim();

        ContentResolver contentResolver = context.getContentResolver();

        try {
            // Search SMS messages
            searchSmsMessages(contentResolver, normalizedQuery, results);

            // Search MMS messages
            searchMmsMessages(contentResolver, normalizedQuery, results);

            // Sort results by date (newest first)
            if (!results.isEmpty()) {
                results.sort((m1, m2) -> Long.compare(m2.getDate(), m1.getDate()));
            }

            Log.d(TAG, "Found " + results.size() + " messages matching query: " + query);

        } catch (Exception e) {
            Log.e(TAG, "Error searching messages", e);
        }

        return results;
    }

    /**
     * Gets messages by address (phone number).
     *
     * @param address The address to filter by
     * @return A list of messages for the specified address
     */
    public List<Message> getMessagesByAddress(String address) {
        if (address == null || address.isEmpty()) {
            return new ArrayList<>();
        }

        List<Message> messages = new ArrayList<>();
        ContentResolver contentResolver = context.getContentResolver();

        // Get SMS messages for this address
        Uri uri = Uri.parse("content://sms");
        String selection = "address = ?";
        String[] selectionArgs = new String[] { address };

        try (Cursor cursor = contentResolver.query(uri, null, selection, selectionArgs, "date DESC")) {
            if (cursor != null && cursor.moveToFirst()) {
                do {
                    String id = cursor.getString(cursor.getColumnIndexOrThrow(Telephony.Sms._ID));
                    String body = cursor.getString(cursor.getColumnIndexOrThrow(Telephony.Sms.BODY));
                    long date = cursor.getLong(cursor.getColumnIndexOrThrow(Telephony.Sms.DATE));
                    int type = cursor.getInt(cursor.getColumnIndexOrThrow(Telephony.Sms.TYPE));
                    boolean read = cursor.getInt(cursor.getColumnIndexOrThrow(Telephony.Sms.READ)) == 1;
                    String threadId = cursor.getString(cursor.getColumnIndexOrThrow(Telephony.Sms.THREAD_ID));

                    Message message = new Message();
                    message.setId(Long.parseLong(id));
                    message.setBody(body);
                    message.setDate(date);
                    message.setType(type);
                    message.setRead(read);
                    message.setAddress(address);
                    message.setThreadId(Long.parseLong(threadId));
                    message.setMessageType(Message.MESSAGE_TYPE_SMS);

                    messages.add(message);
                } while (cursor.moveToNext());
            }
        } catch (Exception e) {
            Log.e(TAG, "Error getting SMS messages by address", e);
        }

        // Get MMS messages for this address (simplified implementation)
        try {
            String threadId = getThreadIdForAddress(address);
            if (threadId != null) {
                uri = Uri.parse("content://mms");
                selection = "thread_id = ?";
                selectionArgs = new String[] { threadId };

                try (Cursor cursor = contentResolver.query(uri, null, selection, selectionArgs, "date DESC")) {
                    if (cursor != null && cursor.moveToFirst()) {
                        do {
                            String id = cursor.getString(cursor.getColumnIndexOrThrow(Telephony.Mms._ID));
                            long date = cursor.getLong(cursor.getColumnIndexOrThrow(Telephony.Mms.DATE)) * 1000; // Convert to milliseconds
                            int type = cursor.getInt(cursor.getColumnIndexOrThrow(Telephony.Mms.MESSAGE_BOX));
                            boolean read = cursor.getInt(cursor.getColumnIndexOrThrow(Telephony.Mms.READ)) == 1;

                            // Get MMS body
                            String body = getMmsText(contentResolver, id);

                            MmsMessage message = new MmsMessage(id, body, date, type);
                            message.setRead(read);
                            message.setAddress(address);
                            message.setThreadId(Long.parseLong(threadId));

                            // Load attachments for this MMS message
                            loadMmsAttachments(contentResolver, id, message);

                            messages.add(message);
                        } while (cursor.moveToNext());
                    }
                }
            }
        } catch (Exception e) {
            Log.e(TAG, "Error getting MMS messages by address", e);
        }

        // Sort by date
        Collections.sort(messages, (m1, m2) -> Long.compare(m2.getDate(), m1.getDate()));

        return messages;
    }

    /**
     * Searches for SMS messages containing the specified query text.
     *
     * @param contentResolver The content resolver
     * @param query The search query (normalized)
     * @param results The list to add results to
     */
    private void searchSmsMessages(ContentResolver contentResolver, String query, List<Message> results) {
        Cursor cursor = null;
        try {
            // Query the SMS content provider with optimized column selection and LIMIT
            Uri uri = Uri.parse("content://sms");
            String[] projection = {
                Telephony.Sms._ID,
                Telephony.Sms.BODY,
                Telephony.Sms.DATE,
                Telephony.Sms.TYPE,
                Telephony.Sms.ADDRESS,
                Telephony.Sms.READ,
                Telephony.Sms.THREAD_ID
            };
            String selection = "body LIKE ?";
            String[] selectionArgs = {"%" + query + "%"};
            String sortOrder = "date DESC LIMIT 100"; // Limit results for better performance

            cursor = contentResolver.query(
                    uri,
                    projection, // Use specific columns instead of null
                    selection,
                    selectionArgs,
                    sortOrder
            );

            if (cursor != null && cursor.moveToFirst()) {
                do {
                    int idIndex = cursor.getColumnIndex(Telephony.Sms._ID);
                    int bodyIndex = cursor.getColumnIndex(Telephony.Sms.BODY);
                    int dateIndex = cursor.getColumnIndex(Telephony.Sms.DATE);
                    int typeIndex = cursor.getColumnIndex(Telephony.Sms.TYPE);
                    int addressIndex = cursor.getColumnIndex(Telephony.Sms.ADDRESS);
                    int readIndex = cursor.getColumnIndex(Telephony.Sms.READ);
                    int threadIdIndex = cursor.getColumnIndex(Telephony.Sms.THREAD_ID);

                    // Skip if required columns are missing
                    if (idIndex < 0 || bodyIndex < 0 || dateIndex < 0 || typeIndex < 0) {
                        Log.w(TAG, "Required column missing in SMS cursor");
                        continue;
                    }

                    // Extract message data
                    String id = cursor.getString(idIndex);
                    String body = cursor.getString(bodyIndex);
                    long date = cursor.getLong(dateIndex);
                    int type = cursor.getInt(typeIndex);
                    String address = addressIndex >= 0 ? cursor.getString(addressIndex) : "";
                    boolean read = readIndex >= 0 && cursor.getInt(readIndex) > 0;
                    String threadId = threadIdIndex >= 0 ? cursor.getString(threadIdIndex) : "";

                    // Create message object
                    Message message = new Message();
                    message.setId(Long.parseLong(id));
                    message.setBody(body);
                    message.setDate(date);
                    message.setType(type);
                    message.setAddress(address);
                    message.setRead(read);
                    message.setThreadId(Long.parseLong(threadId));
                    message.setMessageType(Message.MESSAGE_TYPE_SMS);

                    // Add search metadata
                    message.setSearchQuery(query);

                    // Add to results
                    results.add(message);

                } while (cursor.moveToNext());
            }
        } finally {
            if (cursor != null) {
                cursor.close();
            }
        }
    }

    /**
     * Searches for MMS messages containing the specified query text.
     *
     * @param contentResolver The content resolver
     * @param query The search query (normalized)
     * @param results The list to add results to
     */
    private void searchMmsMessages(ContentResolver contentResolver, String query, List<Message> results) {
        Cursor cursor = null;
        int resultCount = 0;
        final int MAX_MMS_RESULTS = 50; // Limit MMS results for performance
        
        try {
            // Query the MMS content provider with optimized column selection
            Uri uri = Uri.parse("content://mms");
            String[] projection = {
                Telephony.Mms._ID,
                Telephony.Mms.DATE,
                Telephony.Mms.MESSAGE_BOX,
                Telephony.Mms.READ,
                Telephony.Mms.THREAD_ID
            };
            String sortOrder = "date DESC LIMIT 200"; // Get more than needed to filter by content

            cursor = contentResolver.query(
                    uri,
                    projection, // Use specific columns instead of null
                    null,
                    null,
                    sortOrder
            );

            if (cursor != null && cursor.moveToFirst()) {
                do {
                    // Stop if we've found enough results
                    if (resultCount >= MAX_MMS_RESULTS) {
                        break;
                    }
                    
                    int idIndex = cursor.getColumnIndex(Telephony.Mms._ID);
                    int dateIndex = cursor.getColumnIndex(Telephony.Mms.DATE);
                    int typeIndex = cursor.getColumnIndex(Telephony.Mms.MESSAGE_BOX);
                    int readIndex = cursor.getColumnIndex(Telephony.Mms.READ);
                    int threadIdIndex = cursor.getColumnIndex(Telephony.Mms.THREAD_ID);

                    // Skip if required columns are missing
                    if (idIndex < 0 || dateIndex < 0 || typeIndex < 0) {
                        Log.w(TAG, "Required column missing in MMS cursor");
                        continue;
                    }

                    // Extract message data
                    String id = cursor.getString(idIndex);
                    long date = cursor.getLong(dateIndex) * 1000; // MMS date is in seconds, convert to milliseconds
                    int type = cursor.getInt(typeIndex);
                    boolean read = readIndex >= 0 && cursor.getInt(readIndex) > 0;
                    String threadId = threadIdIndex >= 0 ? cursor.getString(threadIdIndex) : "";

                    // Get MMS body and address
                    String body = getMmsText(contentResolver, id);
                    String address = getMmsAddress(contentResolver, id, type);

                    // Skip if body doesn't contain search query
                    if (body == null || !body.toLowerCase().contains(query)) {
                        continue;
                    }

                    // Create message object
                    MmsMessage message = new MmsMessage(id, body, date, type);
                    message.setRead(read);
                    message.setAddress(address);
                    message.setThreadId(Long.parseLong(threadId));
                    message.setMessageType(Message.MESSAGE_TYPE_MMS);

                    // Load attachments for this MMS message
                    loadMmsAttachments(contentResolver, id, message);

                    // Add search metadata
                    message.setSearchQuery(query);

                    // Add to results
                    results.add(message);
                    resultCount++;

                } while (cursor.moveToNext());
            }
        } finally {
            if (cursor != null) {
                cursor.close();
            }
        }
    }

    /**
     * Gets the thread ID for a specific address.
     * Creates a new thread if one doesn't exist for this address.
     *
     * @param address The address to look up
     * @return The thread ID, or null if address is invalid
     */
    public String getThreadIdForAddress(String address) {
        if (address == null || address.isEmpty()) {
            return null;
        }

        try {
            // First try to find existing thread by querying SMS messages
            Uri uri = Uri.parse("content://sms");
            String[] projection = new String[] { "thread_id" };
            String selection = "address = ?";
            String[] selectionArgs = new String[] { address };

            try (Cursor cursor = context.getContentResolver().query(uri, projection, selection, selectionArgs, "date DESC LIMIT 1")) {
                if (cursor != null && cursor.moveToFirst()) {
                    String threadId = cursor.getString(0);
                    if (threadId != null && !threadId.isEmpty()) {
                        return threadId;
                    }
                }
            }

            // If no existing thread found, create or get thread ID using Android's API
            java.util.Set<String> recipients = new java.util.HashSet<>();
            recipients.add(address);
            long threadId = Telephony.Threads.getOrCreateThreadId(context, recipients);
            return String.valueOf(threadId);
            
        } catch (Exception e) {
            Log.e(TAG, "Error getting thread ID for address: " + address, e);
            return null;
        }
    }

    /**
     * Handles an incoming SMS message.
     *
     * @param intent The intent containing the SMS message
     */
    public void handleIncomingSms(Intent intent) {
        Log.d(TAG, "handleIncomingSms called with action: " + (intent != null ? intent.getAction() : "null"));
        
        if (intent == null) {
            Log.e(TAG, "Intent is null, cannot process SMS");
            return;
        }
        
        Bundle bundle = intent.getExtras();
        if (bundle != null) {
            Object[] pdus = (Object[]) bundle.get("pdus");
            String format = bundle.getString("format");

            if (pdus != null) {
                StringBuilder fullMessageBody = new StringBuilder();
                String senderAddress = null;
                long messageTimestamp = 0;

                // Process all PDUs to handle multi-part messages
                for (Object pdu : pdus) {
                    SmsMessage smsMessage = SmsMessage.createFromPdu((byte[]) pdu, format);
                    if (senderAddress == null) {
                        senderAddress = smsMessage.getOriginatingAddress();
                        messageTimestamp = smsMessage.getTimestampMillis();
                    }
                    fullMessageBody.append(smsMessage.getMessageBody());
                }

                if (senderAddress != null && fullMessageBody.length() > 0) {
                    Log.d(TAG, "Received SMS from " + senderAddress + ": " + fullMessageBody.toString());

<<<<<<< HEAD
                    // Always store the message in the SMS database to ensure it's not lost
                    // This prevents issues where Android fails to automatically store messages
                    // even when the app is the default SMS app
                    storeSmsMessage(senderAddress, fullMessageBody.toString(), messageTimestamp);
                    Log.d(TAG, "Stored incoming SMS message from " + senderAddress);
=======
                    // Get thread ID for the sender address
                    String threadId = getThreadIdForAddress(senderAddress);

                    // CRITICAL FIX: Only store the message if we're NOT the default SMS app
                    // When we are the default SMS app, Android automatically stores the message
                    if (!PhoneUtils.isDefaultSmsApp(context)) {
                        storeSmsMessage(senderAddress, fullMessageBody.toString(), messageTimestamp);
                        Log.d(TAG, "Stored incoming SMS message from " + senderAddress + " (not default SMS app)");
                    } else {
                        Log.d(TAG, "Skipped storing SMS message - app is default SMS app, Android handles storage");
                    }
>>>>>>> cdbca87d

                    // Show notification
                    showSmsNotification(senderAddress, fullMessageBody.toString());
                    
                    // Broadcast message received with thread ID and address
                    broadcastMessageReceived(threadId, senderAddress);
                }
            }
        }
    }

    /**
     * Stores an incoming SMS message in the device's SMS database.
     *
     * @param address The sender's address
     * @param body The message body
     * @param timestamp The message timestamp
     */
    private void storeSmsMessage(String address, String body, long timestamp) {
        try {
            ContentValues values = new ContentValues();
            values.put(Telephony.Sms.ADDRESS, address);
            values.put(Telephony.Sms.BODY, body);
            values.put(Telephony.Sms.DATE, timestamp);
            values.put(Telephony.Sms.TYPE, Telephony.Sms.MESSAGE_TYPE_INBOX);
            values.put(Telephony.Sms.READ, 0); // Mark as unread
            values.put(Telephony.Sms.SEEN, 0); // Mark as unseen

            Uri uri = context.getContentResolver().insert(Telephony.Sms.CONTENT_URI, values);
            if (uri != null) {
                Log.d(TAG, "Successfully stored SMS message from " + address);
            } else {
                Log.e(TAG, "Failed to store SMS message from " + address);
            }
        } catch (Exception e) {
            Log.e(TAG, "Error storing SMS message from " + address, e);
        }
    }

    /**
     * Stores a sent SMS message in the device's SMS database.
     *
     * @param address The recipient's address
     * @param body The message body
     * @param timestamp The message timestamp
     */
    private void storeSentSmsMessage(String address, String body, long timestamp) {
        try {
            ContentValues values = new ContentValues();
            values.put(Telephony.Sms.ADDRESS, address);
            values.put(Telephony.Sms.BODY, body);
            values.put(Telephony.Sms.DATE, timestamp);
            values.put(Telephony.Sms.TYPE, Telephony.Sms.MESSAGE_TYPE_SENT);
            values.put(Telephony.Sms.READ, 1); // Mark as read (user sent it)
            values.put(Telephony.Sms.SEEN, 1); // Mark as seen (user sent it)

            Uri uri = context.getContentResolver().insert(Telephony.Sms.CONTENT_URI, values);
            if (uri != null) {
                Log.d(TAG, "Successfully stored sent SMS message to " + address);
            } else {
                Log.e(TAG, "Failed to store sent SMS message to " + address);
            }
        } catch (Exception e) {
            Log.e(TAG, "Error storing sent SMS message to " + address, e);
        }
    }

    /**
     * Shows a notification for an incoming SMS message.
     *
     * @param address The sender's address
     * @param body The message body
     */
    private void showSmsNotification(String address, String body) {
        try {
            // Only show notification if this app is the default SMS app
            if (!PhoneUtils.isDefaultSmsApp(context)) {
                Log.d(TAG, "Skipping SMS notification - app is not the default SMS app");
                return;
            }
            
            // Get thread ID for the notification
            String threadId = getThreadIdForAddress(address);
            
            // Get contact name or use address as fallback
            String displayName = getContactNameForAddress(address);
            if (displayName == null || displayName.isEmpty()) {
                displayName = address;
            }
            
            // Create and show notification
            NotificationHelper notificationHelper = new NotificationHelper(context);
            notificationHelper.showSmsReceivedNotification(displayName, body, threadId);
            
            Log.d(TAG, "Showed notification for SMS from " + address);
        } catch (Exception e) {
            Log.e(TAG, "Error showing SMS notification", e);
        }
    }

    /**
     * Gets the contact name for a given address.
     *
     * @param address The phone number or address
     * @return The contact name, or null if not found
     */
    private String getContactNameForAddress(String address) {
        // This is a simplified implementation - you could enhance it with proper contact lookup
        return null;
    }

    /**
     * Handles an incoming MMS message.
     *
     * @param intent The intent containing the MMS message
     */
    public void handleIncomingMms(Intent intent) {
        try {
            Log.d(TAG, "Processing incoming MMS");
            
            // Only show notification if this app is the default SMS app
            if (!PhoneUtils.isDefaultSmsApp(context)) {
                Log.d(TAG, "Skipping MMS notification - app is not the default SMS app");
                // Still broadcast message received to refresh UI for storage purposes
                broadcastMessageReceived(null, null);
                return;
            }
            
            // For now, show a simple MMS notification
            // This could be enhanced to parse MMS content in the future
            NotificationHelper notificationHelper = new NotificationHelper(context);
            notificationHelper.showMmsReceivedNotification("New MMS", "You have received a new MMS message");
            
            // Broadcast message received to refresh UI
            broadcastMessageReceived(null, null);
            
            Log.d(TAG, "Showed MMS notification");
        } catch (Exception e) {
            Log.e(TAG, "Error handling incoming MMS", e);
        }
    }

    /**
     * Broadcasts that a new message has been received to refresh the UI.
     */
    private void broadcastMessageReceived(String threadId, String address) {
        try {
            Intent broadcastIntent = new Intent("com.translator.messagingapp.MESSAGE_RECEIVED");
            
            // Add thread ID and address to the intent so receivers can filter
            if (threadId != null) {
                broadcastIntent.putExtra("thread_id", threadId);
            }
            if (address != null) {
                broadcastIntent.putExtra("address", address);
            }
            
            // Use LocalBroadcastManager for more reliable intra-app communication
            LocalBroadcastManager.getInstance(context).sendBroadcast(broadcastIntent);
            Log.d(TAG, "Broadcasted message received event via LocalBroadcastManager for thread: " + threadId);
        } catch (Exception e) {
            Log.e(TAG, "Error broadcasting message received event", e);
        }
    }

    /**
     * Broadcasts that a new message has been sent to refresh the UI.
     * Uses LocalBroadcastManager for immediate and reliable delivery.
     */
    private void broadcastMessageSent(String threadId, String address) {
        try {
            Intent broadcastIntent = new Intent("com.translator.messagingapp.MESSAGE_SENT");
            
            // Add thread ID and address to the intent so receivers can filter
            if (threadId != null) {
                broadcastIntent.putExtra("thread_id", threadId);
            }
            if (address != null) {
                broadcastIntent.putExtra("address", address);
            }
            
            // Use LocalBroadcastManager for immediate and reliable intra-app communication
            LocalBroadcastManager.getInstance(context).sendBroadcast(broadcastIntent);
            Log.d(TAG, "Broadcasted message sent event via LocalBroadcastManager for thread: " + threadId);
        } catch (Exception e) {
            Log.e(TAG, "Error broadcasting message sent event", e);
        }
    }

    /**
     * Deletes a specific message.
     *
     * @param id The message ID
     * @param messageType The message type (SMS or MMS)
     * @return True if the message was deleted successfully
     */
    public boolean deleteMessage(String id, int messageType) {
        try {
            Uri uri;
            if (messageType == Message.MESSAGE_TYPE_SMS) {
                uri = Uri.parse("content://sms/" + id);
            } else if (messageType == Message.MESSAGE_TYPE_MMS) {
                uri = Uri.parse("content://mms/" + id);
            } else {
                Log.e(TAG, "Unknown message type: " + messageType);
                return false;
            }

            int deleted = context.getContentResolver().delete(uri, null, null);
            return deleted > 0;
        } catch (Exception e) {
            Log.e(TAG, "Error deleting message " + id, e);
            return false;
        }
    }

    /**
     * Cleans up resources used by this service.
     */
    public void cleanup() {
        if (executorService != null && !executorService.isShutdown()) {
            executorService.shutdown();
        }
    }

    /**
     * Loads RCS messages for a thread.
     *
     * @param threadId The thread ID
     * @param messages The list to add messages to
     */
    private void loadRcsMessages(String threadId, List<Message> messages) {
        try {
            if (rcsService != null) {
                Log.d(TAG, "Loading RCS messages for thread " + threadId);
                List<RcsMessage> rcsMessages = rcsService.loadRcsMessages(threadId);
                if (rcsMessages != null && !rcsMessages.isEmpty()) {
                    Log.d(TAG, "Found " + rcsMessages.size() + " RCS messages for thread " + threadId);
                    messages.addAll(rcsMessages);
                } else {
                    Log.d(TAG, "No RCS messages found for thread " + threadId);
                }
            }
        } catch (Exception e) {
            Log.e(TAG, "Error loading RCS messages for thread " + threadId, e);
        }
    }

    /**
     * Loads RCS messages for a thread with pagination.
     *
     * @param threadId The thread ID
     * @param messages The list to add messages to
     * @param offset The number of messages to skip
     * @param limit The maximum number of messages to load
     */
    private void loadRcsMessagesPaginated(String threadId, List<Message> messages, int offset, int limit) {
        try {
            if (rcsService != null) {
                Log.d(TAG, "Loading paginated RCS messages for thread " + threadId + 
                      " (offset: " + offset + ", limit: " + limit + ")");
                List<RcsMessage> rcsMessages = rcsService.loadRcsMessages(threadId);
                if (rcsMessages != null && !rcsMessages.isEmpty()) {
                    // Apply pagination to RCS messages
                    Collections.sort(rcsMessages, (m1, m2) -> Long.compare(m2.getDate(), m1.getDate()));
                    
                    int startIndex = Math.min(offset, rcsMessages.size());
                    int endIndex = Math.min(offset + limit, rcsMessages.size());
                    
                    if (startIndex < endIndex) {
                        List<RcsMessage> paginatedRcsMessages = rcsMessages.subList(startIndex, endIndex);
                        Log.d(TAG, "Found " + paginatedRcsMessages.size() + " paginated RCS messages for thread " + threadId);
                        messages.addAll(paginatedRcsMessages);
                    } else {
                        Log.d(TAG, "No paginated RCS messages found for thread " + threadId + " at offset " + offset);
                    }
                } else {
                    Log.d(TAG, "No RCS messages found for thread " + threadId + " (paginated)");
                }
            }
        } catch (Exception e) {
            Log.e(TAG, "Error loading paginated RCS messages for thread " + threadId, e);
        }
    }
}<|MERGE_RESOLUTION|>--- conflicted
+++ resolved
@@ -1553,42 +1553,29 @@
 
     /**
      * Gets the thread ID for a specific address.
-     * Creates a new thread if one doesn't exist for this address.
      *
      * @param address The address to look up
-     * @return The thread ID, or null if address is invalid
+     * @return The thread ID, or null if not found
      */
     public String getThreadIdForAddress(String address) {
         if (address == null || address.isEmpty()) {
             return null;
         }
 
-        try {
-            // First try to find existing thread by querying SMS messages
-            Uri uri = Uri.parse("content://sms");
-            String[] projection = new String[] { "thread_id" };
-            String selection = "address = ?";
-            String[] selectionArgs = new String[] { address };
-
-            try (Cursor cursor = context.getContentResolver().query(uri, projection, selection, selectionArgs, "date DESC LIMIT 1")) {
-                if (cursor != null && cursor.moveToFirst()) {
-                    String threadId = cursor.getString(0);
-                    if (threadId != null && !threadId.isEmpty()) {
-                        return threadId;
-                    }
-                }
-            }
-
-            // If no existing thread found, create or get thread ID using Android's API
-            java.util.Set<String> recipients = new java.util.HashSet<>();
-            recipients.add(address);
-            long threadId = Telephony.Threads.getOrCreateThreadId(context, recipients);
-            return String.valueOf(threadId);
-            
+        Uri uri = Uri.parse("content://sms/inbox");
+        String[] projection = new String[] { "thread_id" };
+        String selection = "address = ?";
+        String[] selectionArgs = new String[] { address };
+
+        try (Cursor cursor = context.getContentResolver().query(uri, projection, selection, selectionArgs, null)) {
+            if (cursor != null && cursor.moveToFirst()) {
+                return cursor.getString(0);
+            }
         } catch (Exception e) {
             Log.e(TAG, "Error getting thread ID for address: " + address, e);
-            return null;
-        }
+        }
+
+        return null;
     }
 
     /**
@@ -1627,13 +1614,6 @@
                 if (senderAddress != null && fullMessageBody.length() > 0) {
                     Log.d(TAG, "Received SMS from " + senderAddress + ": " + fullMessageBody.toString());
 
-<<<<<<< HEAD
-                    // Always store the message in the SMS database to ensure it's not lost
-                    // This prevents issues where Android fails to automatically store messages
-                    // even when the app is the default SMS app
-                    storeSmsMessage(senderAddress, fullMessageBody.toString(), messageTimestamp);
-                    Log.d(TAG, "Stored incoming SMS message from " + senderAddress);
-=======
                     // Get thread ID for the sender address
                     String threadId = getThreadIdForAddress(senderAddress);
 
@@ -1645,7 +1625,6 @@
                     } else {
                         Log.d(TAG, "Skipped storing SMS message - app is default SMS app, Android handles storage");
                     }
->>>>>>> cdbca87d
 
                     // Show notification
                     showSmsNotification(senderAddress, fullMessageBody.toString());
