package com.translator.messagingapp;

import android.content.res.Configuration;
import android.os.Bundle;
<<<<<<< HEAD
import android.util.Log;

import androidx.appcompat.app.AppCompatActivity;
import androidx.appcompat.app.AppCompatDelegate;

/**
 * Base activity for all activities in the app.
 * Handles theme application based on user preferences.
 */
public class BaseActivity extends AppCompatActivity {
    private static final String TAG = "BaseActivity";
    
=======
import android.view.View;
import android.view.WindowManager;

import androidx.appcompat.app.AppCompatActivity;
import androidx.appcompat.app.AppCompatDelegate;
import androidx.core.view.WindowInsetsControllerCompat;

/**
 * Base activity for all activities in the app.
 * Handles theme application and system UI configuration.
 */
public class BaseActivity extends AppCompatActivity {

>>>>>>> 631a982c
    @Override
    protected void onCreate(Bundle savedInstanceState) {
        // Apply theme before calling super.onCreate()
        applyTheme();
        super.onCreate(savedInstanceState);
    }
<<<<<<< HEAD
    
    /**
     * Applies the theme based on user preferences.
=======

    /**
     * Applies the appropriate theme based on user preferences.
>>>>>>> 631a982c
     */
    private void applyTheme() {
        try {
            TranslatorApp app = (TranslatorApp) getApplication();
<<<<<<< HEAD
            UserPreferences userPreferences = app.getUserPreferences();
            
            int themeId = userPreferences.getThemeId();
            int themeResId = getThemeResourceId(themeId);
            
            Log.d(TAG, "Applying theme: " + themeId + " -> " + themeResId);
            setTheme(themeResId);
            
            // Handle system theme for newer Android versions
            if (themeId == UserPreferences.THEME_SYSTEM) {
                if (android.os.Build.VERSION.SDK_INT >= android.os.Build.VERSION_CODES.Q) {
                    AppCompatDelegate.setDefaultNightMode(AppCompatDelegate.MODE_NIGHT_FOLLOW_SYSTEM);
                } else {
                    // For older versions, check system setting manually
                    boolean isDarkMode = (getResources().getConfiguration().uiMode & 
                        Configuration.UI_MODE_NIGHT_MASK) == Configuration.UI_MODE_NIGHT_YES;
                    AppCompatDelegate.setDefaultNightMode(
                        isDarkMode ? AppCompatDelegate.MODE_NIGHT_YES : AppCompatDelegate.MODE_NIGHT_NO);
                }
            }
        } catch (Exception e) {
            Log.e(TAG, "Error applying theme, falling back to default", e);
            setTheme(R.style.AppTheme);
        }
    }
    
    /**
     * Maps theme ID to theme resource ID.
     */
    private int getThemeResourceId(int themeId) {
        switch (themeId) {
            case UserPreferences.THEME_LIGHT:
                return R.style.AppTheme;
            case UserPreferences.THEME_DARK:
                return R.style.AppTheme_Dark;
            case UserPreferences.THEME_BLACK_GLASS:
                return R.style.AppTheme_BlackGlass;
            case UserPreferences.THEME_SYSTEM:
                // For system theme, check current system setting
                boolean isDarkMode = (getResources().getConfiguration().uiMode & 
                    Configuration.UI_MODE_NIGHT_MASK) == Configuration.UI_MODE_NIGHT_YES;
                return isDarkMode ? R.style.AppTheme_Dark : R.style.AppTheme;
            default:
                Log.w(TAG, "Unknown theme ID: " + themeId + ", using default");
                return R.style.AppTheme;
        }
    }
    
=======
            if (app != null) {
                UserPreferences userPreferences = app.getUserPreferences();
                int themeId = userPreferences.getThemeId();
                
                switch (themeId) {
                    case UserPreferences.THEME_LIGHT:
                        setTheme(R.style.AppTheme_NoActionBar);
                        break;
                    case UserPreferences.THEME_DARK:
                        setTheme(R.style.AppTheme_Dark_NoActionBar);
                        break;
                    case UserPreferences.THEME_BLACK_GLASS:
                        setTheme(R.style.AppTheme_BlackGlass_NoActionBar);
                        configureBlackGlassStatusBar();
                        break;
                    case UserPreferences.THEME_SYSTEM:
                    default:
                        // Follow system setting
                        if (isSystemInDarkMode()) {
                            setTheme(R.style.AppTheme_BlackGlass_NoActionBar);
                            configureBlackGlassStatusBar();
                        } else {
                            setTheme(R.style.AppTheme_NoActionBar);
                        }
                        break;
                }
            }
        } catch (Exception e) {
            // Fallback to default theme
            setTheme(R.style.AppTheme);
        }
    }

    /**
     * Configures status bar for Black Glass theme to prevent it from being behind pull-down menu.
     */
    private void configureBlackGlassStatusBar() {
        try {
            // Make status bar transparent and handle insets properly
            getWindow().setFlags(
                WindowManager.LayoutParams.FLAG_LAYOUT_NO_LIMITS,
                WindowManager.LayoutParams.FLAG_LAYOUT_NO_LIMITS
            );
            
            // Set status bar content to light (white icons/text)
            View decorView = getWindow().getDecorView();
            WindowInsetsControllerCompat windowInsetsController = 
                new WindowInsetsControllerCompat(getWindow(), decorView);
            windowInsetsController.setAppearanceLightStatusBars(false);
            
        } catch (Exception e) {
            // Fallback - just set status bar color
            try {
                getWindow().setStatusBarColor(getResources().getColor(R.color.deep_dark_blue, getTheme()));
            } catch (Exception ex) {
                // Ultimate fallback
                getWindow().setStatusBarColor(0xFF0D1A2D);
            }
        }
    }

    /**
     * Checks if the system is currently in dark mode.
     */
    private boolean isSystemInDarkMode() {
        try {
            int nightModeFlags = getResources().getConfiguration().uiMode & 
                Configuration.UI_MODE_NIGHT_MASK;
            return nightModeFlags == Configuration.UI_MODE_NIGHT_YES;
        } catch (Exception e) {
            return false;
        }
    }

>>>>>>> 631a982c
    /**
     * Recreates the activity with fade animation.
     */
    protected void recreateWithFade() {
<<<<<<< HEAD
        // Simple recreation - the theme will be applied in onCreate
        recreate();
=======
        try {
            // Apply transition animation
            recreate();
            overridePendingTransition(android.R.anim.fade_in, android.R.anim.fade_out);
        } catch (Exception e) {
            // Fallback to simple recreate
            recreate();
        }
    }

    /**
     * Force refresh the theme for this activity.
     */
    public void refreshTheme() {
        recreateWithFade();
>>>>>>> 631a982c
    }
}<|MERGE_RESOLUTION|>--- conflicted
+++ resolved
@@ -2,20 +2,6 @@
 
 import android.content.res.Configuration;
 import android.os.Bundle;
-<<<<<<< HEAD
-import android.util.Log;
-
-import androidx.appcompat.app.AppCompatActivity;
-import androidx.appcompat.app.AppCompatDelegate;
-
-/**
- * Base activity for all activities in the app.
- * Handles theme application based on user preferences.
- */
-public class BaseActivity extends AppCompatActivity {
-    private static final String TAG = "BaseActivity";
-    
-=======
 import android.view.View;
 import android.view.WindowManager;
 
@@ -29,76 +15,19 @@
  */
 public class BaseActivity extends AppCompatActivity {
 
->>>>>>> 631a982c
     @Override
     protected void onCreate(Bundle savedInstanceState) {
         // Apply theme before calling super.onCreate()
         applyTheme();
         super.onCreate(savedInstanceState);
     }
-<<<<<<< HEAD
-    
-    /**
-     * Applies the theme based on user preferences.
-=======
 
     /**
      * Applies the appropriate theme based on user preferences.
->>>>>>> 631a982c
      */
     private void applyTheme() {
         try {
             TranslatorApp app = (TranslatorApp) getApplication();
-<<<<<<< HEAD
-            UserPreferences userPreferences = app.getUserPreferences();
-            
-            int themeId = userPreferences.getThemeId();
-            int themeResId = getThemeResourceId(themeId);
-            
-            Log.d(TAG, "Applying theme: " + themeId + " -> " + themeResId);
-            setTheme(themeResId);
-            
-            // Handle system theme for newer Android versions
-            if (themeId == UserPreferences.THEME_SYSTEM) {
-                if (android.os.Build.VERSION.SDK_INT >= android.os.Build.VERSION_CODES.Q) {
-                    AppCompatDelegate.setDefaultNightMode(AppCompatDelegate.MODE_NIGHT_FOLLOW_SYSTEM);
-                } else {
-                    // For older versions, check system setting manually
-                    boolean isDarkMode = (getResources().getConfiguration().uiMode & 
-                        Configuration.UI_MODE_NIGHT_MASK) == Configuration.UI_MODE_NIGHT_YES;
-                    AppCompatDelegate.setDefaultNightMode(
-                        isDarkMode ? AppCompatDelegate.MODE_NIGHT_YES : AppCompatDelegate.MODE_NIGHT_NO);
-                }
-            }
-        } catch (Exception e) {
-            Log.e(TAG, "Error applying theme, falling back to default", e);
-            setTheme(R.style.AppTheme);
-        }
-    }
-    
-    /**
-     * Maps theme ID to theme resource ID.
-     */
-    private int getThemeResourceId(int themeId) {
-        switch (themeId) {
-            case UserPreferences.THEME_LIGHT:
-                return R.style.AppTheme;
-            case UserPreferences.THEME_DARK:
-                return R.style.AppTheme_Dark;
-            case UserPreferences.THEME_BLACK_GLASS:
-                return R.style.AppTheme_BlackGlass;
-            case UserPreferences.THEME_SYSTEM:
-                // For system theme, check current system setting
-                boolean isDarkMode = (getResources().getConfiguration().uiMode & 
-                    Configuration.UI_MODE_NIGHT_MASK) == Configuration.UI_MODE_NIGHT_YES;
-                return isDarkMode ? R.style.AppTheme_Dark : R.style.AppTheme;
-            default:
-                Log.w(TAG, "Unknown theme ID: " + themeId + ", using default");
-                return R.style.AppTheme;
-        }
-    }
-    
-=======
             if (app != null) {
                 UserPreferences userPreferences = app.getUserPreferences();
                 int themeId = userPreferences.getThemeId();
@@ -173,15 +102,10 @@
         }
     }
 
->>>>>>> 631a982c
     /**
      * Recreates the activity with fade animation.
      */
     protected void recreateWithFade() {
-<<<<<<< HEAD
-        // Simple recreation - the theme will be applied in onCreate
-        recreate();
-=======
         try {
             // Apply transition animation
             recreate();
@@ -197,6 +121,5 @@
      */
     public void refreshTheme() {
         recreateWithFade();
->>>>>>> 631a982c
     }
 }