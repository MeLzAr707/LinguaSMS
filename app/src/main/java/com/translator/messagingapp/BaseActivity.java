package com.translator.messagingapp;

import android.os.Bundle;
import android.util.Log;
import android.widget.Toast;

import androidx.annotation.Nullable;
import androidx.appcompat.app.AppCompatActivity;

/**
 * Base activity class that handles common functionality like theme application
 * and error handling.
 */
public class BaseActivity extends AppCompatActivity {
    private static final String TAG = "BaseActivity";
    protected UserPreferences userPreferences;

    // Add this flag to determine if NoActionBar should be used
    protected boolean useNoActionBar = false;
    
    // Track current theme to detect changes
    private int currentThemeId = -1;

    @Override
    protected void onCreate(@Nullable Bundle savedInstanceState) {
        // Initialize preferences
        userPreferences = new UserPreferences(this);

        // Apply theme before calling super.onCreate()
        applyTheme();
<<<<<<< HEAD
        
        // Configure window for OpenGL compatibility
        OpenGLCompatibilityHelper.configureWindowForOpenGL(this);
        
=======

>>>>>>> 882502d0
        super.onCreate(savedInstanceState);

        // Set up uncaught exception handler
        Thread.setDefaultUncaughtExceptionHandler(this::handleUncaughtException);
    }
    
    @Override
    protected void onResume() {
        super.onResume();
        
        // Check if theme has changed while activity was in background
        if (userPreferences != null) {
            int newThemeId = userPreferences.getThemeId();
            if (currentThemeId != -1 && currentThemeId != newThemeId) {
                // Theme has changed, apply it dynamically
                recreateWithFade();
            }
        }
    }
    
    /**
     * Recreate the activity with a fade animation to make theme transitions smoother
     */
    protected void recreateWithFade() {
        // Use a fade animation for smoother transition
        overridePendingTransition(android.R.anim.fade_in, android.R.anim.fade_out);
        recreate();
    }

    /**
     * Apply the appropriate theme based on user preferences
     */
    protected void applyTheme() {
        int themeId = userPreferences.getThemeId();
        // Store the current theme ID to detect changes
        currentThemeId = themeId;

        if (useNoActionBar) {
            // Apply NoActionBar variants
            switch (themeId) {
                case UserPreferences.THEME_DARK:
                    setTheme(R.style.AppTheme_Dark_NoActionBar);
                    break;
                case UserPreferences.THEME_BLACK_GLASS:
                    setTheme(R.style.AppTheme_BlackGlass_NoActionBar);
                    // Apply additional window flags for Black Glass theme
                    applyBlackGlassWindowFlags();
                    break;
                case UserPreferences.THEME_SYSTEM:
                    // Use system default
                    if (userPreferences.isDarkThemeActive(this)) {
                        setTheme(R.style.AppTheme_Dark_NoActionBar);
                    } else {
                        setTheme(R.style.AppTheme_NoActionBar);
                    }
                    break;
                case UserPreferences.THEME_LIGHT:
                default:
                    setTheme(R.style.AppTheme_NoActionBar);
                    break;
            }
        } else {
            // Apply regular themes
            switch (themeId) {
                case UserPreferences.THEME_DARK:
                    setTheme(R.style.AppTheme_Dark);
                    break;
                case UserPreferences.THEME_BLACK_GLASS:
                    setTheme(R.style.AppTheme_BlackGlass);
                    // Apply additional window flags for Black Glass theme
                    applyBlackGlassWindowFlags();
                    break;
                case UserPreferences.THEME_SYSTEM:
                    // Use system default
                    if (userPreferences.isDarkThemeActive(this)) {
                        setTheme(R.style.AppTheme_Dark);
                    } else {
                        setTheme(R.style.AppTheme);
                    }
                    break;
                case UserPreferences.THEME_LIGHT:
                default:
                    setTheme(R.style.AppTheme);
                    break;
            }
        }
    }
    
    /**
     * Apply special window flags for the Black Glass theme
     */
<<<<<<< HEAD
    private void configureBlackGlassStatusBar() {
        try {
            // Use the OpenGL-safe helper to configure system bars
            int statusBarColor = getResources().getColor(R.color.deep_dark_blue, getTheme());
            int navigationBarColor = getResources().getColor(R.color.darkBackground, getTheme());
            
            OpenGLCompatibilityHelper.safelyConfigureSystemBars(this, statusBarColor, navigationBarColor);
            
            // Set status bar content to light (white icons/text) without layout conflicts
            View decorView = getWindow().getDecorView();
            WindowInsetsControllerCompat windowInsetsController = 
                new WindowInsetsControllerCompat(getWindow(), decorView);
            windowInsetsController.setAppearanceLightStatusBars(false);
            windowInsetsController.setAppearanceLightNavigationBars(false);
            
        } catch (Exception e) {
            // Fallback with hardcoded colors using the safe helper
            try {
                OpenGLCompatibilityHelper.safelyConfigureSystemBars(this, 0xFF0D1A2D, 0xFF0D1A2D);
            } catch (Exception ex) {
                // Ultimate fallback - log the issue for debugging
                android.util.Log.e("BaseActivity", "Failed to configure Black Glass status bar", ex);
            }
=======
    private void applyBlackGlassWindowFlags() {
        // These flags need to be set programmatically in addition to the theme attributes
        getWindow().setFlags(
            android.view.WindowManager.LayoutParams.FLAG_LAYOUT_NO_LIMITS,
            android.view.WindowManager.LayoutParams.FLAG_LAYOUT_NO_LIMITS
        );
        
        // For Android 5.0+ devices, we need to handle the status bar and navigation bar properly
        if (android.os.Build.VERSION.SDK_INT >= android.os.Build.VERSION_CODES.LOLLIPOP) {
            getWindow().setStatusBarColor(android.graphics.Color.TRANSPARENT);
            getWindow().setNavigationBarColor(android.graphics.Color.TRANSPARENT);
>>>>>>> 882502d0
        }
    }

    /**
     * Set whether this activity should use a NoActionBar theme
     */
    protected void setUseNoActionBar(boolean useNoActionBar) {
        this.useNoActionBar = useNoActionBar;
    }

    /**
     * Check if the black glass theme is being used
     */
    protected boolean isUsingBlackGlassTheme() {
        return userPreferences != null && userPreferences.isUsingBlackGlassTheme();
    }

    /**
     * Handle uncaught exceptions to prevent app crashes
     */
    private void handleUncaughtException(Thread thread, Throwable throwable) {
        Log.e(TAG, "Uncaught exception", throwable);
        try {
            // Show error message
            runOnUiThread(() -> {
                Toast.makeText(this,
                        "Error: " + throwable.getMessage(),
                        Toast.LENGTH_LONG).show();
            });

            // Log the error
            Log.e(TAG, "Uncaught exception", throwable);
        } catch (Exception e) {
            Log.e(TAG, "Error handling uncaught exception", e);
        }
    }
<<<<<<< HEAD
    
    /**
     * Debug method to log OpenGL configuration.
     * Can be called when troubleshooting rendering issues.
     */
    public void debugOpenGLConfiguration() {
        if (BuildConfig.DEBUG) {
            OpenGLCompatibilityHelper.logWindowConfiguration(this);
        }
    }
}
=======
}

>>>>>>> 882502d0
<|MERGE_RESOLUTION|>--- conflicted
+++ resolved
@@ -28,14 +28,7 @@
 
         // Apply theme before calling super.onCreate()
         applyTheme();
-<<<<<<< HEAD
-        
-        // Configure window for OpenGL compatibility
-        OpenGLCompatibilityHelper.configureWindowForOpenGL(this);
-        
-=======
 
->>>>>>> 882502d0
         super.onCreate(savedInstanceState);
 
         // Set up uncaught exception handler
@@ -127,31 +120,6 @@
     /**
      * Apply special window flags for the Black Glass theme
      */
-<<<<<<< HEAD
-    private void configureBlackGlassStatusBar() {
-        try {
-            // Use the OpenGL-safe helper to configure system bars
-            int statusBarColor = getResources().getColor(R.color.deep_dark_blue, getTheme());
-            int navigationBarColor = getResources().getColor(R.color.darkBackground, getTheme());
-            
-            OpenGLCompatibilityHelper.safelyConfigureSystemBars(this, statusBarColor, navigationBarColor);
-            
-            // Set status bar content to light (white icons/text) without layout conflicts
-            View decorView = getWindow().getDecorView();
-            WindowInsetsControllerCompat windowInsetsController = 
-                new WindowInsetsControllerCompat(getWindow(), decorView);
-            windowInsetsController.setAppearanceLightStatusBars(false);
-            windowInsetsController.setAppearanceLightNavigationBars(false);
-            
-        } catch (Exception e) {
-            // Fallback with hardcoded colors using the safe helper
-            try {
-                OpenGLCompatibilityHelper.safelyConfigureSystemBars(this, 0xFF0D1A2D, 0xFF0D1A2D);
-            } catch (Exception ex) {
-                // Ultimate fallback - log the issue for debugging
-                android.util.Log.e("BaseActivity", "Failed to configure Black Glass status bar", ex);
-            }
-=======
     private void applyBlackGlassWindowFlags() {
         // These flags need to be set programmatically in addition to the theme attributes
         getWindow().setFlags(
@@ -163,7 +131,6 @@
         if (android.os.Build.VERSION.SDK_INT >= android.os.Build.VERSION_CODES.LOLLIPOP) {
             getWindow().setStatusBarColor(android.graphics.Color.TRANSPARENT);
             getWindow().setNavigationBarColor(android.graphics.Color.TRANSPARENT);
->>>>>>> 882502d0
         }
     }
 
@@ -200,19 +167,5 @@
             Log.e(TAG, "Error handling uncaught exception", e);
         }
     }
-<<<<<<< HEAD
-    
-    /**
-     * Debug method to log OpenGL configuration.
-     * Can be called when troubleshooting rendering issues.
-     */
-    public void debugOpenGLConfiguration() {
-        if (BuildConfig.DEBUG) {
-            OpenGLCompatibilityHelper.logWindowConfiguration(this);
-        }
-    }
-}
-=======
 }
 
->>>>>>> 882502d0
