package com.translator.messagingapp;

import android.os.Bundle;
import android.text.TextUtils;
import android.util.Log;
import android.view.MenuItem;
import android.widget.Toast;

import androidx.annotation.NonNull;
import androidx.appcompat.app.AppCompatActivity;
import androidx.appcompat.widget.Toolbar;
import androidx.preference.EditTextPreference;
import androidx.preference.ListPreference;
import androidx.preference.Preference;
import androidx.preference.PreferenceFragmentCompat;
import androidx.preference.SwitchPreferenceCompat;

/**
 * Activity for app settings.
 * CORRECTED VERSION: Updates preference titles and removes API service
 */
public class SettingsActivity extends BaseActivity {
    private static final String TAG = "SettingsActivity";

    @Override
    protected void onCreate(Bundle savedInstanceState) {
        super.onCreate(savedInstanceState);
        
        try {
            setContentView(R.layout.activity_settings);
            
            // Add logging
            Log.d(TAG, "onCreate called");
            
            // Setup toolbar
            Toolbar toolbar = findViewById(R.id.toolbar);
            setSupportActionBar(toolbar);
            if (getSupportActionBar() != null) {
                getSupportActionBar().setDisplayHomeAsUpEnabled(true);
                getSupportActionBar().setTitle(R.string.settings);
            }
            
            // If using PreferenceFragment, make sure it's added correctly
            if (savedInstanceState == null) {
                getSupportFragmentManager()
                    .beginTransaction()
                    .replace(R.id.settings_container, new SettingsFragment())
                    .commit();
                
                Log.d(TAG, "SettingsFragment added to container");
            }
        } catch (Exception e) {
            Log.e(TAG, "Error in onCreate", e);
            // Show a simple layout with error message if the preferences setup fails
            setContentView(R.layout.error_layout);
            Toast.makeText(this, R.string.settings_error_message, Toast.LENGTH_LONG).show();
        }
    }
    
    @Override
    public boolean onOptionsItemSelected(@NonNull MenuItem item) {
        if (item.getItemId() == android.R.id.home) {
            onBackPressed();
            return true;
        }
        return super.onOptionsItemSelected(item);
    }
    
    /**
     * Fragment for displaying preferences.
     */
    public static class SettingsFragment extends PreferenceFragmentCompat {
        private static final String TAG = "SettingsFragment";
        
        @Override
        public void onCreatePreferences(Bundle savedInstanceState, String rootKey) {
            try {
                Log.d(TAG, "onCreatePreferences called");
                setPreferencesFromResource(R.xml.preferences, rootKey);
                
                // Get user preferences
                UserPreferences userPreferences = ((TranslatorApp) requireActivity().getApplication()).getUserPreferences();
                
                // Setup auto-translate preference
                setupAutoTranslatePreference(userPreferences);
                
                // Setup preferred incoming language preference
                setupPreferredLanguagePreference(userPreferences);
                
                // Setup preferred outgoing language preference
                setupPreferredOutgoingLanguagePreference(userPreferences);
                
                // Setup theme preference
                setupThemePreference(userPreferences);
                
                // Setup API key preference
                setupApiKeyPreference(userPreferences);
                
                // Setup debug mode preference
                setupDebugModePreference(userPreferences);
                
<<<<<<< HEAD
                // Setup translation mode preference
                setupTranslationModePreference(userPreferences);
                
                // Setup prefer offline preference
                setupPreferOfflinePreference(userPreferences);
                
                // Setup manage offline models preference
                setupManageOfflineModelsPreference();
=======
                // Setup offline translation preferences
                setupOfflineTranslationPreference(userPreferences);
                setupOfflineModelsPreference();
>>>>>>> 71042978
                
                Log.d(TAG, "Preferences setup complete");
            } catch (Exception e) {
                Log.e(TAG, "Error setting up preferences", e);
                Toast.makeText(getContext(), R.string.settings_error_message, Toast.LENGTH_LONG).show();
            }
        }
        
        private void setupAutoTranslatePreference(UserPreferences userPreferences) {
            SwitchPreferenceCompat autoTranslatePreference = findPreference("auto_translate");
            if (autoTranslatePreference != null) {
                try {
                    autoTranslatePreference.setChecked(userPreferences.isAutoTranslateEnabled());
                    autoTranslatePreference.setOnPreferenceChangeListener((preference, newValue) -> {
                        try {
                            boolean enabled = (Boolean) newValue;
                            userPreferences.setAutoTranslateEnabled(enabled);
                            return true;
                        } catch (Exception e) {
                            Log.e(TAG, "Error setting auto translate preference", e);
                            return false;
                        }
                    });
                } catch (Exception e) {
                    Log.e(TAG, "Error initializing auto translate preference", e);
                }
            }
        }
        
        private void setupPreferredLanguagePreference(UserPreferences userPreferences) {
            ListPreference preferredLanguagePreference = findPreference("preferred_language");
            if (preferredLanguagePreference != null) {
                try {
                    String currentLanguage = userPreferences.getPreferredLanguage();
                    preferredLanguagePreference.setValue(currentLanguage);
                    preferredLanguagePreference.setSummary(getLanguageName(currentLanguage));
                    preferredLanguagePreference.setOnPreferenceChangeListener((preference, newValue) -> {
                        try {
                            String language = (String) newValue;
                            userPreferences.setPreferredLanguage(language);
                            preference.setSummary(getLanguageName(language));
                            return true;
                        } catch (Exception e) {
                            Log.e(TAG, "Error setting preferred language", e);
                            return false;
                        }
                    });
                } catch (Exception e) {
                    Log.e(TAG, "Error initializing preferred language preference", e);
                }
            }
        }
        
        private void setupPreferredOutgoingLanguagePreference(UserPreferences userPreferences) {
            ListPreference preferredOutgoingLanguagePreference = findPreference("preferred_outgoing_language");
            if (preferredOutgoingLanguagePreference != null) {
                try {
                    // Get current outgoing language or default to English if not set
                    String currentLanguage = userPreferences.getPreferredOutgoingLanguage();
                    if (TextUtils.isEmpty(currentLanguage)) {
                        currentLanguage = "en";
                    }
                    
                    preferredOutgoingLanguagePreference.setValue(currentLanguage);
                    preferredOutgoingLanguagePreference.setSummary(getLanguageName(currentLanguage));
                    preferredOutgoingLanguagePreference.setOnPreferenceChangeListener((preference, newValue) -> {
                        try {
                            String language = (String) newValue;
                            userPreferences.setPreferredOutgoingLanguage(language);
                            preference.setSummary(getLanguageName(language));
                            return true;
                        } catch (Exception e) {
                            Log.e(TAG, "Error setting preferred outgoing language", e);
                            return false;
                        }
                    });
                } catch (Exception e) {
                    Log.e(TAG, "Error initializing preferred outgoing language preference", e);
                }
            }
        }
        
        private void setupThemePreference(UserPreferences userPreferences) {
            ListPreference themePreference = findPreference("theme");
            if (themePreference != null) {
                try {
                    themePreference.setValue(String.valueOf(userPreferences.getThemeId()));
                    themePreference.setOnPreferenceChangeListener((preference, newValue) -> {
                        try {
                            int themeId = Integer.parseInt((String) newValue);
                            userPreferences.setThemeId(themeId);
                            
                            // Refresh the current activity and then recreate to apply new theme
                            requireActivity().runOnUiThread(() -> {
                                try {
                                    // First recreate the settings activity
                                    requireActivity().recreate();
                                    
                                    // Also request refresh of main activity if it exists
                                    if (requireActivity().getParent() != null) {
                                        requireActivity().getParent().recreate();
                                    }
                                } catch (Exception e) {
                                    Log.e(TAG, "Error recreating activities for theme change", e);
                                }
                            });
                            
                            return true;
                        } catch (Exception e) {
                            Log.e(TAG, "Error setting theme", e);
                            return false;
                        }
                    });
                } catch (Exception e) {
                    Log.e(TAG, "Error initializing theme preference", e);
                }
            }
        }
        
        private void setupApiKeyPreference(UserPreferences userPreferences) {
            EditTextPreference apiKeyPreference = findPreference("api_key");
            if (apiKeyPreference != null) {
                try {
                    String currentApiKey = userPreferences.getApiKey();
                    if (!TextUtils.isEmpty(currentApiKey)) {
                        apiKeyPreference.setSummary(R.string.api_key_set);
                    }
                    
                    apiKeyPreference.setOnPreferenceChangeListener((preference, newValue) -> {
                        try {
                            String apiKey = (String) newValue;
                            userPreferences.setApiKey(apiKey);
                            
                            if (!TextUtils.isEmpty(apiKey)) {
                                preference.setSummary(R.string.api_key_set);
                            } else {
                                preference.setSummary(R.string.pref_api_key_summary);
                            }
                            return true;
                        } catch (Exception e) {
                            Log.e(TAG, "Error setting API key", e);
                            return false;
                        }
                    });
                } catch (Exception e) {
                    Log.e(TAG, "Error initializing API key preference", e);
                }
            }
        }
        
        private void setupDebugModePreference(UserPreferences userPreferences) {
            SwitchPreferenceCompat debugModePreference = findPreference("debug_mode");
            if (debugModePreference != null) {
                try {
                    debugModePreference.setChecked(userPreferences.isDebugModeEnabled());
                    debugModePreference.setOnPreferenceChangeListener((preference, newValue) -> {
                        try {
                            boolean enabled = (Boolean) newValue;
                            userPreferences.setDebugModeEnabled(enabled);
                            return true;
                        } catch (Exception e) {
                            Log.e(TAG, "Error setting debug mode", e);
                            return false;
                        }
                    });
                } catch (Exception e) {
                    Log.e(TAG, "Error initializing debug mode preference", e);
                }
            }
        }
        
        private void setupTranslationModePreference(UserPreferences userPreferences) {
            ListPreference translationModePreference = findPreference("translation_mode");
            if (translationModePreference != null) {
                try {
                    String currentMode = String.valueOf(userPreferences.getTranslationMode());
                    translationModePreference.setValue(currentMode);
                    translationModePreference.setSummary(getTranslationModeName(userPreferences.getTranslationMode()));
                    translationModePreference.setOnPreferenceChangeListener((preference, newValue) -> {
                        try {
                            int mode = Integer.parseInt((String) newValue);
                            userPreferences.setTranslationMode(mode);
                            preference.setSummary(getTranslationModeName(mode));
                            return true;
                        } catch (Exception e) {
                            Log.e(TAG, "Error setting translation mode", e);
                            return false;
                        }
                    });
                } catch (Exception e) {
                    Log.e(TAG, "Error initializing translation mode preference", e);
                }
            }
        }
        
        private void setupPreferOfflinePreference(UserPreferences userPreferences) {
            SwitchPreferenceCompat preferOfflinePreference = findPreference("prefer_offline");
            if (preferOfflinePreference != null) {
                try {
                    preferOfflinePreference.setChecked(userPreferences.getPreferOfflineTranslation());
                    preferOfflinePreference.setOnPreferenceChangeListener((preference, newValue) -> {
                        try {
                            boolean prefer = (Boolean) newValue;
                            userPreferences.setPreferOfflineTranslation(prefer);
                            return true;
                        } catch (Exception e) {
                            Log.e(TAG, "Error setting prefer offline preference", e);
                            return false;
                        }
                    });
                } catch (Exception e) {
                    Log.e(TAG, "Error initializing prefer offline preference", e);
                }
            }
        }
        
        private void setupManageOfflineModelsPreference() {
            Preference manageModelsPreference = findPreference("manage_offline_models");
            if (manageModelsPreference != null) {
                try {
                    manageModelsPreference.setOnPreferenceClickListener(preference -> {
                        try {
                            // Open offline models management activity
                            android.content.Intent intent = new android.content.Intent(getContext(), OfflineModelsActivity.class);
                            startActivity(intent);
                            return true;
                        } catch (Exception e) {
                            Log.e(TAG, "Error opening offline models manager", e);
                            Toast.makeText(getContext(), R.string.error_generic, Toast.LENGTH_SHORT).show();
                            return false;
                        }
                    });
                } catch (Exception e) {
                    Log.e(TAG, "Error initializing manage offline models preference", e);
                }
            }
        }
        
        /**
         * Helper method to get language name from code
         */
        private String getLanguageName(String languageCode) {
            if (TextUtils.isEmpty(languageCode)) {
                return "English"; // Default
            }
            
            String[] languageCodes = getResources().getStringArray(R.array.language_codes);
            String[] languageNames = getResources().getStringArray(R.array.language_names);
            
            for (int i = 0; i < languageCodes.length; i++) {
                if (languageCodes[i].equals(languageCode)) {
                    return languageNames[i];
                }
            }
            
            return "English"; // Default if not found
        }
        
<<<<<<< HEAD
        /**
         * Helper method to get translation mode name from mode value
         */
        private String getTranslationModeName(int mode) {
            String[] modeNames = getResources().getStringArray(R.array.translation_mode_names);
            if (mode >= 0 && mode < modeNames.length) {
                return modeNames[mode];
            }
            return modeNames[2]; // Default to Auto mode
=======
        private void setupOfflineTranslationPreference(UserPreferences userPreferences) {
            SwitchPreferenceCompat offlineTranslationPreference = findPreference("enable_offline_translation");
            if (offlineTranslationPreference != null) {
                try {
                    offlineTranslationPreference.setChecked(userPreferences.isOfflineTranslationEnabled());
                    offlineTranslationPreference.setOnPreferenceChangeListener((preference, newValue) -> {
                        try {
                            boolean enabled = (Boolean) newValue;
                            userPreferences.setOfflineTranslationEnabled(enabled);
                            return true;
                        } catch (Exception e) {
                            Log.e(TAG, "Error setting offline translation preference", e);
                            return false;
                        }
                    });
                } catch (Exception e) {
                    Log.e(TAG, "Error initializing offline translation preference", e);
                }
            }
        }
        
        private void setupOfflineModelsPreference() {
            Preference offlineModelsPreference = findPreference("manage_offline_models");
            if (offlineModelsPreference != null) {
                try {
                    offlineModelsPreference.setOnPreferenceClickListener(preference -> {
                        try {
                            android.content.Intent intent = new android.content.Intent(getActivity(), OfflineModelsActivity.class);
                            startActivity(intent);
                            return true;
                        } catch (Exception e) {
                            Log.e(TAG, "Error opening offline models activity", e);
                            Toast.makeText(getContext(), "Error: " + e.getMessage(), Toast.LENGTH_SHORT).show();
                            return false;
                        }
                    });
                } catch (Exception e) {
                    Log.e(TAG, "Error initializing offline models preference", e);
                }
            }
>>>>>>> 71042978
        }
    }
}<|MERGE_RESOLUTION|>--- conflicted
+++ resolved
@@ -99,20 +99,9 @@
                 // Setup debug mode preference
                 setupDebugModePreference(userPreferences);
                 
-<<<<<<< HEAD
-                // Setup translation mode preference
-                setupTranslationModePreference(userPreferences);
-                
-                // Setup prefer offline preference
-                setupPreferOfflinePreference(userPreferences);
-                
-                // Setup manage offline models preference
-                setupManageOfflineModelsPreference();
-=======
                 // Setup offline translation preferences
                 setupOfflineTranslationPreference(userPreferences);
                 setupOfflineModelsPreference();
->>>>>>> 71042978
                 
                 Log.d(TAG, "Preferences setup complete");
             } catch (Exception e) {
@@ -284,73 +273,6 @@
             }
         }
         
-        private void setupTranslationModePreference(UserPreferences userPreferences) {
-            ListPreference translationModePreference = findPreference("translation_mode");
-            if (translationModePreference != null) {
-                try {
-                    String currentMode = String.valueOf(userPreferences.getTranslationMode());
-                    translationModePreference.setValue(currentMode);
-                    translationModePreference.setSummary(getTranslationModeName(userPreferences.getTranslationMode()));
-                    translationModePreference.setOnPreferenceChangeListener((preference, newValue) -> {
-                        try {
-                            int mode = Integer.parseInt((String) newValue);
-                            userPreferences.setTranslationMode(mode);
-                            preference.setSummary(getTranslationModeName(mode));
-                            return true;
-                        } catch (Exception e) {
-                            Log.e(TAG, "Error setting translation mode", e);
-                            return false;
-                        }
-                    });
-                } catch (Exception e) {
-                    Log.e(TAG, "Error initializing translation mode preference", e);
-                }
-            }
-        }
-        
-        private void setupPreferOfflinePreference(UserPreferences userPreferences) {
-            SwitchPreferenceCompat preferOfflinePreference = findPreference("prefer_offline");
-            if (preferOfflinePreference != null) {
-                try {
-                    preferOfflinePreference.setChecked(userPreferences.getPreferOfflineTranslation());
-                    preferOfflinePreference.setOnPreferenceChangeListener((preference, newValue) -> {
-                        try {
-                            boolean prefer = (Boolean) newValue;
-                            userPreferences.setPreferOfflineTranslation(prefer);
-                            return true;
-                        } catch (Exception e) {
-                            Log.e(TAG, "Error setting prefer offline preference", e);
-                            return false;
-                        }
-                    });
-                } catch (Exception e) {
-                    Log.e(TAG, "Error initializing prefer offline preference", e);
-                }
-            }
-        }
-        
-        private void setupManageOfflineModelsPreference() {
-            Preference manageModelsPreference = findPreference("manage_offline_models");
-            if (manageModelsPreference != null) {
-                try {
-                    manageModelsPreference.setOnPreferenceClickListener(preference -> {
-                        try {
-                            // Open offline models management activity
-                            android.content.Intent intent = new android.content.Intent(getContext(), OfflineModelsActivity.class);
-                            startActivity(intent);
-                            return true;
-                        } catch (Exception e) {
-                            Log.e(TAG, "Error opening offline models manager", e);
-                            Toast.makeText(getContext(), R.string.error_generic, Toast.LENGTH_SHORT).show();
-                            return false;
-                        }
-                    });
-                } catch (Exception e) {
-                    Log.e(TAG, "Error initializing manage offline models preference", e);
-                }
-            }
-        }
-        
         /**
          * Helper method to get language name from code
          */
@@ -371,17 +293,6 @@
             return "English"; // Default if not found
         }
         
-<<<<<<< HEAD
-        /**
-         * Helper method to get translation mode name from mode value
-         */
-        private String getTranslationModeName(int mode) {
-            String[] modeNames = getResources().getStringArray(R.array.translation_mode_names);
-            if (mode >= 0 && mode < modeNames.length) {
-                return modeNames[mode];
-            }
-            return modeNames[2]; // Default to Auto mode
-=======
         private void setupOfflineTranslationPreference(UserPreferences userPreferences) {
             SwitchPreferenceCompat offlineTranslationPreference = findPreference("enable_offline_translation");
             if (offlineTranslationPreference != null) {
@@ -422,7 +333,6 @@
                     Log.e(TAG, "Error initializing offline models preference", e);
                 }
             }
->>>>>>> 71042978
         }
     }
 }