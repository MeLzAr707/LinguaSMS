package com.translator.messagingapp;

import android.content.DialogInterface;
import android.os.Bundle;
import android.text.TextUtils;
import android.util.Log;
import android.view.View;
import android.widget.Button;
import android.widget.EditText;
import android.widget.RadioGroup;
import android.widget.Switch;
import android.widget.TextView;
import android.widget.Toast;

import androidx.appcompat.app.AlertDialog;
import androidx.appcompat.widget.Toolbar;

import java.util.Locale;

public class SettingsActivity extends BaseActivity {
    private static final String TAG = "SettingsActivity";

    private EditText apiKeyInput;
    private Button selectIncomingLanguageButton;
    private Button selectOutgoingLanguageButton;
    private Button testApiKeyButton;
    private Button saveButton;
    private Switch autoTranslateSwitch;
    private RadioGroup themeRadioGroup;
    private TextView incomingLanguageText;
    private TextView outgoingLanguageText;

    @Override
    protected void onCreate(Bundle savedInstanceState) {
        // BaseActivity will handle theme application and userPreferences initialization
        super.onCreate(savedInstanceState);
        setContentView(R.layout.activity_settings);

        // Simple toolbar setup without setSupportActionBar
        setupToolbar();

        // Find and initialize all UI components
        findViews();

        // Set up click listeners
        setupClickListeners();

        // Load saved preferences
        loadPreferences();
    }

    private void setupToolbar() {
        Toolbar toolbar = findViewById(R.id.toolbar);
        if (toolbar != null) {
            // Set title directly on toolbar
            toolbar.setTitle(R.string.settings);

            // Set up back button
            toolbar.setNavigationIcon(android.R.drawable.ic_menu_close_clear_cancel);
            toolbar.setNavigationOnClickListener(new View.OnClickListener() {
                @Override
                public void onClick(View v) {
                    finish(); // Close activity when back button is pressed
                }
            });
        }
    }
<<<<<<< HEAD
    
    /**
     * Fragment for displaying preferences.
     */
    public static class SettingsFragment extends PreferenceFragmentCompat {
        private static final String TAG = "SettingsFragment";
        
        @Override
        public void onCreatePreferences(Bundle savedInstanceState, String rootKey) {
            try {
                Log.d(TAG, "onCreatePreferences called");
                setPreferencesFromResource(R.xml.preferences, rootKey);
                
                // Get user preferences
                UserPreferences userPreferences = ((TranslatorApp) requireActivity().getApplication()).getUserPreferences();
                
                // Setup auto-translate preference
                setupAutoTranslatePreference(userPreferences);
                
                // Setup preferred incoming language preference
                setupPreferredLanguagePreference(userPreferences);
                
                // Setup preferred outgoing language preference
                setupPreferredOutgoingLanguagePreference(userPreferences);
                
                // Setup theme preference
                setupThemePreference(userPreferences);
                
                // Setup API key preference
                setupApiKeyPreference(userPreferences);
                
                // Setup debug mode preference
                setupDebugModePreference(userPreferences);
                
                // Setup offline translation preferences
                setupOfflineTranslationPreference(userPreferences);
                setupOfflineModelsPreference();
                
                Log.d(TAG, "Preferences setup complete");
            } catch (Exception e) {
                Log.e(TAG, "Error setting up preferences", e);
                Toast.makeText(getContext(), R.string.settings_error_message, Toast.LENGTH_LONG).show();
=======

    private void findViews() {
        apiKeyInput = findViewById(R.id.api_key_input);
        selectIncomingLanguageButton = findViewById(R.id.select_incoming_language_button);
        selectOutgoingLanguageButton = findViewById(R.id.select_outgoing_language_button);
        testApiKeyButton = findViewById(R.id.test_api_key_button);
        saveButton = findViewById(R.id.save_button);
        autoTranslateSwitch = findViewById(R.id.auto_translate_switch);
        themeRadioGroup = findViewById(R.id.theme_radio_group);
        incomingLanguageText = findViewById(R.id.incoming_language_text);
        outgoingLanguageText = findViewById(R.id.outgoing_language_text);
    }

    private void setupClickListeners() {
        // Set up incoming language button
        selectIncomingLanguageButton.setOnClickListener(new View.OnClickListener() {
            @Override
            public void onClick(View v) {
                Toast.makeText(SettingsActivity.this, "Opening language selection...", Toast.LENGTH_SHORT).show();
                showLanguageSelectionDialog("incoming");
>>>>>>> 882502d0
            }
        });

        // Set up outgoing language button
        selectOutgoingLanguageButton.setOnClickListener(new View.OnClickListener() {
            @Override
            public void onClick(View v) {
                Toast.makeText(SettingsActivity.this, "Opening language selection...", Toast.LENGTH_SHORT).show();
                showLanguageSelectionDialog("outgoing");
            }
        });

        // Set up test API key button
        testApiKeyButton.setOnClickListener(new View.OnClickListener() {
            @Override
            public void onClick(View v) {
                Toast.makeText(SettingsActivity.this, "Testing API key...", Toast.LENGTH_SHORT).show();
                testApiKey();
            }
        });

        // Set up save button
        saveButton.setOnClickListener(new View.OnClickListener() {
            @Override
            public void onClick(View v) {
                Toast.makeText(SettingsActivity.this, "Saving settings...", Toast.LENGTH_SHORT).show();
                saveSettings();
            }
        });
    }

    private void loadPreferences() {
        // Load API key
        apiKeyInput.setText(userPreferences.getApiKey());

        // Load language preferences
        String incomingLanguage = userPreferences.getPreferredIncomingLanguage();
        if (!TextUtils.isEmpty(incomingLanguage)) {
            incomingLanguageText.setText(getLanguageName(incomingLanguage));
            incomingLanguageText.setVisibility(View.VISIBLE);
        } else {
            incomingLanguageText.setVisibility(View.GONE);
        }

        String outgoingLanguage = userPreferences.getPreferredOutgoingLanguage();
        if (!TextUtils.isEmpty(outgoingLanguage)) {
            outgoingLanguageText.setText(getLanguageName(outgoingLanguage));
            outgoingLanguageText.setVisibility(View.VISIBLE);
        } else {
            outgoingLanguageText.setVisibility(View.GONE);
        }

        // Load auto-translate setting
        autoTranslateSwitch.setChecked(userPreferences.isAutoTranslateEnabled());

        // Load theme setting
        int themeId = userPreferences.getThemeId();
        int radioButtonId;
        switch (themeId) {
            case UserPreferences.THEME_DARK:
                radioButtonId = R.id.radio_dark;
                break;
            case UserPreferences.THEME_BLACK_GLASS:
                radioButtonId = R.id.radio_black_glass;
                break;
            case UserPreferences.THEME_SYSTEM:
                radioButtonId = R.id.radio_system;
                break;
            case UserPreferences.THEME_LIGHT:
            default:
                radioButtonId = R.id.radio_light;
                break;
        }
        themeRadioGroup.check(radioButtonId);
    }

    private void showLanguageSelectionDialog(final String selectionType) {
        // Define language options
        final String[] languageCodes = {
                "en", "es", "fr", "de", "it", "pt", "ru", "zh", "ja", "ko", "ar", "hi"
        };

        final String[] languageNames = {
                "English", "Spanish", "French", "German", "Italian", "Portuguese",
                "Russian", "Chinese", "Japanese", "Korean", "Arabic", "Hindi"
        };

        // Create dialog builder
        AlertDialog.Builder builder = new AlertDialog.Builder(this);
        builder.setTitle("Select Language");

        // Set items
        builder.setItems(languageNames, new DialogInterface.OnClickListener() {
            @Override
            public void onClick(DialogInterface dialog, int which) {
                String selectedCode = languageCodes[which];
                String selectedName = languageNames[which];

                // Save the selected language
                if ("incoming".equals(selectionType)) {
                    userPreferences.setPreferredIncomingLanguage(selectedCode);
                    incomingLanguageText.setText(selectedName);
                    incomingLanguageText.setVisibility(View.VISIBLE);
                    Toast.makeText(SettingsActivity.this, "Incoming language set to " + selectedName, Toast.LENGTH_SHORT).show();
                } else {
                    userPreferences.setPreferredOutgoingLanguage(selectedCode);
                    outgoingLanguageText.setText(selectedName);
                    outgoingLanguageText.setVisibility(View.VISIBLE);
                    Toast.makeText(SettingsActivity.this, "Outgoing language set to " + selectedName, Toast.LENGTH_SHORT).show();
                }
            }
        });

        // Show dialog
        builder.show();
    }

    private String getLanguageName(String languageCode) {
        try {
            Locale locale = new Locale(languageCode);
            return locale.getDisplayLanguage();
        } catch (Exception e) {
            return languageCode;
        }
    }

    private void testApiKey() {
        // Get API key from input field
        String apiKey = apiKeyInput.getText().toString().trim();

        if (TextUtils.isEmpty(apiKey)) {
            Toast.makeText(this, "Please enter an API key", Toast.LENGTH_SHORT).show();
            return;
        }

        // Get translation service
        GoogleTranslationService translationService =
                ((TranslatorApp) getApplication()).getTranslationService();

        if (translationService != null) {
            translationService.setApiKey(apiKey);

            // Simple synchronous test
            boolean isValid = translationService.testApiKey();

            if (isValid) {
                Toast.makeText(this, "API key is valid", Toast.LENGTH_SHORT).show();
                userPreferences.setApiKey(apiKey);
            } else {
                Toast.makeText(this, "Invalid API key", Toast.LENGTH_SHORT).show();
            }
        } else {
            Toast.makeText(this, "Translation service not available", Toast.LENGTH_SHORT).show();
        }
    }

    private void saveSettings() {
        // Save API key
        String apiKey = apiKeyInput.getText().toString().trim();
        userPreferences.setApiKey(apiKey);

        // Update translation service
        GoogleTranslationService translationService =
                ((TranslatorApp) getApplication()).getTranslationService();
        if (translationService != null) {
            translationService.setApiKey(apiKey);
        }

        // Check if theme is changing
        int checkedId = themeRadioGroup.getCheckedRadioButtonId();
        int newThemeId;
        if (checkedId == R.id.radio_dark) {
            newThemeId = UserPreferences.THEME_DARK;
        } else if (checkedId == R.id.radio_black_glass) {
            newThemeId = UserPreferences.THEME_BLACK_GLASS;
        } else if (checkedId == R.id.radio_system) {
            newThemeId = UserPreferences.THEME_SYSTEM;
        } else {
            newThemeId = UserPreferences.THEME_LIGHT;
        }
        
        // Check if theme has changed
        boolean themeChanged = (newThemeId != userPreferences.getThemeId());
        
        // Save theme setting after checking for changes
        userPreferences.setThemeId(newThemeId);
        
        // Save auto-translate setting
        userPreferences.setAutoTranslateEnabled(autoTranslateSwitch.isChecked());

        // Show success message
        Toast.makeText(this, "Settings saved", Toast.LENGTH_SHORT).show();

        // Apply theme changes with a smooth transition if needed
        if (themeChanged) {
            // Use a fade animation for smoother transition
            recreateWithFade();
        }
        
        private void setupOfflineTranslationPreference(UserPreferences userPreferences) {
            SwitchPreferenceCompat offlineTranslationPreference = findPreference("enable_offline_translation");
            if (offlineTranslationPreference != null) {
                try {
                    offlineTranslationPreference.setChecked(userPreferences.isOfflineTranslationEnabled());
                    offlineTranslationPreference.setOnPreferenceChangeListener((preference, newValue) -> {
                        try {
                            boolean enabled = (Boolean) newValue;
                            userPreferences.setOfflineTranslationEnabled(enabled);
                            return true;
                        } catch (Exception e) {
                            Log.e(TAG, "Error setting offline translation preference", e);
                            return false;
                        }
                    });
                } catch (Exception e) {
                    Log.e(TAG, "Error initializing offline translation preference", e);
                }
            }
        }
        
        private void setupOfflineModelsPreference() {
            Preference offlineModelsPreference = findPreference("manage_offline_models");
            if (offlineModelsPreference != null) {
                try {
                    offlineModelsPreference.setOnPreferenceClickListener(preference -> {
                        try {
                            android.content.Intent intent = new android.content.Intent(getActivity(), OfflineModelsActivity.class);
                            startActivity(intent);
                            return true;
                        } catch (Exception e) {
                            Log.e(TAG, "Error opening offline models activity", e);
                            Toast.makeText(getContext(), "Error: " + e.getMessage(), Toast.LENGTH_SHORT).show();
                            return false;
                        }
                    });
                } catch (Exception e) {
                    Log.e(TAG, "Error initializing offline models preference", e);
                }
            }
        }
    }
    
    /**
     * Recreate the activity with a fade animation for smoother theme transitions
     */
    private void recreateWithFade() {
        // Use a fade animation for smoother transition
        overridePendingTransition(android.R.anim.fade_in, android.R.anim.fade_out);
        recreate();
    }
}<|MERGE_RESOLUTION|>--- conflicted
+++ resolved
@@ -65,50 +65,6 @@
             });
         }
     }
-<<<<<<< HEAD
-    
-    /**
-     * Fragment for displaying preferences.
-     */
-    public static class SettingsFragment extends PreferenceFragmentCompat {
-        private static final String TAG = "SettingsFragment";
-        
-        @Override
-        public void onCreatePreferences(Bundle savedInstanceState, String rootKey) {
-            try {
-                Log.d(TAG, "onCreatePreferences called");
-                setPreferencesFromResource(R.xml.preferences, rootKey);
-                
-                // Get user preferences
-                UserPreferences userPreferences = ((TranslatorApp) requireActivity().getApplication()).getUserPreferences();
-                
-                // Setup auto-translate preference
-                setupAutoTranslatePreference(userPreferences);
-                
-                // Setup preferred incoming language preference
-                setupPreferredLanguagePreference(userPreferences);
-                
-                // Setup preferred outgoing language preference
-                setupPreferredOutgoingLanguagePreference(userPreferences);
-                
-                // Setup theme preference
-                setupThemePreference(userPreferences);
-                
-                // Setup API key preference
-                setupApiKeyPreference(userPreferences);
-                
-                // Setup debug mode preference
-                setupDebugModePreference(userPreferences);
-                
-                // Setup offline translation preferences
-                setupOfflineTranslationPreference(userPreferences);
-                setupOfflineModelsPreference();
-                
-                Log.d(TAG, "Preferences setup complete");
-            } catch (Exception e) {
-                Log.e(TAG, "Error setting up preferences", e);
-                Toast.makeText(getContext(), R.string.settings_error_message, Toast.LENGTH_LONG).show();
-=======
 
     private void findViews() {
         apiKeyInput = findViewById(R.id.api_key_input);
@@ -129,7 +85,6 @@
             public void onClick(View v) {
                 Toast.makeText(SettingsActivity.this, "Opening language selection...", Toast.LENGTH_SHORT).show();
                 showLanguageSelectionDialog("incoming");
->>>>>>> 882502d0
             }
         });
 
@@ -328,48 +283,6 @@
             // Use a fade animation for smoother transition
             recreateWithFade();
         }
-        
-        private void setupOfflineTranslationPreference(UserPreferences userPreferences) {
-            SwitchPreferenceCompat offlineTranslationPreference = findPreference("enable_offline_translation");
-            if (offlineTranslationPreference != null) {
-                try {
-                    offlineTranslationPreference.setChecked(userPreferences.isOfflineTranslationEnabled());
-                    offlineTranslationPreference.setOnPreferenceChangeListener((preference, newValue) -> {
-                        try {
-                            boolean enabled = (Boolean) newValue;
-                            userPreferences.setOfflineTranslationEnabled(enabled);
-                            return true;
-                        } catch (Exception e) {
-                            Log.e(TAG, "Error setting offline translation preference", e);
-                            return false;
-                        }
-                    });
-                } catch (Exception e) {
-                    Log.e(TAG, "Error initializing offline translation preference", e);
-                }
-            }
-        }
-        
-        private void setupOfflineModelsPreference() {
-            Preference offlineModelsPreference = findPreference("manage_offline_models");
-            if (offlineModelsPreference != null) {
-                try {
-                    offlineModelsPreference.setOnPreferenceClickListener(preference -> {
-                        try {
-                            android.content.Intent intent = new android.content.Intent(getActivity(), OfflineModelsActivity.class);
-                            startActivity(intent);
-                            return true;
-                        } catch (Exception e) {
-                            Log.e(TAG, "Error opening offline models activity", e);
-                            Toast.makeText(getContext(), "Error: " + e.getMessage(), Toast.LENGTH_SHORT).show();
-                            return false;
-                        }
-                    });
-                } catch (Exception e) {
-                    Log.e(TAG, "Error initializing offline models preference", e);
-                }
-            }
-        }
     }
     
     /**
