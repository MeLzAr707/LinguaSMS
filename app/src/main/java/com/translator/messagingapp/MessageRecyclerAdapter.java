--- conflicted
+++ resolved
@@ -115,63 +115,6 @@
     }
 
     /**
-     * Common method to set up reactions for any message view holder.
-     * This method is shared between MessageViewHolder and MediaMessageViewHolder.
-     */
-    private void setupReactions(Message message, int position, LinearLayout reactionsLayout) {
-        if (reactionsLayout != null) {
-            reactionsLayout.removeAllViews();
-
-            if (message.hasReactions()) {
-                reactionsLayout.setVisibility(View.VISIBLE);
-
-                // Get reaction counts
-                Map<String, Integer> reactionCounts = message.getReactionManager().getReactionCounts();
-
-                // Add reaction views
-                LayoutInflater inflater = LayoutInflater.from(context);
-                for (Map.Entry<String, Integer> entry : reactionCounts.entrySet()) {
-                    String emoji = entry.getKey();
-                    int count = entry.getValue();
-
-                    View reactionView = inflater.inflate(R.layout.reaction_item, reactionsLayout, false);
-                    TextView emojiText = reactionView.findViewById(R.id.reaction_emoji); // Fixed ID
-                    TextView countText = reactionView.findViewById(R.id.reaction_count); // Fixed ID
-
-                    emojiText.setText(emoji);
-                    countText.setText(String.valueOf(count));
-
-                    reactionView.setOnClickListener(v -> {
-                        if (listener != null) {
-                            listener.onReactionClick(message, position);
-                        }
-                    });
-
-                    reactionsLayout.addView(reactionView);
-                }
-
-                // Add "add reaction" button
-                View addReactionView = inflater.inflate(R.layout.reaction_item, reactionsLayout, false);
-                TextView addEmojiText = addReactionView.findViewById(R.id.reaction_emoji); // Fixed ID
-                TextView addCountText = addReactionView.findViewById(R.id.reaction_count); // Fixed ID
-
-                addEmojiText.setText("+");
-                addCountText.setVisibility(View.GONE);
-
-                addReactionView.setOnClickListener(v -> {
-                    if (listener != null) {
-                        listener.onAddReactionClick(message, position);
-                    }
-                });
-
-                reactionsLayout.addView(addReactionView);
-            } else {
-                reactionsLayout.setVisibility(View.GONE);
-            }
-        }
-    }
-
-    /**
      * Base view holder for messages.
      */
     abstract class MessageViewHolder extends RecyclerView.ViewHolder {
@@ -193,29 +136,16 @@
                 return; // Safety check for null message
             }
             
-            // Set message text with better null handling
-            String messageBody;
+            // Set message text
             if (message.isShowTranslation() && message.isTranslated()) {
-                messageBody = message.getTranslatedText();
+                messageText.setText(message.getTranslatedText());
             } else {
-                messageBody = message.getBody();
-            }
-            
-            // Handle null or empty message body
-            if (messageBody == null || messageBody.trim().isEmpty()) {
-                if (message.hasAttachments()) {
-                    messageBody = "[Media message]";
-                } else {
-                    messageBody = "[No content]";
-                }
-            }
-            
-            messageText.setText(messageBody);
+                messageText.setText(message.getBody() != null ? message.getBody() : "");
+            }
 
             // Set date
             if (dateText != null) {
-                String formattedDate = message.getFormattedDate();
-                dateText.setText(formattedDate != null ? formattedDate : "");
+                dateText.setText(message.getFormattedDate());
             }
 
             // Set up click listeners
@@ -263,7 +193,56 @@
         }
 
         void setupReactions(Message message, int position) {
-            MessageRecyclerAdapter.this.setupReactions(message, position, reactionsLayout);
+            if (reactionsLayout != null) {
+                reactionsLayout.removeAllViews();
+
+                if (message.hasReactions()) {
+                    reactionsLayout.setVisibility(View.VISIBLE);
+
+                    // Get reaction counts
+                    Map<String, Integer> reactionCounts = message.getReactionManager().getReactionCounts();
+
+                    // Add reaction views
+                    LayoutInflater inflater = LayoutInflater.from(context);
+                    for (Map.Entry<String, Integer> entry : reactionCounts.entrySet()) {
+                        String emoji = entry.getKey();
+                        int count = entry.getValue();
+
+                        View reactionView = inflater.inflate(R.layout.reaction_item, reactionsLayout, false);
+                        TextView emojiText = reactionView.findViewById(R.id.reaction_emoji); // Fixed ID
+                        TextView countText = reactionView.findViewById(R.id.reaction_count); // Fixed ID
+
+                        emojiText.setText(emoji);
+                        countText.setText(String.valueOf(count));
+
+                        reactionView.setOnClickListener(v -> {
+                            if (listener != null) {
+                                listener.onReactionClick(message, position);
+                            }
+                        });
+
+                        reactionsLayout.addView(reactionView);
+                    }
+
+                    // Add "add reaction" button
+                    View addReactionView = inflater.inflate(R.layout.reaction_item, reactionsLayout, false);
+                    TextView addEmojiText = addReactionView.findViewById(R.id.reaction_emoji); // Fixed ID
+                    TextView addCountText = addReactionView.findViewById(R.id.reaction_count); // Fixed ID
+
+                    addEmojiText.setText("+");
+                    addCountText.setVisibility(View.GONE);
+
+                    addReactionView.setOnClickListener(v -> {
+                        if (listener != null) {
+                            listener.onAddReactionClick(message, position);
+                        }
+                    });
+
+                    reactionsLayout.addView(addReactionView);
+                } else {
+                    reactionsLayout.setVisibility(View.GONE);
+                }
+            }
         }
     }
 
@@ -318,32 +297,6 @@
 
         @Override
         void bind(final Message message, final int position) {
-<<<<<<< HEAD
-            if (message == null) {
-                return; // Safety check for null message
-            }
-            
-            // Set message text with improved null handling
-            String messageBody = message.getBody();
-            if (!TextUtils.isEmpty(messageBody)) {
-                messageText.setVisibility(View.VISIBLE);
-                if (message.isShowTranslation() && message.isTranslated()) {
-                    messageText.setText(message.getTranslatedText());
-                } else {
-                    messageText.setText(messageBody);
-                }
-            } else {
-                // Show placeholder for media-only messages
-                messageText.setVisibility(View.VISIBLE);
-                messageText.setText("[Media message]");
-            }
-
-            // Set date with null check
-            if (dateText != null) {
-                String formattedDate = message.getFormattedDate();
-                dateText.setText(formattedDate != null ? formattedDate : "");
-            }
-=======
             // Call parent bind method for common functionality first
             super.bind(message, position);
 
@@ -357,56 +310,10 @@
 
                     // Load image using Glide or similar library
                     // Glide.with(context).load(attachment.getUri()).into(mediaImage);
->>>>>>> 47d79d9a
-
-            // Set up media with better error handling
-            if (mediaImage != null) {
-                if (message.hasAttachments() && message instanceof MmsMessage) {
-                    MmsMessage mmsMessage = (MmsMessage) message;
-                    List<Uri> attachments = mmsMessage.getAttachments();
-                    
-                    if (attachments != null && !attachments.isEmpty()) {
-                        mediaImage.setVisibility(View.VISIBLE);
-                        
-                        // For simplicity, just show the first attachment
-                        // In a real app, you'd handle multiple attachments
-                        Uri attachment = attachments.get(0);
-
-                        // TODO: Load image using Glide or similar library
-                        // For now, show a placeholder
-                        mediaImage.setImageResource(android.R.drawable.ic_menu_gallery);
-
-                        mediaImage.setOnClickListener(v -> {
-                            if (listener != null) {
-                                listener.onAttachmentClick(attachment, position);
-                            }
-                        });
-                    } else {
-                        mediaImage.setVisibility(View.GONE);
-                    }
-                } else if (message.hasAttachments()) {
-                    // Handle generic URI attachments
-                    List<Uri> attachments = message.getAttachments();
-                    if (attachments != null && !attachments.isEmpty()) {
-                        mediaImage.setVisibility(View.VISIBLE);
-                        Uri uri = attachments.get(0);
-
-                        // TODO: Load image using Glide or similar library
-                        // For now, show a placeholder
-                        mediaImage.setImageResource(android.R.drawable.ic_menu_gallery);
-
-                        mediaImage.setOnClickListener(v -> {
-                            if (listener != null) {
-                                listener.onAttachmentClick(uri, position);
-                            }
-                        });
-                    } else {
-                        mediaImage.setVisibility(View.GONE);
-                    }
-                } else {
-                    mediaImage.setVisibility(View.GONE);
-                }
-            }
+
+                    mediaImage.setOnClickListener(v -> {
+                        if (listener != null) {
+                            listener.onAttachmentClick(attachment, position);
                         }
                     });
                 }
@@ -426,58 +333,6 @@
                     });
                 }
             }
-<<<<<<< HEAD
-
-            // Set up click listeners
-            itemView.setOnClickListener(v -> {
-                if (listener != null) {
-                    listener.onMessageClick(message, position);
-                }
-            });
-
-            itemView.setOnLongClickListener(v -> {
-                if (listener != null) {
-                    listener.onMessageLongClick(message, position);
-                    return true;
-                }
-                return false;
-            });
-
-            // Set up translate button
-            if (translateButton != null && !TextUtils.isEmpty(message.getBody())) {
-                if (message.isTranslatable()) {
-                    translateButton.setVisibility(View.VISIBLE);
-
-                    // Cast to ImageButton to use setImageResource
-                    if (translateButton instanceof ImageButton) {
-                        ImageButton translateImageButton = (ImageButton) translateButton;
-                        if (message.isShowTranslation() && message.isTranslated()) {
-                            translateImageButton.setImageResource(R.drawable.ic_restore);
-                        } else {
-                            translateImageButton.setImageResource(R.drawable.ic_translate);
-                        }
-                    }
-
-                    translateButton.setOnClickListener(v -> {
-                        if (listener != null) {
-                            listener.onTranslateClick(message, position);
-                        }
-                    });
-                } else {
-                    translateButton.setVisibility(View.GONE);
-                }
-            } else if (translateButton != null) {
-                translateButton.setVisibility(View.GONE);
-            }
-
-            // Set up reactions
-            setupReactions(message, position);
-        }
-
-        void setupReactions(Message message, int position) {
-            MessageRecyclerAdapter.this.setupReactions(message, position, reactionsLayout);
-=======
->>>>>>> 47d79d9a
         }
     }
 
