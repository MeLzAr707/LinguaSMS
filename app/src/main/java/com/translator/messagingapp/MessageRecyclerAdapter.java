package com.translator.messagingapp;

import android.content.Context;
import android.graphics.Color;
import android.graphics.Typeface;
import android.text.Spannable;
import android.text.SpannableString;
import android.text.TextUtils;
import android.text.style.BackgroundColorSpan;
import android.view.LayoutInflater;
import android.view.View;
import android.view.ViewGroup;
import android.widget.ImageView;
import android.widget.LinearLayout;
import android.widget.TextView;

import androidx.annotation.NonNull;
import androidx.recyclerview.widget.RecyclerView;

import com.bumptech.glide.Glide;

import java.text.SimpleDateFormat;
import java.util.Date;
import java.util.List;
import java.util.Locale;

/**
 * Adapter for displaying messages in a RecyclerView.
 */
public class MessageRecyclerAdapter extends RecyclerView.Adapter<RecyclerView.ViewHolder> {
    private static final int VIEW_TYPE_INCOMING = 1;
    private static final int VIEW_TYPE_OUTGOING = 2;
    private static final int VIEW_TYPE_INCOMING_MEDIA = 3;
    private static final int VIEW_TYPE_OUTGOING_MEDIA = 4;

    private final Context context;
    private final List<Message> messages;
    private final SimpleDateFormat dateFormat;
    private OnMessageClickListener clickListener;

    /**
     * Interface for message click events.
     */
    public interface OnMessageClickListener {
        void onMessageClick(Message message, int position);
        void onMessageLongClick(Message message, int position);
        void onTranslateClick(Message message, int position);
        void onAttachmentClick(MmsMessage.Attachment attachment, int position);
        void onReactionClick(Message message, int position);
        void onAddReactionClick(Message message, int position);
    }

    /**
     * Creates a new message adapter.
     *
     * @param context The context
     * @param messages The list of messages
     */
    public MessageRecyclerAdapter(Context context, List<Message> messages) {
        this.context = context;
        this.messages = messages;
        this.dateFormat = new SimpleDateFormat("MMM dd, HH:mm", Locale.getDefault());
    }

    /**
     * Creates a new message adapter with click listener.
     *
     * @param context The context
     * @param messages The list of messages
     * @param listener The click listener
     */
    public MessageRecyclerAdapter(Context context, List<Message> messages, OnMessageClickListener listener) {
        this(context, messages);
        this.clickListener = listener;
    }

    /**
     * Sets the message click listener.
     *
     * @param listener The click listener
     */
    public void setOnMessageClickListener(OnMessageClickListener listener) {
        this.clickListener = listener;
    }

    @NonNull
    @Override
    public RecyclerView.ViewHolder onCreateViewHolder(@NonNull ViewGroup parent, int viewType) {
        LayoutInflater inflater = LayoutInflater.from(parent.getContext());
        View view;

        switch (viewType) {
            case VIEW_TYPE_INCOMING:
                view = inflater.inflate(R.layout.item_message_incoming_updated, parent, false);
                return new IncomingMessageViewHolder(view);
            case VIEW_TYPE_OUTGOING:
                view = inflater.inflate(R.layout.item_message_outgoing_updated, parent, false);
                return new OutgoingMessageViewHolder(view);
            case VIEW_TYPE_INCOMING_MEDIA:
                view = inflater.inflate(R.layout.item_message_incoming_media, parent, false);
                return new IncomingMediaMessageViewHolder(view);
            case VIEW_TYPE_OUTGOING_MEDIA:
                view = inflater.inflate(R.layout.item_message_outgoing_media, parent, false);
                return new OutgoingMediaMessageViewHolder(view);
            default:
                throw new IllegalArgumentException("Invalid view type: " + viewType);
        }
    }

    @Override
    public void onBindViewHolder(@NonNull RecyclerView.ViewHolder holder, int position) {
        Message message = messages.get(position);

        switch (holder.getItemViewType()) {
            case VIEW_TYPE_INCOMING:
                bindIncomingMessage((IncomingMessageViewHolder) holder, message, position);
                break;
            case VIEW_TYPE_OUTGOING:
                bindOutgoingMessage((OutgoingMessageViewHolder) holder, message, position);
                break;
            case VIEW_TYPE_INCOMING_MEDIA:
                bindIncomingMediaMessage((IncomingMediaMessageViewHolder) holder, (MmsMessage) message, position);
                break;
            case VIEW_TYPE_OUTGOING_MEDIA:
                bindOutgoingMediaMessage((OutgoingMediaMessageViewHolder) holder, (MmsMessage) message, position);
                break;
        }
    }

    private void bindIncomingMessage(IncomingMessageViewHolder holder, Message message, int position) {
        // Set message text with highlighting if needed
        setMessageTextWithHighlighting(holder.messageText, message);
        
        // Set date
        holder.dateText.setText(dateFormat.format(new Date(message.getDate())));
        
        // Set up click listeners
        setupMessageClickListeners(holder.itemView, holder.translateButton, message, position);
        
        // Set up reactions
        setupReactions(holder.reactionsLayout, holder.addReactionButton, message, position);
    }

    private void bindOutgoingMessage(OutgoingMessageViewHolder holder, Message message, int position) {
        // Set message text with highlighting if needed
        setMessageTextWithHighlighting(holder.messageText, message);
        
        // Set date
        holder.dateText.setText(dateFormat.format(new Date(message.getDate())));
        
        // Set message status
        setMessageStatus(holder.messageStatus, message);
        
        // Set up click listeners
        setupMessageClickListeners(holder.itemView, holder.translateButton, message, position);
        
        // Set up reactions
        setupReactions(holder.reactionsLayout, holder.addReactionButton, message, position);
    }

    private void bindIncomingMediaMessage(IncomingMediaMessageViewHolder holder, MmsMessage message, int position) {
        // Set message text with highlighting if needed
        setMessageTextWithHighlighting(holder.messageText, message);
        
        // Set date
        holder.dateText.setText(dateFormat.format(new Date(message.getDate())));
        
        // Set up media
<<<<<<< HEAD
        setupMedia(holder.mediaContainer, holder.mediaIcon, holder.mediaImage, message, position);

=======
        setupMedia(holder.mediaContainer, holder.mediaIcon, message, position);
        
>>>>>>> 882502d0
        // Set up click listeners
        setupMessageClickListeners(holder.itemView, holder.translateButton, message, position);
        
        // Set up reactions
        setupReactions(holder.reactionsLayout, holder.addReactionButton, message, position);
    }

    private void bindOutgoingMediaMessage(OutgoingMediaMessageViewHolder holder, MmsMessage message, int position) {
        // Set message text with highlighting if needed
        setMessageTextWithHighlighting(holder.messageText, message);
        
        // Set date
        holder.dateText.setText(dateFormat.format(new Date(message.getDate())));
        
        // Set message status
        setMessageStatus(holder.messageStatus, message);
        
        // Set up media
<<<<<<< HEAD
        setupMedia(holder.mediaContainer, holder.mediaIcon, holder.mediaImage, message, position);

=======
        setupMedia(holder.mediaContainer, holder.mediaIcon, message, position);
        
>>>>>>> 882502d0
        // Set up click listeners
        setupMessageClickListeners(holder.itemView, holder.translateButton, message, position);
        
        // Set up reactions
        setupReactions(holder.reactionsLayout, holder.addReactionButton, message, position);
    }

    private void setMessageTextWithHighlighting(TextView textView, Message message) {
        String messageText = message.getBody();
        String searchQuery = message.getSearchQuery();
        
        if (message.isTranslated() && !TextUtils.isEmpty(message.getTranslatedText())) {
            messageText = message.getTranslatedText();
        }
        
        if (!TextUtils.isEmpty(searchQuery) && !TextUtils.isEmpty(messageText)) {
            // Create a spannable string for highlighting
            SpannableString spannableString = new SpannableString(messageText);
            
            // Case insensitive search
            String lowerCaseText = messageText.toLowerCase();
            String lowerCaseQuery = searchQuery.toLowerCase();
            
            int startIndex = 0;
            while (startIndex >= 0) {
                int index = lowerCaseText.indexOf(lowerCaseQuery, startIndex);
                if (index >= 0) {
                    // Highlight the search query
                    spannableString.setSpan(
                            new BackgroundColorSpan(Color.YELLOW),
                            index,
                            index + searchQuery.length(),
                            Spannable.SPAN_EXCLUSIVE_EXCLUSIVE
                    );
                    startIndex = index + searchQuery.length();
                } else {
                    break;
                }
            }
            
            textView.setText(spannableString);
        } else {
            textView.setText(messageText);
        }
        
        // Set typeface based on translation state
        if (message.isTranslated()) {
            textView.setTypeface(textView.getTypeface(), Typeface.ITALIC);
        } else {
            textView.setTypeface(textView.getTypeface(), Typeface.NORMAL);
        }
    }

    private void setMessageStatus(ImageView statusIcon, Message message) {
        if (message.getType() == Message.TYPE_SENT || message.getType() == Message.TYPE_OUTBOX) {
            if (message.isRead()) {
                statusIcon.setImageResource(R.drawable.ic_read);
            } else if (message.isDelivered()) {
                statusIcon.setImageResource(R.drawable.ic_delivered);
            } else {
                statusIcon.setImageResource(R.drawable.ic_sent);
            }
            statusIcon.setVisibility(View.VISIBLE);
        } else {
            statusIcon.setVisibility(View.GONE);
        }
    }

<<<<<<< HEAD
    /**
     * Enhanced method for handling media attachments with proper image display and video thumbnails
     */
    private void setupMedia(ViewGroup mediaContainer, ImageView mediaIcon, ImageView mediaImage, Message message, int position) {
        if (mediaContainer == null || message == null) {
            return;
        }

        try {
            if (message.hasAttachments() && message instanceof MmsMessage) {
                mediaContainer.setVisibility(View.VISIBLE);

                // Get the first attachment
                List<MmsMessage.Attachment> attachments = ((MmsMessage) message).getAttachmentObjects();
                if (attachments != null && !attachments.isEmpty()) {
                    MmsMessage.Attachment attachment = attachments.get(0);
                    if (attachment == null) {
                        mediaContainer.setVisibility(View.GONE);
                        return;
                    }

                    // Handle different attachment types
                    if (attachment.isImage() && attachment.getUri() != null) {
                        // Show image in media_image view
                        displayImage(mediaImage, mediaIcon, attachment, position);
                    } else if (attachment.isVideo() && attachment.getUri() != null) {
                        // Show video thumbnail in media_image view
                        displayVideoThumbnail(mediaImage, mediaIcon, attachment, position);
                    } else {
                        // Show generic attachment icon in media_icon view
                        displayGenericAttachment(mediaImage, mediaIcon, attachment, position);
                    }
                } else {
                    mediaContainer.setVisibility(View.GONE);
                }
=======
    private void setupMedia(ViewGroup mediaContainer, ImageView mediaIcon, MmsMessage message, int position) {
        if (message.hasAttachments()) {
            mediaContainer.setVisibility(View.VISIBLE);
            
            // Get the first attachment
            MmsMessage.Attachment attachment = message.getAttachments().get(0);
            
            // Check if it's an image
            if (attachment.isImage()) {
                // Load image with Glide
                Glide.with(context)
                        .load(attachment.getUri())
                        .placeholder(R.drawable.ic_attachment)
                        .error(R.drawable.ic_attachment)
                        .into(mediaIcon);
>>>>>>> 882502d0
            } else {
                // Show generic attachment icon
                mediaIcon.setImageResource(R.drawable.ic_attachment);
            }
<<<<<<< HEAD
        } catch (Exception e) {
            android.util.Log.e(TAG, "Error setting up media: " + e.getMessage(), e);
=======
            
            // Set click listener for attachment
            mediaIcon.setOnClickListener(v -> {
                if (clickListener != null) {
                    clickListener.onAttachmentClick(attachment, position);
                }
            });
        } else {
>>>>>>> 882502d0
            mediaContainer.setVisibility(View.GONE);
        }
    }

    /**
     * Display an image attachment
     */
    private void displayImage(ImageView mediaImage, ImageView mediaIcon, MmsMessage.Attachment attachment, int position) {
        if (mediaImage == null) {
            return;
        }

        try {
            // Show image view, hide icon view
            if (mediaIcon != null) {
                mediaIcon.setVisibility(View.GONE);
            }
            mediaImage.setVisibility(View.VISIBLE);

            // Load image with Glide
            RequestOptions options = new RequestOptions()
                    .placeholder(R.drawable.ic_attachment)
                    .error(R.drawable.ic_attachment)
                    .diskCacheStrategy(DiskCacheStrategy.ALL)
                    .centerCrop();

            Glide.with(context)
                    .load(attachment.getUri())
                    .apply(options)
                    .into(mediaImage);

            // Set click listener for attachment
            mediaImage.setOnClickListener(v -> {
                if (clickListener != null) {
                    clickListener.onAttachmentClick(attachment, position);
                }
            });

        } catch (Exception e) {
            android.util.Log.e(TAG, "Error displaying image: " + e.getMessage(), e);
            // Fallback to generic icon
            displayGenericAttachment(mediaImage, mediaIcon, attachment, position);
        }
    }

    /**
     * Display a video thumbnail
     */
    private void displayVideoThumbnail(ImageView mediaImage, ImageView mediaIcon, MmsMessage.Attachment attachment, int position) {
        if (mediaImage == null) {
            return;
        }

        try {
            // Show image view, hide icon view
            if (mediaIcon != null) {
                mediaIcon.setVisibility(View.GONE);
            }
            mediaImage.setVisibility(View.VISIBLE);

            // Load video thumbnail with Glide
            RequestOptions options = new RequestOptions()
                    .placeholder(R.drawable.ic_attachment)
                    .error(R.drawable.ic_attachment)
                    .diskCacheStrategy(DiskCacheStrategy.ALL)
                    .centerCrop()
                    .frame(1000000); // Get frame at 1 second

            Glide.with(context)
                    .load(attachment.getUri())
                    .apply(options)
                    .into(mediaImage);

            // Set click listener for attachment
            mediaImage.setOnClickListener(v -> {
                if (clickListener != null) {
                    clickListener.onAttachmentClick(attachment, position);
                }
            });

        } catch (Exception e) {
            android.util.Log.e(TAG, "Error displaying video thumbnail: " + e.getMessage(), e);
            // Fallback to generic icon
            displayGenericAttachment(mediaImage, mediaIcon, attachment, position);
        }
    }

    /**
     * Display a generic attachment icon
     */
    private void displayGenericAttachment(ImageView mediaImage, ImageView mediaIcon, MmsMessage.Attachment attachment, int position) {
        try {
            // Hide image view, show icon view
            if (mediaImage != null) {
                mediaImage.setVisibility(View.GONE);
            }
            if (mediaIcon != null) {
                mediaIcon.setVisibility(View.VISIBLE);
                mediaIcon.setImageResource(R.drawable.ic_attachment);

                // Set click listener for attachment
                mediaIcon.setOnClickListener(v -> {
                    if (clickListener != null) {
                        clickListener.onAttachmentClick(attachment, position);
                    }
                });
            }
        } catch (Exception e) {
            android.util.Log.e(TAG, "Error displaying generic attachment: " + e.getMessage(), e);
        }
    }

    private void setupMessageClickListeners(View itemView, View translateButton, Message message, int position) {
        // Set click listener for the whole message
        itemView.setOnClickListener(v -> {
            if (clickListener != null) {
                clickListener.onMessageClick(message, position);
            }
        });
        
        // Set long click listener for the whole message
        itemView.setOnLongClickListener(v -> {
            if (clickListener != null) {
                clickListener.onMessageLongClick(message, position);
                return true;
            }
            return false;
        });
        
        // Set click listener for translate button
        if (translateButton != null) {
            if (message.isTranslatable()) {
                translateButton.setVisibility(View.VISIBLE);
                
                if (message.isTranslated()) {
                    translateButton.setImageResource(R.drawable.ic_restore);
                } else {
                    translateButton.setImageResource(R.drawable.ic_translate);
                }
                
                translateButton.setOnClickListener(v -> {
                    if (clickListener != null) {
                        clickListener.onTranslateClick(message, position);
                    }
                });
            } else {
                translateButton.setVisibility(View.GONE);
            }
        }
    }

    private void setupReactions(LinearLayout reactionsLayout, View addReactionButton, Message message, int position) {
        // Check if message has reactions
        if (message.hasReactions()) {
            reactionsLayout.setVisibility(View.VISIBLE);
            reactionsLayout.removeAllViews();
            
            // Add reaction views
            for (MessageReaction reaction : message.getReactions()) {
                View reactionView = LayoutInflater.from(context).inflate(R.layout.reaction_item, reactionsLayout, false);
                TextView emojiText = reactionView.findViewById(R.id.emoji_text);
                TextView countText = reactionView.findViewById(R.id.count_text);
                
                emojiText.setText(reaction.getEmoji());
                countText.setText(String.valueOf(reaction.getCount()));
                
                // Set click listener for reaction
                reactionView.setOnClickListener(v -> {
                    if (clickListener != null) {
                        clickListener.onReactionClick(message, position);
                    }
                });
                
                reactionsLayout.addView(reactionView);
            }
        } else {
            reactionsLayout.setVisibility(View.GONE);
        }
        
        // Set up add reaction button
        if (addReactionButton != null) {
            addReactionButton.setOnClickListener(v -> {
                if (clickListener != null) {
                    clickListener.onAddReactionClick(message, position);
                }
            });
        }
    }

    @Override
    public int getItemCount() {
        return messages.size();
    }

    @Override
    public int getItemViewType(int position) {
        Message message = messages.get(position);
        
        if (message instanceof MmsMessage && ((MmsMessage) message).hasAttachments()) {
            // Media message
            if (message.getType() == Message.TYPE_INBOX || message.getType() == Message.TYPE_ALL) {
                return VIEW_TYPE_INCOMING_MEDIA;
            } else {
                return VIEW_TYPE_OUTGOING_MEDIA;
            }
        } else {
            // Text message
            if (message.getType() == Message.TYPE_INBOX || message.getType() == Message.TYPE_ALL) {
                return VIEW_TYPE_INCOMING;
            } else {
                return VIEW_TYPE_OUTGOING;
            }
        }
    }

    /**
     * ViewHolder for incoming text messages.
     */
    static class IncomingMessageViewHolder extends RecyclerView.ViewHolder {
        TextView messageText;
        TextView dateText;
        View translateButton;
        LinearLayout reactionsLayout;
        View addReactionButton;

        IncomingMessageViewHolder(View itemView) {
            super(itemView);
            messageText = itemView.findViewById(R.id.message_text);
<<<<<<< HEAD

            dateText = itemView.findViewById(R.id.message_date);

=======
            dateText = itemView.findViewById(R.id.date_text);
>>>>>>> 882502d0
            translateButton = itemView.findViewById(R.id.translate_button);
            reactionsLayout = itemView.findViewById(R.id.reactions_layout);
            addReactionButton = itemView.findViewById(R.id.add_reaction_button);
        }
    }

    /**
     * ViewHolder for outgoing text messages.
     */
    static class OutgoingMessageViewHolder extends RecyclerView.ViewHolder {
        TextView messageText;
        TextView dateText;
        ImageView messageStatus;
        View translateButton;
        LinearLayout reactionsLayout;
        View addReactionButton;

        OutgoingMessageViewHolder(View itemView) {
            super(itemView);
            messageText = itemView.findViewById(R.id.message_text);
<<<<<<< HEAD

            dateText = itemView.findViewById(R.id.message_date);

=======
            dateText = itemView.findViewById(R.id.date_text);
>>>>>>> 882502d0
            messageStatus = itemView.findViewById(R.id.message_status);
            translateButton = itemView.findViewById(R.id.translate_button);
            reactionsLayout = itemView.findViewById(R.id.reactions_layout);
            addReactionButton = itemView.findViewById(R.id.add_reaction_button);
        }
    }

    /**
     * ViewHolder for incoming media messages.
     */
    static class IncomingMediaMessageViewHolder extends RecyclerView.ViewHolder {
        TextView messageText;
        TextView dateText;
        View translateButton;
        ViewGroup mediaContainer;
        ImageView mediaIcon;
        ImageView mediaImage; // Add reference to media_image
        LinearLayout reactionsLayout;
        View addReactionButton;

        IncomingMediaMessageViewHolder(View itemView) {
            super(itemView);
            messageText = itemView.findViewById(R.id.message_text);
<<<<<<< HEAD

            dateText = itemView.findViewById(R.id.message_date);

            translateButton = itemView.findViewById(R.id.translate_button);
            mediaContainer = itemView.findViewById(R.id.media_container);
            mediaIcon = itemView.findViewById(R.id.media_icon);
            mediaImage = itemView.findViewById(R.id.media_image); // Add reference to media_image

            // Try to find reactions layout with either ID
=======
            dateText = itemView.findViewById(R.id.date_text);
            translateButton = itemView.findViewById(R.id.translate_button);
            mediaContainer = itemView.findViewById(R.id.media_container);
            mediaIcon = itemView.findViewById(R.id.media_icon);
>>>>>>> 882502d0
            reactionsLayout = itemView.findViewById(R.id.reactions_layout);
            addReactionButton = itemView.findViewById(R.id.add_reaction_button);
        }
    }

    /**
     * ViewHolder for outgoing media messages.
     */
    static class OutgoingMediaMessageViewHolder extends RecyclerView.ViewHolder {
        TextView messageText;
        TextView dateText;
        ImageView messageStatus;
        View translateButton;
        ViewGroup mediaContainer;
        ImageView mediaIcon;
        ImageView mediaImage; // Add reference to media_image
        LinearLayout reactionsLayout;
        View addReactionButton;

        OutgoingMediaMessageViewHolder(View itemView) {
            super(itemView);
            messageText = itemView.findViewById(R.id.message_text);
<<<<<<< HEAD

            dateText = itemView.findViewById(R.id.message_date);

=======
            dateText = itemView.findViewById(R.id.date_text);
>>>>>>> 882502d0
            messageStatus = itemView.findViewById(R.id.message_status);
            translateButton = itemView.findViewById(R.id.translate_button);
            mediaContainer = itemView.findViewById(R.id.media_container);
            mediaIcon = itemView.findViewById(R.id.media_icon);
<<<<<<< HEAD
            mediaImage = itemView.findViewById(R.id.media_image); // Add reference to media_image

            // Try to find reactions layout with either ID
=======
>>>>>>> 882502d0
            reactionsLayout = itemView.findViewById(R.id.reactions_layout);
            addReactionButton = itemView.findViewById(R.id.add_reaction_button);
        }
    }
}<|MERGE_RESOLUTION|>--- conflicted
+++ resolved
@@ -166,13 +166,8 @@
         holder.dateText.setText(dateFormat.format(new Date(message.getDate())));
         
         // Set up media
-<<<<<<< HEAD
-        setupMedia(holder.mediaContainer, holder.mediaIcon, holder.mediaImage, message, position);
-
-=======
         setupMedia(holder.mediaContainer, holder.mediaIcon, message, position);
         
->>>>>>> 882502d0
         // Set up click listeners
         setupMessageClickListeners(holder.itemView, holder.translateButton, message, position);
         
@@ -191,13 +186,8 @@
         setMessageStatus(holder.messageStatus, message);
         
         // Set up media
-<<<<<<< HEAD
-        setupMedia(holder.mediaContainer, holder.mediaIcon, holder.mediaImage, message, position);
-
-=======
         setupMedia(holder.mediaContainer, holder.mediaIcon, message, position);
         
->>>>>>> 882502d0
         // Set up click listeners
         setupMessageClickListeners(holder.itemView, holder.translateButton, message, position);
         
@@ -266,43 +256,6 @@
         }
     }
 
-<<<<<<< HEAD
-    /**
-     * Enhanced method for handling media attachments with proper image display and video thumbnails
-     */
-    private void setupMedia(ViewGroup mediaContainer, ImageView mediaIcon, ImageView mediaImage, Message message, int position) {
-        if (mediaContainer == null || message == null) {
-            return;
-        }
-
-        try {
-            if (message.hasAttachments() && message instanceof MmsMessage) {
-                mediaContainer.setVisibility(View.VISIBLE);
-
-                // Get the first attachment
-                List<MmsMessage.Attachment> attachments = ((MmsMessage) message).getAttachmentObjects();
-                if (attachments != null && !attachments.isEmpty()) {
-                    MmsMessage.Attachment attachment = attachments.get(0);
-                    if (attachment == null) {
-                        mediaContainer.setVisibility(View.GONE);
-                        return;
-                    }
-
-                    // Handle different attachment types
-                    if (attachment.isImage() && attachment.getUri() != null) {
-                        // Show image in media_image view
-                        displayImage(mediaImage, mediaIcon, attachment, position);
-                    } else if (attachment.isVideo() && attachment.getUri() != null) {
-                        // Show video thumbnail in media_image view
-                        displayVideoThumbnail(mediaImage, mediaIcon, attachment, position);
-                    } else {
-                        // Show generic attachment icon in media_icon view
-                        displayGenericAttachment(mediaImage, mediaIcon, attachment, position);
-                    }
-                } else {
-                    mediaContainer.setVisibility(View.GONE);
-                }
-=======
     private void setupMedia(ViewGroup mediaContainer, ImageView mediaIcon, MmsMessage message, int position) {
         if (message.hasAttachments()) {
             mediaContainer.setVisibility(View.VISIBLE);
@@ -318,15 +271,10 @@
                         .placeholder(R.drawable.ic_attachment)
                         .error(R.drawable.ic_attachment)
                         .into(mediaIcon);
->>>>>>> 882502d0
             } else {
                 // Show generic attachment icon
                 mediaIcon.setImageResource(R.drawable.ic_attachment);
             }
-<<<<<<< HEAD
-        } catch (Exception e) {
-            android.util.Log.e(TAG, "Error setting up media: " + e.getMessage(), e);
-=======
             
             // Set click listener for attachment
             mediaIcon.setOnClickListener(v -> {
@@ -335,116 +283,7 @@
                 }
             });
         } else {
->>>>>>> 882502d0
             mediaContainer.setVisibility(View.GONE);
-        }
-    }
-
-    /**
-     * Display an image attachment
-     */
-    private void displayImage(ImageView mediaImage, ImageView mediaIcon, MmsMessage.Attachment attachment, int position) {
-        if (mediaImage == null) {
-            return;
-        }
-
-        try {
-            // Show image view, hide icon view
-            if (mediaIcon != null) {
-                mediaIcon.setVisibility(View.GONE);
-            }
-            mediaImage.setVisibility(View.VISIBLE);
-
-            // Load image with Glide
-            RequestOptions options = new RequestOptions()
-                    .placeholder(R.drawable.ic_attachment)
-                    .error(R.drawable.ic_attachment)
-                    .diskCacheStrategy(DiskCacheStrategy.ALL)
-                    .centerCrop();
-
-            Glide.with(context)
-                    .load(attachment.getUri())
-                    .apply(options)
-                    .into(mediaImage);
-
-            // Set click listener for attachment
-            mediaImage.setOnClickListener(v -> {
-                if (clickListener != null) {
-                    clickListener.onAttachmentClick(attachment, position);
-                }
-            });
-
-        } catch (Exception e) {
-            android.util.Log.e(TAG, "Error displaying image: " + e.getMessage(), e);
-            // Fallback to generic icon
-            displayGenericAttachment(mediaImage, mediaIcon, attachment, position);
-        }
-    }
-
-    /**
-     * Display a video thumbnail
-     */
-    private void displayVideoThumbnail(ImageView mediaImage, ImageView mediaIcon, MmsMessage.Attachment attachment, int position) {
-        if (mediaImage == null) {
-            return;
-        }
-
-        try {
-            // Show image view, hide icon view
-            if (mediaIcon != null) {
-                mediaIcon.setVisibility(View.GONE);
-            }
-            mediaImage.setVisibility(View.VISIBLE);
-
-            // Load video thumbnail with Glide
-            RequestOptions options = new RequestOptions()
-                    .placeholder(R.drawable.ic_attachment)
-                    .error(R.drawable.ic_attachment)
-                    .diskCacheStrategy(DiskCacheStrategy.ALL)
-                    .centerCrop()
-                    .frame(1000000); // Get frame at 1 second
-
-            Glide.with(context)
-                    .load(attachment.getUri())
-                    .apply(options)
-                    .into(mediaImage);
-
-            // Set click listener for attachment
-            mediaImage.setOnClickListener(v -> {
-                if (clickListener != null) {
-                    clickListener.onAttachmentClick(attachment, position);
-                }
-            });
-
-        } catch (Exception e) {
-            android.util.Log.e(TAG, "Error displaying video thumbnail: " + e.getMessage(), e);
-            // Fallback to generic icon
-            displayGenericAttachment(mediaImage, mediaIcon, attachment, position);
-        }
-    }
-
-    /**
-     * Display a generic attachment icon
-     */
-    private void displayGenericAttachment(ImageView mediaImage, ImageView mediaIcon, MmsMessage.Attachment attachment, int position) {
-        try {
-            // Hide image view, show icon view
-            if (mediaImage != null) {
-                mediaImage.setVisibility(View.GONE);
-            }
-            if (mediaIcon != null) {
-                mediaIcon.setVisibility(View.VISIBLE);
-                mediaIcon.setImageResource(R.drawable.ic_attachment);
-
-                // Set click listener for attachment
-                mediaIcon.setOnClickListener(v -> {
-                    if (clickListener != null) {
-                        clickListener.onAttachmentClick(attachment, position);
-                    }
-                });
-            }
-        } catch (Exception e) {
-            android.util.Log.e(TAG, "Error displaying generic attachment: " + e.getMessage(), e);
         }
     }
 
@@ -564,13 +403,7 @@
         IncomingMessageViewHolder(View itemView) {
             super(itemView);
             messageText = itemView.findViewById(R.id.message_text);
-<<<<<<< HEAD
-
-            dateText = itemView.findViewById(R.id.message_date);
-
-=======
             dateText = itemView.findViewById(R.id.date_text);
->>>>>>> 882502d0
             translateButton = itemView.findViewById(R.id.translate_button);
             reactionsLayout = itemView.findViewById(R.id.reactions_layout);
             addReactionButton = itemView.findViewById(R.id.add_reaction_button);
@@ -591,13 +424,7 @@
         OutgoingMessageViewHolder(View itemView) {
             super(itemView);
             messageText = itemView.findViewById(R.id.message_text);
-<<<<<<< HEAD
-
-            dateText = itemView.findViewById(R.id.message_date);
-
-=======
             dateText = itemView.findViewById(R.id.date_text);
->>>>>>> 882502d0
             messageStatus = itemView.findViewById(R.id.message_status);
             translateButton = itemView.findViewById(R.id.translate_button);
             reactionsLayout = itemView.findViewById(R.id.reactions_layout);
@@ -614,29 +441,16 @@
         View translateButton;
         ViewGroup mediaContainer;
         ImageView mediaIcon;
-        ImageView mediaImage; // Add reference to media_image
         LinearLayout reactionsLayout;
         View addReactionButton;
 
         IncomingMediaMessageViewHolder(View itemView) {
             super(itemView);
             messageText = itemView.findViewById(R.id.message_text);
-<<<<<<< HEAD
-
-            dateText = itemView.findViewById(R.id.message_date);
-
-            translateButton = itemView.findViewById(R.id.translate_button);
-            mediaContainer = itemView.findViewById(R.id.media_container);
-            mediaIcon = itemView.findViewById(R.id.media_icon);
-            mediaImage = itemView.findViewById(R.id.media_image); // Add reference to media_image
-
-            // Try to find reactions layout with either ID
-=======
             dateText = itemView.findViewById(R.id.date_text);
             translateButton = itemView.findViewById(R.id.translate_button);
             mediaContainer = itemView.findViewById(R.id.media_container);
             mediaIcon = itemView.findViewById(R.id.media_icon);
->>>>>>> 882502d0
             reactionsLayout = itemView.findViewById(R.id.reactions_layout);
             addReactionButton = itemView.findViewById(R.id.add_reaction_button);
         }
@@ -652,30 +466,17 @@
         View translateButton;
         ViewGroup mediaContainer;
         ImageView mediaIcon;
-        ImageView mediaImage; // Add reference to media_image
         LinearLayout reactionsLayout;
         View addReactionButton;
 
         OutgoingMediaMessageViewHolder(View itemView) {
             super(itemView);
             messageText = itemView.findViewById(R.id.message_text);
-<<<<<<< HEAD
-
-            dateText = itemView.findViewById(R.id.message_date);
-
-=======
             dateText = itemView.findViewById(R.id.date_text);
->>>>>>> 882502d0
             messageStatus = itemView.findViewById(R.id.message_status);
             translateButton = itemView.findViewById(R.id.translate_button);
             mediaContainer = itemView.findViewById(R.id.media_container);
             mediaIcon = itemView.findViewById(R.id.media_icon);
-<<<<<<< HEAD
-            mediaImage = itemView.findViewById(R.id.media_image); // Add reference to media_image
-
-            // Try to find reactions layout with either ID
-=======
->>>>>>> 882502d0
             reactionsLayout = itemView.findViewById(R.id.reactions_layout);
             addReactionButton = itemView.findViewById(R.id.add_reaction_button);
         }
