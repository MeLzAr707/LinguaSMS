--- conflicted
+++ resolved
@@ -34,7 +34,6 @@
     private final Context context;
     private final List<Message> messages;
     private final OnMessageClickListener listener;
-    private final TextSizeManager textSizeManager;
 
     /**
      * Interface for message click events.
@@ -49,10 +48,6 @@
         void onAttachmentClick(MmsMessage.Attachment attachment, int position);
 
         void onAttachmentClick(Uri uri, int position);
-
-        void onAttachmentLongClick(MmsMessage.Attachment attachment, int position);
-
-        void onAttachmentLongClick(Uri uri, int position);
 
         void onReactionClick(Message message, int position);
 
@@ -70,7 +65,6 @@
         this.context = context;
         this.messages = messages;
         this.listener = listener;
-        this.textSizeManager = new TextSizeManager(context);
     }
 
     @NonNull
@@ -155,15 +149,6 @@
                 return; // Safety check for null message
             }
 
-<<<<<<< HEAD
-            // Set message text with improved handling for RCS messages
-            String displayText = getDisplayTextForMessage(message);
-            messageText.setText(displayText);
-            
-            // Apply current text size from preferences
-            float currentTextSize = textSizeManager.getCurrentTextSize();
-            messageText.setTextSize(currentTextSize);
-=======
             // Handle dual text display for translations
             if (message.isShowTranslation() && message.isTranslated()) {
                 // Show both original and translated text
@@ -185,7 +170,6 @@
                     originalText.setVisibility(View.GONE);
                 }
             }
->>>>>>> d7b74e7b
 
             // Set date
             if (dateText != null) {
@@ -309,8 +293,8 @@
             if (messageCard != null) {
                 UserPreferences userPreferences = new UserPreferences(context);
                 if (userPreferences.isUsingBlackGlassTheme()) {
-                    // Use dark theme background color for Black Glass theme to differentiate from outgoing messages
-                    messageCard.setCardBackgroundColor(context.getResources().getColor(R.color.background_dark));
+                    // Use deep dark blue for Black Glass theme
+                    messageCard.setCardBackgroundColor(context.getResources().getColor(R.color.deep_dark_blue));
                 } else {
                     // Use theme-aware default color (will be overridden by theme)
                     messageCard.setCardBackgroundColor(context.getResources().getColor(R.color.incoming_message_background));
@@ -402,14 +386,6 @@
                                 listener.onAttachmentClick(attachment, position);
                             }
                         });
-                        
-                        mediaImage.setOnLongClickListener(v -> {
-                            if (listener != null) {
-                                listener.onAttachmentLongClick(attachment, position);
-                                return true;
-                            }
-                            return false;
-                        });
                     } else if (attachmentUri != null) {
                         // For non-image attachments (video, audio), show placeholder
                         mediaImage.setImageResource(R.drawable.ic_attachment);
@@ -419,14 +395,6 @@
                             if (listener != null) {
                                 listener.onAttachmentClick(attachment, position);
                             }
-                        });
-                        
-                        mediaImage.setOnLongClickListener(v -> {
-                            if (listener != null) {
-                                listener.onAttachmentLongClick(attachment, position);
-                                return true;
-                            }
-                            return false;
                         });
                     }
                 }
@@ -453,14 +421,6 @@
                         if (listener != null) {
                             listener.onAttachmentClick(uri, position);
                         }
-                    });
-                    
-                    mediaImage.setOnLongClickListener(v -> {
-                        if (listener != null) {
-                            listener.onAttachmentLongClick(uri, position);
-                            return true;
-                        }
-                        return false;
                     });
                 }
             }
@@ -542,8 +502,8 @@
             if (messageCard != null) {
                 UserPreferences userPreferences = new UserPreferences(context);
                 if (userPreferences.isUsingBlackGlassTheme()) {
-                    // Use dark theme background color for Black Glass theme to differentiate from outgoing messages
-                    messageCard.setCardBackgroundColor(context.getResources().getColor(R.color.background_dark));
+                    // Use deep dark blue for Black Glass theme
+                    messageCard.setCardBackgroundColor(context.getResources().getColor(R.color.deep_dark_blue));
                 } else {
                     // Use theme-aware default color (will be overridden by theme)
                     messageCard.setCardBackgroundColor(context.getResources().getColor(R.color.incoming_message_background));
@@ -630,12 +590,4 @@
 
         return body;
     }
-
-    /**
-     * Updates text size for all visible message text views.
-     * Call this when text size preference changes.
-     */
-    public void updateTextSizes() {
-        notifyDataSetChanged();
-    }
 }