
package com.translator.messagingapp;

import android.content.Context;
import android.graphics.Color;
import android.graphics.Typeface;
import android.text.Spannable;
import android.text.SpannableString;
import android.text.TextUtils;
import android.text.style.BackgroundColorSpan;
import android.view.LayoutInflater;
import android.view.View;
import android.view.ViewGroup;
import android.widget.ImageButton;
import android.widget.ImageView;
import android.widget.LinearLayout;
import android.widget.TextView;

import androidx.annotation.NonNull;
import androidx.recyclerview.widget.RecyclerView;

import com.bumptech.glide.Glide;
import com.bumptech.glide.load.engine.DiskCacheStrategy;
import com.bumptech.glide.request.RequestOptions;

import java.text.SimpleDateFormat;
import java.util.ArrayList;
import java.util.Date;
import java.util.List;
import java.util.Locale;

/**
 * Adapter for displaying messages in a RecyclerView.
 */
public class MessageRecyclerAdapter extends RecyclerView.Adapter<RecyclerView.ViewHolder> {
    private static final int VIEW_TYPE_INCOMING = 1;
    private static final int VIEW_TYPE_OUTGOING = 2;
    private static final int VIEW_TYPE_INCOMING_MEDIA = 3;
    private static final int VIEW_TYPE_OUTGOING_MEDIA = 4;
    private static final String TAG = "MessageRecyclerAdapter";

    private final Context context;
    private final List<Message> messages;
    private final SimpleDateFormat dateFormat;
    private OnMessageClickListener clickListener;

    /**
     * Interface for message click events.
     */
    public interface OnMessageClickListener {
        void onMessageClick(Message message, int position);
        void onMessageLongClick(Message message, int position);
        void onTranslateClick(Message message, int position);
        void onAttachmentClick(MmsMessage.Attachment attachment, int position);
        void onReactionClick(Message message, int position);
        void onAddReactionClick(Message message, int position);
    }

    /**
     * Creates a new message adapter.
     *
     * @param context The context
     * @param messages The list of messages
     */
    public MessageRecyclerAdapter(Context context, List<Message> messages) {
        this.context = context;
        this.messages = messages != null ? messages : new ArrayList<>();
        this.dateFormat = new SimpleDateFormat("MMM dd, HH:mm", Locale.getDefault());
    }

    /**
     * Creates a new message adapter with click listener.
     *
     * @param context The context
     * @param messages The list of messages
     * @param listener The click listener
     */
    public MessageRecyclerAdapter(Context context, List<Message> messages, OnMessageClickListener listener) {
        this(context, messages);
        this.clickListener = listener;
        android.util.Log.d(TAG, "MessageRecyclerAdapter created with " + (messages != null ? messages.size() : 0) + " messages");
    }

    /**
     * Sets the message click listener.
     *
     * @param listener The click listener
     */
    public void setOnMessageClickListener(OnMessageClickListener listener) {
        this.clickListener = listener;
    }

    @NonNull
    @Override
    public RecyclerView.ViewHolder onCreateViewHolder(@NonNull ViewGroup parent, int viewType) {
        android.util.Log.d(TAG, "onCreateViewHolder called with viewType: " + viewType);
        
        LayoutInflater inflater = LayoutInflater.from(parent.getContext());
        View view;

        try {
            switch (viewType) {
                case VIEW_TYPE_INCOMING:
                    android.util.Log.d(TAG, "Creating incoming message view holder");
                    view = inflater.inflate(R.layout.item_message_incoming_updated, parent, false);
                    android.util.Log.d(TAG, "Successfully inflated incoming message layout");
                    return new IncomingMessageViewHolder(view);
                case VIEW_TYPE_OUTGOING:
                    android.util.Log.d(TAG, "Creating outgoing message view holder");
                    view = inflater.inflate(R.layout.item_message_outgoing_updated, parent, false);
                    android.util.Log.d(TAG, "Successfully inflated outgoing message layout");
                    return new OutgoingMessageViewHolder(view);
                case VIEW_TYPE_INCOMING_MEDIA:
                    android.util.Log.d(TAG, "Creating incoming media message view holder");
                    try {
                        view = inflater.inflate(R.layout.item_message_incoming_media, parent, false);
                        android.util.Log.d(TAG, "Successfully inflated incoming media layout");
                        return new IncomingMediaMessageViewHolder(view);
                    } catch (Exception e) {
                        android.util.Log.w(TAG, "Failed to inflate incoming media layout, using regular incoming: " + e.getMessage());
                        view = inflater.inflate(R.layout.item_message_incoming_updated, parent, false);
                        return new IncomingMessageViewHolder(view);
                    }
                case VIEW_TYPE_OUTGOING_MEDIA:
                    android.util.Log.d(TAG, "Creating outgoing media message view holder");
                    try {
                        view = inflater.inflate(R.layout.item_message_outgoing_media, parent, false);
                        android.util.Log.d(TAG, "Successfully inflated outgoing media layout");
                        return new OutgoingMediaMessageViewHolder(view);
                    } catch (Exception e) {
                        android.util.Log.w(TAG, "Failed to inflate outgoing media layout, using regular outgoing: " + e.getMessage());
                        view = inflater.inflate(R.layout.item_message_outgoing_updated, parent, false);
                        return new OutgoingMessageViewHolder(view);
                    }
                default:
                    // Fallback to incoming message layout if view type is invalid
                    android.util.Log.w(TAG, "Unknown viewType: " + viewType + ", falling back to incoming message layout");
                    view = inflater.inflate(R.layout.item_message_incoming_updated, parent, false);
                    return new IncomingMessageViewHolder(view);
            }
        } catch (Exception e) {
            android.util.Log.e(TAG, "Critical error in onCreateViewHolder: " + e.getMessage(), e);
            // Emergency fallback - create a simple text view if all else fails
            android.widget.TextView textView = new android.widget.TextView(parent.getContext());
            textView.setText("Error loading message view");
            textView.setPadding(16, 16, 16, 16);
            return new RecyclerView.ViewHolder(textView) {};
        }
    }

    @Override
    public void onBindViewHolder(@NonNull RecyclerView.ViewHolder holder, int position) {
        android.util.Log.d(TAG, "onBindViewHolder called - position: " + position + ", total messages: " + messages.size());
        
        if (position < 0 || position >= messages.size()) {
<<<<<<< HEAD
            Log.w(TAG, "Invalid position: " + position + ", messages size: " + messages.size());
=======
            android.util.Log.e(TAG, "Invalid position: " + position + ", messages size: " + messages.size());
>>>>>>> 9e934adb
            return; // Prevent index out of bounds
        }

        Message message = messages.get(position);
        if (message == null) {
<<<<<<< HEAD
            Log.w(TAG, "Message is null at position: " + position);
=======
            android.util.Log.e(TAG, "Message is null at position: " + position);
>>>>>>> 9e934adb
            return; // Skip binding if message is null
        }

        android.util.Log.d(TAG, "Binding message at position " + position + ": " + 
            (message.getBody() != null ? message.getBody().substring(0, Math.min(50, message.getBody().length())) : "null body") + 
            " (type: " + holder.getItemViewType() + ")");

        try {
            switch (holder.getItemViewType()) {
                case VIEW_TYPE_INCOMING:
                    android.util.Log.d(TAG, "Binding incoming message at position " + position);
                    bindIncomingMessage((IncomingMessageViewHolder) holder, message, position);
                    break;
                case VIEW_TYPE_OUTGOING:
                    android.util.Log.d(TAG, "Binding outgoing message at position " + position);
                    bindOutgoingMessage((OutgoingMessageViewHolder) holder, message, position);
                    break;
                case VIEW_TYPE_INCOMING_MEDIA:
                    if (message instanceof MmsMessage) {
                        android.util.Log.d(TAG, "Binding incoming media message at position " + position);
                        bindIncomingMediaMessage((IncomingMediaMessageViewHolder) holder, (MmsMessage) message, position);
                    }
                    break;
                case VIEW_TYPE_OUTGOING_MEDIA:
                    if (message instanceof MmsMessage) {
                        android.util.Log.d(TAG, "Binding outgoing media message at position " + position);
                        bindOutgoingMediaMessage((OutgoingMediaMessageViewHolder) holder, (MmsMessage) message, position);
                    }
                    break;
                default:
                    Log.w(TAG, "Unknown view type: " + holder.getItemViewType());
                    break;
            }
            android.util.Log.d(TAG, "Successfully bound message at position " + position);
        } catch (Exception e) {
<<<<<<< HEAD
            Log.e(TAG, "Error binding view holder at position " + position + ": " + e.getMessage(), e);
=======
            android.util.Log.e(TAG, "Error binding view holder at position " + position + ": " + e.getMessage(), e);
>>>>>>> 9e934adb
        }
    }

    private void bindIncomingMessage(IncomingMessageViewHolder holder, Message message, int position) {
        android.util.Log.d(TAG, "bindIncomingMessage called for position " + position);
        
        if (holder == null || message == null) {
            android.util.Log.e(TAG, "bindIncomingMessage: holder or message is null");
            return;
        }

        android.util.Log.d(TAG, "bindIncomingMessage: Setting message text: " + 
            (message.getBody() != null ? message.getBody().substring(0, Math.min(50, message.getBody().length())) : "null"));

        // Set message text with highlighting if needed
        if (holder.messageText != null) {
            setMessageTextWithHighlighting(holder.messageText, message);
            android.util.Log.d(TAG, "bindIncomingMessage: Message text set successfully");
        } else {
            android.util.Log.e(TAG, "bindIncomingMessage: messageText view is null!");
        }

        // Set date - handle both date_text and message_date IDs
        if (holder.dateText != null) {
            String formattedDate = formatMessageDate(message.getDate());
            holder.dateText.setText(formattedDate);
            android.util.Log.d(TAG, "bindIncomingMessage: Date set to: " + formattedDate);
        } else {
            android.util.Log.w(TAG, "bindIncomingMessage: dateText view is null");
        }

        // Set up click listeners
        setupMessageClickListeners(holder.itemView, holder.translateButton, message, position);

        // Set up reactions
        setupReactions(holder.reactionsLayout, holder.addReactionButton, message, position);
        
        android.util.Log.d(TAG, "bindIncomingMessage completed for position " + position);
    }

    private void bindOutgoingMessage(OutgoingMessageViewHolder holder, Message message, int position) {
        android.util.Log.d(TAG, "bindOutgoingMessage called for position " + position);
        
        if (holder == null || message == null) {
            android.util.Log.e(TAG, "bindOutgoingMessage: holder or message is null");
            return;
        }

        android.util.Log.d(TAG, "bindOutgoingMessage: Setting message text: " + 
            (message.getBody() != null ? message.getBody().substring(0, Math.min(50, message.getBody().length())) : "null"));

        // Set message text with highlighting if needed
        if (holder.messageText != null) {
            setMessageTextWithHighlighting(holder.messageText, message);
            android.util.Log.d(TAG, "bindOutgoingMessage: Message text set successfully");
        } else {
            android.util.Log.e(TAG, "bindOutgoingMessage: messageText view is null!");
        }

        // Set date - handle both date_text and message_date IDs
        if (holder.dateText != null) {
            String formattedDate = formatMessageDate(message.getDate());
            holder.dateText.setText(formattedDate);
            android.util.Log.d(TAG, "bindOutgoingMessage: Date set to: " + formattedDate);
        } else {
            android.util.Log.w(TAG, "bindOutgoingMessage: dateText view is null");
        }

        // Set message status
        if (holder.messageStatus != null) {
            setMessageStatus(holder.messageStatus, message);
            android.util.Log.d(TAG, "bindOutgoingMessage: Message status set");
        } else {
            android.util.Log.w(TAG, "bindOutgoingMessage: messageStatus view is null");
        }

        // Set up click listeners
        setupMessageClickListeners(holder.itemView, holder.translateButton, message, position);

        // Set up reactions
        setupReactions(holder.reactionsLayout, holder.addReactionButton, message, position);
        
        android.util.Log.d(TAG, "bindOutgoingMessage completed for position " + position);
    }

    private void bindIncomingMediaMessage(IncomingMediaMessageViewHolder holder, MmsMessage message, int position) {
        if (holder == null || message == null) {
            return;
        }

        // Set message text with highlighting if needed
        if (holder.messageText != null) {
            setMessageTextWithHighlighting(holder.messageText, message);
        }

        // Set date - handle both date_text and message_date IDs
        if (holder.dateText != null) {
            holder.dateText.setText(formatMessageDate(message.getDate()));
        }

        // Set up media
        setupMedia(holder.mediaContainer, holder.mediaIcon, message, position);

        // Set up click listeners
        setupMessageClickListeners(holder.itemView, holder.translateButton, message, position);

        // Set up reactions
        setupReactions(holder.reactionsLayout, holder.addReactionButton, message, position);
    }

    private void bindOutgoingMediaMessage(OutgoingMediaMessageViewHolder holder, MmsMessage message, int position) {
        if (holder == null || message == null) {
            return;
        }

        // Set message text with highlighting if needed
        if (holder.messageText != null) {
            setMessageTextWithHighlighting(holder.messageText, message);
        }

        // Set date - handle both date_text and message_date IDs
        if (holder.dateText != null) {
            holder.dateText.setText(formatMessageDate(message.getDate()));
        }

        // Set message status
        if (holder.messageStatus != null) {
            setMessageStatus(holder.messageStatus, message);
        }

        // Set up media
        setupMedia(holder.mediaContainer, holder.mediaIcon, message, position);

        // Set up click listeners
        setupMessageClickListeners(holder.itemView, holder.translateButton, message, position);

        // Set up reactions
        setupReactions(holder.reactionsLayout, holder.addReactionButton, message, position);
    }

    /**
     * Format message date safely
     */
    private String formatMessageDate(long timestamp) {
        try {
            return dateFormat.format(new Date(timestamp));
        } catch (Exception e) {
            return ""; // Return empty string if date formatting fails
        }
    }

    private void setMessageTextWithHighlighting(TextView textView, Message message) {
        if (textView == null || message == null) {
            android.util.Log.e(TAG, "setMessageTextWithHighlighting: textView or message is null");
            return;
        }

        String messageText = message.getBody();
        if (messageText == null) {
            messageText = ""; // Use empty string if body is null
            android.util.Log.w(TAG, "Message body is null, using empty string");
        }

        android.util.Log.d(TAG, "Setting message text: " + messageText.substring(0, Math.min(50, messageText.length())));

        String searchQuery = message.getSearchQuery();

        if (message.isTranslated() && !TextUtils.isEmpty(message.getTranslatedText())) {
            messageText = message.getTranslatedText();
            android.util.Log.d(TAG, "Using translated text: " + messageText.substring(0, Math.min(50, messageText.length())));
        }

        if (!TextUtils.isEmpty(searchQuery) && !TextUtils.isEmpty(messageText)) {
            try {
                // Create a spannable string for highlighting
                SpannableString spannableString = new SpannableString(messageText);

                // Case insensitive search
                String lowerCaseText = messageText.toLowerCase();
                String lowerCaseQuery = searchQuery.toLowerCase();

                int startIndex = 0;
                while (startIndex >= 0 && startIndex < lowerCaseText.length()) {
                    int index = lowerCaseText.indexOf(lowerCaseQuery, startIndex);
                    if (index >= 0 && index + searchQuery.length() <= messageText.length()) {
                        // Highlight the search query
                        spannableString.setSpan(
                                new BackgroundColorSpan(Color.YELLOW),
                                index,
                                index + searchQuery.length(),
                                Spannable.SPAN_EXCLUSIVE_EXCLUSIVE
                        );
                        startIndex = index + searchQuery.length();
                    } else {
                        break;
                    }
                }

                textView.setText(spannableString);
            } catch (Exception e) {
                // Fallback to plain text if highlighting fails
                android.util.Log.w(TAG, "Highlighting failed, using plain text: " + e.getMessage());
                textView.setText(messageText);
            }
        } else {
            textView.setText(messageText);
        }

        // Ensure the TextView is visible
        textView.setVisibility(View.VISIBLE);
        android.util.Log.d(TAG, "TextView visibility set to VISIBLE");

        // Set typeface based on translation state
        try {
            if (message.isTranslated()) {
                textView.setTypeface(textView.getTypeface(), Typeface.ITALIC);
            } else {
                textView.setTypeface(textView.getTypeface(), Typeface.NORMAL);
            }
        } catch (Exception e) {
            // Ignore typeface errors
            android.util.Log.w(TAG, "Typeface setting failed: " + e.getMessage());
        }
    }

    private void setMessageStatus(ImageView statusIcon, Message message) {
        if (statusIcon == null || message == null) {
            return;
        }

        try {
            if (message.getType() == Message.TYPE_SENT || message.getType() == Message.TYPE_OUTBOX) {
                if (message.isRead()) {
                    statusIcon.setImageResource(R.drawable.ic_read);
                } else if (message.isDelivered()) {
                    statusIcon.setImageResource(R.drawable.ic_delivered);
                } else {
                    statusIcon.setImageResource(R.drawable.ic_sent);
                }
                statusIcon.setVisibility(View.VISIBLE);
            } else {
                statusIcon.setVisibility(View.GONE);
            }
        } catch (Exception e) {
            statusIcon.setVisibility(View.GONE);
        }
    }

    /**
     * Fixed method for handling media attachments
     */
    private void setupMedia(ViewGroup mediaContainer, ImageView mediaIcon, Message message, int position) {
        if (mediaContainer == null || mediaIcon == null || message == null) {
            return;
        }

        try {
            if (message.hasAttachments() && message instanceof MmsMessage) {
                mediaContainer.setVisibility(View.VISIBLE);

                // Get the first attachment
                List<MmsMessage.Attachment> attachments = ((MmsMessage) message).getAttachmentObjects();
                if (attachments != null && !attachments.isEmpty()) {
                    MmsMessage.Attachment attachment = attachments.get(0);
                    if (attachment == null) {
                        mediaContainer.setVisibility(View.GONE);
                        return;
                    }

                    // Check if it's an image
                    if (attachment.isImage() && attachment.getUri() != null) {
                        // Load image with Glide with error handling
                        try {
                            RequestOptions options = new RequestOptions()
                                    .placeholder(R.drawable.ic_attachment)
                                    .error(R.drawable.ic_attachment)
                                    .diskCacheStrategy(DiskCacheStrategy.ALL);

                            Glide.with(context)
                                    .load(attachment.getUri())
                                    .apply(options)
                                    .into(mediaIcon);
                        } catch (Exception e) {
                            // If Glide fails, show generic attachment icon
                            mediaIcon.setImageResource(R.drawable.ic_attachment);
                        }
                    } else {
                        // Show generic attachment icon
                        mediaIcon.setImageResource(R.drawable.ic_attachment);
                    }

                    // Set click listener for attachment
                    mediaIcon.setOnClickListener(v -> {
                        if (clickListener != null) {
                            clickListener.onAttachmentClick(attachment, position);
                        }
                    });
                } else {
                    mediaContainer.setVisibility(View.GONE);
                }
            } else {
                mediaContainer.setVisibility(View.GONE);
            }
        } catch (Exception e) {
            mediaContainer.setVisibility(View.GONE);
        }
    }

    private void setupMessageClickListeners(View itemView, View translateButton, Message message, int position) {
        if (itemView == null || message == null) {
            return;
        }

        // Set click listener for the whole message
        itemView.setOnClickListener(v -> {
            if (clickListener != null) {
                clickListener.onMessageClick(message, position);
            }
        });

        // Set long click listener for the whole message
        itemView.setOnLongClickListener(v -> {
            if (clickListener != null) {
                clickListener.onMessageLongClick(message, position);
                return true;
            }
            return false;
        });

        // Set up translate button using the new method
        setupTranslateButton(translateButton, message, position);
    }

    /**
     * New method for handling translate button based on its type
     */
    private void setupTranslateButton(View translateButton, Message message, int position) {
        if (translateButton != null) {
            try {
                if (message.isTranslatable()) {
                    translateButton.setVisibility(View.VISIBLE);

                    if (translateButton instanceof ImageButton) {
                        if (message.isTranslated()) {
                            ((ImageButton) translateButton).setImageResource(R.drawable.ic_restore);
                        } else {
                            ((ImageButton) translateButton).setImageResource(R.drawable.ic_translate);
                        }
                    } else if (translateButton instanceof ImageView) {
                        if (message.isTranslated()) {
                            ((ImageView) translateButton).setImageResource(R.drawable.ic_restore);
                        } else {
                            ((ImageView) translateButton).setImageResource(R.drawable.ic_translate);
                        }
                    }

                    translateButton.setOnClickListener(v -> {
                        if (clickListener != null) {
                            clickListener.onTranslateClick(message, position);
                        }
                    });
                } else {
                    translateButton.setVisibility(View.GONE);
                }
            } catch (Exception e) {
                translateButton.setVisibility(View.GONE);
            }
        }
    }

    private void setupReactions(LinearLayout reactionsLayout, View addReactionButton, Message message, int position) {
        if (reactionsLayout == null || message == null) {
            return;
        }

        try {
            // Check if message has reactions
            if (message.hasReactions() && message.getReactions() != null && !message.getReactions().isEmpty()) {
                reactionsLayout.setVisibility(View.VISIBLE);
                reactionsLayout.removeAllViews();

                // Add reaction views
                for (MessageReaction reaction : message.getReactions()) {
                    if (reaction == null) continue;

                    View reactionView = LayoutInflater.from(context).inflate(R.layout.reaction_item, reactionsLayout, false);
                    if (reactionView == null) continue;

                    TextView emojiText = reactionView.findViewById(R.id.emoji_text);
                    TextView countText = reactionView.findViewById(R.id.count_text);

                    if (emojiText != null && !TextUtils.isEmpty(reaction.getEmoji())) {
                        emojiText.setText(reaction.getEmoji());
                    }

                    if (countText != null) {
                        countText.setText(String.valueOf(reaction.getCount()));
                    }

                    // Set click listener for reaction
                    reactionView.setOnClickListener(v -> {
                        if (clickListener != null) {
                            clickListener.onReactionClick(message, position);
                        }
                    });

                    reactionsLayout.addView(reactionView);
                }
            } else {
                reactionsLayout.setVisibility(View.GONE);
            }

            // Set up add reaction button
            if (addReactionButton != null) {
                addReactionButton.setOnClickListener(v -> {
                    if (clickListener != null) {
                        clickListener.onAddReactionClick(message, position);
                    }
                });
            }
        } catch (Exception e) {
            reactionsLayout.setVisibility(View.GONE);
        }
    }

    @Override
    public int getItemCount() {
        int count = messages != null ? messages.size() : 0;
        android.util.Log.d(TAG, "getItemCount() returning: " + count);
        return count;
    }

    @Override
    public int getItemViewType(int position) {
        if (position < 0 || position >= messages.size() || messages.get(position) == null) {
            return VIEW_TYPE_INCOMING; // Default to incoming if position is invalid
        }

        Message message = messages.get(position);

        try {
            if (message instanceof MmsMessage && ((MmsMessage) message).hasAttachments()) {
                // Media message
                if (message.getType() == Message.TYPE_INBOX || message.getType() == Message.TYPE_ALL) {
                    return VIEW_TYPE_INCOMING_MEDIA;
                } else {
                    return VIEW_TYPE_OUTGOING_MEDIA;
                }
            } else {
                // Text message
                if (message.getType() == Message.TYPE_INBOX || message.getType() == Message.TYPE_ALL) {
                    return VIEW_TYPE_INCOMING;
                } else {
                    return VIEW_TYPE_OUTGOING;
                }
            }
        } catch (Exception e) {
            return VIEW_TYPE_INCOMING; // Default to incoming if there's an error
        }
    }

    /**
     * ViewHolder for incoming text messages.
     */
    static class IncomingMessageViewHolder extends RecyclerView.ViewHolder {
        TextView messageText;
        TextView dateText;
        View translateButton;
        LinearLayout reactionsLayout;
        View addReactionButton;

        IncomingMessageViewHolder(View itemView) {
            super(itemView);
            android.util.Log.d("MessageRecyclerAdapter", "Creating IncomingMessageViewHolder");
            
            messageText = itemView.findViewById(R.id.message_text);
            if (messageText == null) {
                android.util.Log.e("MessageRecyclerAdapter", "message_text view not found in incoming layout!");
            } else {
                android.util.Log.d("MessageRecyclerAdapter", "message_text found in incoming layout");
            }

            // Try to find date text with either ID
            dateText = itemView.findViewById(R.id.date_text);
            if (dateText == null) {
                dateText = itemView.findViewById(R.id.message_date);
                if (dateText != null) {
                    android.util.Log.d("MessageRecyclerAdapter", "Found dateText as message_date in incoming layout");
                } else {
                    android.util.Log.e("MessageRecyclerAdapter", "Neither date_text nor message_date found in incoming layout!");
                }
            } else {
                android.util.Log.d("MessageRecyclerAdapter", "Found dateText as date_text in incoming layout");
            }

            translateButton = itemView.findViewById(R.id.translate_button);
            if (translateButton == null) {
                android.util.Log.w("MessageRecyclerAdapter", "translate_button not found in incoming layout");
            } else {
                android.util.Log.d("MessageRecyclerAdapter", "translate_button found in incoming layout");
            }

            // Try to find reactions layout with either ID
            reactionsLayout = itemView.findViewById(R.id.reactions_layout);
            if (reactionsLayout == null) {
                reactionsLayout = itemView.findViewById(R.id.reactions_container);
                if (reactionsLayout != null) {
                    android.util.Log.d("MessageRecyclerAdapter", "Found reactionsLayout as reactions_container in incoming layout");
                } else {
                    android.util.Log.w("MessageRecyclerAdapter", "Neither reactions_layout nor reactions_container found in incoming layout");
                }
            } else {
                android.util.Log.d("MessageRecyclerAdapter", "Found reactionsLayout as reactions_layout in incoming layout");
            }

            addReactionButton = itemView.findViewById(R.id.add_reaction_button);
            if (addReactionButton == null) {
                android.util.Log.w("MessageRecyclerAdapter", "add_reaction_button not found in incoming layout");
            } else {
                android.util.Log.d("MessageRecyclerAdapter", "add_reaction_button found in incoming layout");
            }
        }
    }

    /**
     * ViewHolder for outgoing text messages.
     */
    static class OutgoingMessageViewHolder extends RecyclerView.ViewHolder {
        TextView messageText;
        TextView dateText;
        ImageView messageStatus;
        View translateButton;
        LinearLayout reactionsLayout;
        View addReactionButton;

        OutgoingMessageViewHolder(View itemView) {
            super(itemView);
            messageText = itemView.findViewById(R.id.message_text);

            // Try to find date text with either ID
            dateText = itemView.findViewById(R.id.date_text);
            if (dateText == null) {
                dateText = itemView.findViewById(R.id.message_date);
            }

            messageStatus = itemView.findViewById(R.id.message_status);
            translateButton = itemView.findViewById(R.id.translate_button);

            // Try to find reactions layout with either ID
            reactionsLayout = itemView.findViewById(R.id.reactions_layout);
            if (reactionsLayout == null) {
                reactionsLayout = itemView.findViewById(R.id.reactions_container);
            }

            addReactionButton = itemView.findViewById(R.id.add_reaction_button);
        }
    }

    /**
     * ViewHolder for incoming media messages.
     */
    static class IncomingMediaMessageViewHolder extends RecyclerView.ViewHolder {
        TextView messageText;
        TextView dateText;
        View translateButton;
        ViewGroup mediaContainer;
        ImageView mediaIcon;
        LinearLayout reactionsLayout;
        View addReactionButton;

        IncomingMediaMessageViewHolder(View itemView) {
            super(itemView);
            messageText = itemView.findViewById(R.id.message_text);

            // Try to find date text with either ID
            dateText = itemView.findViewById(R.id.date_text);
            if (dateText == null) {
                dateText = itemView.findViewById(R.id.message_date);
            }

            translateButton = itemView.findViewById(R.id.translate_button);
            mediaContainer = itemView.findViewById(R.id.media_container);
            mediaIcon = itemView.findViewById(R.id.media_icon);

            // Try to find reactions layout with either ID
            reactionsLayout = itemView.findViewById(R.id.reactions_layout);
            if (reactionsLayout == null) {
                reactionsLayout = itemView.findViewById(R.id.reactions_container);
            }

            addReactionButton = itemView.findViewById(R.id.add_reaction_button);
        }
    }

    /**
     * ViewHolder for outgoing media messages.
     */
    static class OutgoingMediaMessageViewHolder extends RecyclerView.ViewHolder {
        TextView messageText;
        TextView dateText;
        ImageView messageStatus;
        View translateButton;
        ViewGroup mediaContainer;
        ImageView mediaIcon;
        LinearLayout reactionsLayout;
        View addReactionButton;

        OutgoingMediaMessageViewHolder(View itemView) {
            super(itemView);
            messageText = itemView.findViewById(R.id.message_text);

            // Try to find date text with either ID
            dateText = itemView.findViewById(R.id.date_text);
            if (dateText == null) {
                dateText = itemView.findViewById(R.id.message_date);
            }

            messageStatus = itemView.findViewById(R.id.message_status);
            translateButton = itemView.findViewById(R.id.translate_button);
            mediaContainer = itemView.findViewById(R.id.media_container);
            mediaIcon = itemView.findViewById(R.id.media_icon);

            // Try to find reactions layout with either ID
            reactionsLayout = itemView.findViewById(R.id.reactions_layout);
            if (reactionsLayout == null) {
                reactionsLayout = itemView.findViewById(R.id.reactions_container);
            }

            addReactionButton = itemView.findViewById(R.id.add_reaction_button);
        }
    }
}<|MERGE_RESOLUTION|>--- conflicted
+++ resolved
@@ -78,7 +78,6 @@
     public MessageRecyclerAdapter(Context context, List<Message> messages, OnMessageClickListener listener) {
         this(context, messages);
         this.clickListener = listener;
-        android.util.Log.d(TAG, "MessageRecyclerAdapter created with " + (messages != null ? messages.size() : 0) + " messages");
     }
 
     /**
@@ -153,21 +152,13 @@
         android.util.Log.d(TAG, "onBindViewHolder called - position: " + position + ", total messages: " + messages.size());
         
         if (position < 0 || position >= messages.size()) {
-<<<<<<< HEAD
-            Log.w(TAG, "Invalid position: " + position + ", messages size: " + messages.size());
-=======
             android.util.Log.e(TAG, "Invalid position: " + position + ", messages size: " + messages.size());
->>>>>>> 9e934adb
             return; // Prevent index out of bounds
         }
 
         Message message = messages.get(position);
         if (message == null) {
-<<<<<<< HEAD
-            Log.w(TAG, "Message is null at position: " + position);
-=======
             android.util.Log.e(TAG, "Message is null at position: " + position);
->>>>>>> 9e934adb
             return; // Skip binding if message is null
         }
 
@@ -197,17 +188,10 @@
                         bindOutgoingMediaMessage((OutgoingMediaMessageViewHolder) holder, (MmsMessage) message, position);
                     }
                     break;
-                default:
-                    Log.w(TAG, "Unknown view type: " + holder.getItemViewType());
-                    break;
             }
             android.util.Log.d(TAG, "Successfully bound message at position " + position);
         } catch (Exception e) {
-<<<<<<< HEAD
-            Log.e(TAG, "Error binding view holder at position " + position + ": " + e.getMessage(), e);
-=======
             android.util.Log.e(TAG, "Error binding view holder at position " + position + ": " + e.getMessage(), e);
->>>>>>> 9e934adb
         }
     }
 
