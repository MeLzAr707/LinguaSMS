
package com.translator.messagingapp;

import android.content.Context;
import android.graphics.Color;
import android.graphics.Typeface;
import android.text.Spannable;
import android.text.SpannableString;
import android.text.TextUtils;
import android.text.style.BackgroundColorSpan;
import android.view.LayoutInflater;
import android.view.View;
import android.view.ViewGroup;
import android.widget.ImageButton;
import android.widget.ImageView;
import android.widget.LinearLayout;
import android.widget.TextView;

import androidx.annotation.NonNull;
import androidx.recyclerview.widget.RecyclerView;

import com.bumptech.glide.Glide;
import com.bumptech.glide.load.engine.DiskCacheStrategy;
import com.bumptech.glide.request.RequestOptions;

import java.text.SimpleDateFormat;
import java.util.ArrayList;
import java.util.Date;
import java.util.List;
import java.util.Locale;

/**
 * Adapter for displaying messages in a RecyclerView.
 */
public class MessageRecyclerAdapter extends RecyclerView.Adapter<RecyclerView.ViewHolder> {
    private static final int VIEW_TYPE_INCOMING = 1;
    private static final int VIEW_TYPE_OUTGOING = 2;
    private static final int VIEW_TYPE_INCOMING_MEDIA = 3;
    private static final int VIEW_TYPE_OUTGOING_MEDIA = 4;
    private static final String TAG = "MessageRecyclerAdapter";

    private final Context context;
    private final List<Message> messages;
    private final SimpleDateFormat dateFormat;
    private OnMessageClickListener clickListener;

    /**
     * Interface for message click events.
     */
    public interface OnMessageClickListener {
        void onMessageClick(Message message, int position);
        void onMessageLongClick(Message message, int position);
        void onTranslateClick(Message message, int position);
        void onAttachmentClick(MmsMessage.Attachment attachment, int position);
        void onReactionClick(Message message, int position);
        void onAddReactionClick(Message message, int position);
    }

    /**
     * Creates a new message adapter.
     *
     * @param context The context
     * @param messages The list of messages
     */
    public MessageRecyclerAdapter(Context context, List<Message> messages) {
        this.context = context;
        this.messages = messages != null ? messages : new ArrayList<>();
        this.dateFormat = new SimpleDateFormat("MMM dd, HH:mm", Locale.getDefault());
    }

    /**
     * Creates a new message adapter with click listener.
     *
     * @param context The context
     * @param messages The list of messages
     * @param listener The click listener
     */
    public MessageRecyclerAdapter(Context context, List<Message> messages, OnMessageClickListener listener) {
        this(context, messages);
        this.clickListener = listener;
    }

    /**
     * Sets the message click listener.
     *
     * @param listener The click listener
     */
    public void setOnMessageClickListener(OnMessageClickListener listener) {
        this.clickListener = listener;
    }

    @NonNull
    @Override
    public RecyclerView.ViewHolder onCreateViewHolder(@NonNull ViewGroup parent, int viewType) {
        android.util.Log.d(TAG, "onCreateViewHolder called with viewType: " + viewType);
        
        LayoutInflater inflater = LayoutInflater.from(parent.getContext());
        View view;

        try {
            switch (viewType) {
                case VIEW_TYPE_INCOMING:
                    android.util.Log.d(TAG, "Creating incoming message view holder");
                    view = inflater.inflate(R.layout.item_message_incoming_updated, parent, false);
                    android.util.Log.d(TAG, "Successfully inflated incoming message layout");
                    return new IncomingMessageViewHolder(view);
                case VIEW_TYPE_OUTGOING:
                    android.util.Log.d(TAG, "Creating outgoing message view holder");
                    view = inflater.inflate(R.layout.item_message_outgoing_updated, parent, false);
                    android.util.Log.d(TAG, "Successfully inflated outgoing message layout");
                    return new OutgoingMessageViewHolder(view);
                case VIEW_TYPE_INCOMING_MEDIA:
                    android.util.Log.d(TAG, "Creating incoming media message view holder");
                    try {
                        view = inflater.inflate(R.layout.item_message_incoming_media, parent, false);
                        android.util.Log.d(TAG, "Successfully inflated incoming media layout");
                        return new IncomingMediaMessageViewHolder(view);
                    } catch (Exception e) {
                        android.util.Log.w(TAG, "Failed to inflate incoming media layout, using regular incoming: " + e.getMessage());
                        view = inflater.inflate(R.layout.item_message_incoming_updated, parent, false);
                        return new IncomingMessageViewHolder(view);
                    }
                case VIEW_TYPE_OUTGOING_MEDIA:
                    android.util.Log.d(TAG, "Creating outgoing media message view holder");
                    try {
                        view = inflater.inflate(R.layout.item_message_outgoing_media, parent, false);
                        android.util.Log.d(TAG, "Successfully inflated outgoing media layout");
                        return new OutgoingMediaMessageViewHolder(view);
                    } catch (Exception e) {
                        android.util.Log.w(TAG, "Failed to inflate outgoing media layout, using regular outgoing: " + e.getMessage());
                        view = inflater.inflate(R.layout.item_message_outgoing_updated, parent, false);
                        return new OutgoingMessageViewHolder(view);
                    }
                default:
                    // Fallback to incoming message layout if view type is invalid
                    android.util.Log.w(TAG, "Unknown viewType: " + viewType + ", falling back to incoming message layout");
                    view = inflater.inflate(R.layout.item_message_incoming_updated, parent, false);
                    return new IncomingMessageViewHolder(view);
            }
        } catch (Exception e) {
            android.util.Log.e(TAG, "Critical error in onCreateViewHolder: " + e.getMessage(), e);
            // Emergency fallback - create a simple text view if all else fails
            android.widget.TextView textView = new android.widget.TextView(parent.getContext());
            textView.setText("Error loading message view");
            textView.setPadding(16, 16, 16, 16);
            return new RecyclerView.ViewHolder(textView) {};
        }
    }

    @Override
    public void onBindViewHolder(@NonNull RecyclerView.ViewHolder holder, int position) {
        android.util.Log.d(TAG, "onBindViewHolder called - position: " + position + ", total messages: " + messages.size());
        
        if (position < 0 || position >= messages.size()) {
            android.util.Log.e(TAG, "Invalid position: " + position + ", messages size: " + messages.size());
            return; // Prevent index out of bounds
        }

        Message message = messages.get(position);
        if (message == null) {
            android.util.Log.e(TAG, "Message is null at position: " + position);
            return; // Skip binding if message is null
        }

        android.util.Log.d(TAG, "Binding message at position " + position + ": " + 
            (message.getBody() != null ? message.getBody().substring(0, Math.min(50, message.getBody().length())) : "null body") + 
            " (type: " + holder.getItemViewType() + ")");

        try {
            switch (holder.getItemViewType()) {
                case VIEW_TYPE_INCOMING:
                    android.util.Log.d(TAG, "Binding incoming message at position " + position);
                    bindIncomingMessage((IncomingMessageViewHolder) holder, message, position);
                    break;
                case VIEW_TYPE_OUTGOING:
                    android.util.Log.d(TAG, "Binding outgoing message at position " + position);
                    bindOutgoingMessage((OutgoingMessageViewHolder) holder, message, position);
                    break;
                case VIEW_TYPE_INCOMING_MEDIA:
                    if (message instanceof MmsMessage) {
                        android.util.Log.d(TAG, "Binding incoming media message at position " + position);
                        bindIncomingMediaMessage((IncomingMediaMessageViewHolder) holder, (MmsMessage) message, position);
                    }
                    break;
                case VIEW_TYPE_OUTGOING_MEDIA:
                    if (message instanceof MmsMessage) {
                        android.util.Log.d(TAG, "Binding outgoing media message at position " + position);
                        bindOutgoingMediaMessage((OutgoingMediaMessageViewHolder) holder, (MmsMessage) message, position);
                    }
                    break;
            }
            android.util.Log.d(TAG, "Successfully bound message at position " + position);
        } catch (Exception e) {
            android.util.Log.e(TAG, "Error binding view holder at position " + position + ": " + e.getMessage(), e);
        }
    }

    private void bindIncomingMessage(IncomingMessageViewHolder holder, Message message, int position) {
        android.util.Log.d(TAG, "bindIncomingMessage called for position " + position);
        
        if (holder == null || message == null) {
            android.util.Log.e(TAG, "bindIncomingMessage: holder or message is null");
            return;
        }

        android.util.Log.d(TAG, "bindIncomingMessage: Setting message text: " + 
            (message.getBody() != null ? message.getBody().substring(0, Math.min(50, message.getBody().length())) : "null"));

        // Set message text with highlighting if needed
        if (holder.messageText != null) {
            setMessageTextWithHighlighting(holder.messageText, message);
            android.util.Log.d(TAG, "bindIncomingMessage: Message text set successfully");
        } else {
            android.util.Log.e(TAG, "bindIncomingMessage: messageText view is null!");
        }

        // Set date - handle both date_text and message_date IDs
        if (holder.dateText != null) {
            String formattedDate = formatMessageDate(message.getDate());
            holder.dateText.setText(formattedDate);
            android.util.Log.d(TAG, "bindIncomingMessage: Date set to: " + formattedDate);
        } else {
            android.util.Log.w(TAG, "bindIncomingMessage: dateText view is null");
        }

        // Set up click listeners
        setupMessageClickListeners(holder.itemView, holder.translateButton, message, position);

        // Set up reactions
        setupReactions(holder.reactionsLayout, holder.addReactionButton, message, position);
        
        android.util.Log.d(TAG, "bindIncomingMessage completed for position " + position);
    }

    private void bindOutgoingMessage(OutgoingMessageViewHolder holder, Message message, int position) {
        android.util.Log.d(TAG, "bindOutgoingMessage called for position " + position);
        
        if (holder == null || message == null) {
            android.util.Log.e(TAG, "bindOutgoingMessage: holder or message is null");
            return;
        }

        android.util.Log.d(TAG, "bindOutgoingMessage: Setting message text: " + 
            (message.getBody() != null ? message.getBody().substring(0, Math.min(50, message.getBody().length())) : "null"));

        // Set message text with highlighting if needed
        if (holder.messageText != null) {
            setMessageTextWithHighlighting(holder.messageText, message);
            android.util.Log.d(TAG, "bindOutgoingMessage: Message text set successfully");
        } else {
            android.util.Log.e(TAG, "bindOutgoingMessage: messageText view is null!");
        }

        // Set date - handle both date_text and message_date IDs
        if (holder.dateText != null) {
            String formattedDate = formatMessageDate(message.getDate());
            holder.dateText.setText(formattedDate);
            android.util.Log.d(TAG, "bindOutgoingMessage: Date set to: " + formattedDate);
        } else {
            android.util.Log.w(TAG, "bindOutgoingMessage: dateText view is null");
        }

        // Set message status
        if (holder.messageStatus != null) {
            setMessageStatus(holder.messageStatus, message);
            android.util.Log.d(TAG, "bindOutgoingMessage: Message status set");
        } else {
            android.util.Log.w(TAG, "bindOutgoingMessage: messageStatus view is null");
        }

        // Set up click listeners
        setupMessageClickListeners(holder.itemView, holder.translateButton, message, position);

        // Set up reactions
        setupReactions(holder.reactionsLayout, holder.addReactionButton, message, position);
        
        android.util.Log.d(TAG, "bindOutgoingMessage completed for position " + position);
    }

    private void bindIncomingMediaMessage(IncomingMediaMessageViewHolder holder, MmsMessage message, int position) {
        if (holder == null || message == null) {
            return;
        }

        // Set message text with highlighting if needed
        if (holder.messageText != null) {
            setMessageTextWithHighlighting(holder.messageText, message);
        }

        // Set date - handle both date_text and message_date IDs
        if (holder.dateText != null) {
            holder.dateText.setText(formatMessageDate(message.getDate()));
        }

        // Set up media
        setupMedia(holder.mediaContainer, holder.mediaImage, holder.mediaIcon, message, position);

        // Set up click listeners
        setupMessageClickListeners(holder.itemView, holder.translateButton, message, position);

        // Set up reactions
        setupReactions(holder.reactionsLayout, holder.addReactionButton, message, position);
    }

    private void bindOutgoingMediaMessage(OutgoingMediaMessageViewHolder holder, MmsMessage message, int position) {
        if (holder == null || message == null) {
            return;
        }

        // Set message text with highlighting if needed
        if (holder.messageText != null) {
            setMessageTextWithHighlighting(holder.messageText, message);
        }

        // Set date - handle both date_text and message_date IDs
        if (holder.dateText != null) {
            holder.dateText.setText(formatMessageDate(message.getDate()));
        }

        // Set message status
        if (holder.messageStatus != null) {
            setMessageStatus(holder.messageStatus, message);
        }

        // Set up media
        setupMedia(holder.mediaContainer, holder.mediaImage, holder.mediaIcon, message, position);

        // Set up click listeners
        setupMessageClickListeners(holder.itemView, holder.translateButton, message, position);

        // Set up reactions
        setupReactions(holder.reactionsLayout, holder.addReactionButton, message, position);
    }

    /**
     * Format message date safely
     */
    private String formatMessageDate(long timestamp) {
        try {
            return dateFormat.format(new Date(timestamp));
        } catch (Exception e) {
            return ""; // Return empty string if date formatting fails
        }
    }

    private void setMessageTextWithHighlighting(TextView textView, Message message) {
        if (textView == null || message == null) {
            android.util.Log.e(TAG, "setMessageTextWithHighlighting: textView or message is null");
            return;
        }

        String messageText = message.getBody();
        if (messageText == null) {
            messageText = ""; // Use empty string if body is null
            android.util.Log.w(TAG, "Message body is null, using empty string");
        }

        android.util.Log.d(TAG, "Setting message text: " + messageText.substring(0, Math.min(50, messageText.length())));

        String searchQuery = message.getSearchQuery();

        if (message.isTranslated() && !TextUtils.isEmpty(message.getTranslatedText())) {
            messageText = message.getTranslatedText();
            android.util.Log.d(TAG, "Using translated text: " + messageText.substring(0, Math.min(50, messageText.length())));
        }

        if (!TextUtils.isEmpty(searchQuery) && !TextUtils.isEmpty(messageText)) {
            try {
                // Create a spannable string for highlighting
                SpannableString spannableString = new SpannableString(messageText);

                // Case insensitive search
                String lowerCaseText = messageText.toLowerCase();
                String lowerCaseQuery = searchQuery.toLowerCase();

                int startIndex = 0;
                while (startIndex >= 0 && startIndex < lowerCaseText.length()) {
                    int index = lowerCaseText.indexOf(lowerCaseQuery, startIndex);
                    if (index >= 0 && index + searchQuery.length() <= messageText.length()) {
                        // Highlight the search query
                        spannableString.setSpan(
                                new BackgroundColorSpan(Color.YELLOW),
                                index,
                                index + searchQuery.length(),
                                Spannable.SPAN_EXCLUSIVE_EXCLUSIVE
                        );
                        startIndex = index + searchQuery.length();
                    } else {
                        break;
                    }
                }

                textView.setText(spannableString);
            } catch (Exception e) {
                // Fallback to plain text if highlighting fails
                android.util.Log.w(TAG, "Highlighting failed, using plain text: " + e.getMessage());
                textView.setText(messageText);
            }
        } else {
            textView.setText(messageText);
        }

        // Ensure the TextView is visible
        textView.setVisibility(View.VISIBLE);
        android.util.Log.d(TAG, "TextView visibility set to VISIBLE");

        // Set typeface based on translation state
        try {
            if (message.isTranslated()) {
                textView.setTypeface(textView.getTypeface(), Typeface.ITALIC);
            } else {
                textView.setTypeface(textView.getTypeface(), Typeface.NORMAL);
            }
        } catch (Exception e) {
            // Ignore typeface errors
            android.util.Log.w(TAG, "Typeface setting failed: " + e.getMessage());
        }
    }

    private void setMessageStatus(ImageView statusIcon, Message message) {
        if (statusIcon == null || message == null) {
            return;
        }

        try {
            if (message.getType() == Message.TYPE_SENT || message.getType() == Message.TYPE_OUTBOX) {
                if (message.isRead()) {
                    statusIcon.setImageResource(R.drawable.ic_read);
                } else if (message.isDelivered()) {
                    statusIcon.setImageResource(R.drawable.ic_delivered);
                } else {
                    statusIcon.setImageResource(R.drawable.ic_sent);
                }
                statusIcon.setVisibility(View.VISIBLE);
            } else {
                statusIcon.setVisibility(View.GONE);
            }
        } catch (Exception e) {
            statusIcon.setVisibility(View.GONE);
        }
    }

    /**
     * Updated method for handling media attachments
     */
    private void setupMedia(ViewGroup mediaContainer, ImageView mediaImage, ImageView mediaIcon, Message message, int position) {
        if (mediaContainer == null || message == null) {
            return;
        }

        try {
            if (message.hasAttachments() && message instanceof MmsMessage) {
                mediaContainer.setVisibility(View.VISIBLE);

                // Get the first attachment
                List<MmsMessage.Attachment> attachments = ((MmsMessage) message).getAttachmentObjects();
                if (attachments != null && !attachments.isEmpty()) {
                    MmsMessage.Attachment attachment = attachments.get(0);
                    if (attachment == null) {
                        mediaContainer.setVisibility(View.GONE);
                        return;
                    }

                    // Check if it's an image
                    if (attachment.isImage() && attachment.getUri() != null && mediaImage != null) {
                        // Show image in the large media_image view
                        mediaImage.setVisibility(View.VISIBLE);
                        if (mediaIcon != null) {
                            mediaIcon.setVisibility(View.GONE);
                        }

                        // Load image with Glide with error handling
                        try {
                            RequestOptions options = new RequestOptions()
                                    .placeholder(R.drawable.ic_attachment)
                                    .error(R.drawable.ic_attachment)
                                    .diskCacheStrategy(DiskCacheStrategy.ALL);

                            Glide.with(context)
                                    .load(attachment.getUri())
                                    .apply(options)
                                    .into(mediaImage);
                        } catch (Exception e) {
                            // If Glide fails, show generic attachment icon in mediaIcon instead
                            mediaImage.setVisibility(View.GONE);
                            if (mediaIcon != null) {
                                mediaIcon.setVisibility(View.VISIBLE);
                                mediaIcon.setImageResource(R.drawable.ic_attachment);
                            }
                        }

                        // Set click listener for image
                        mediaImage.setOnClickListener(v -> {
                            if (clickListener != null) {
                                clickListener.onAttachmentClick(attachment, position);
                            }
                        });
                    } else {
                        // Non-image attachment: show generic icon in the small media_icon view
                        if (mediaImage != null) {
                            mediaImage.setVisibility(View.GONE);
                        }
                        if (mediaIcon != null) {
                            mediaIcon.setVisibility(View.VISIBLE);
                            mediaIcon.setImageResource(R.drawable.ic_attachment);

                            // Set click listener for attachment
                            mediaIcon.setOnClickListener(v -> {
                                if (clickListener != null) {
                                    clickListener.onAttachmentClick(attachment, position);
                                }
                            });
                        }
                    }
                } else {
                    mediaContainer.setVisibility(View.GONE);
                }
            } else {
                mediaContainer.setVisibility(View.GONE);
            }
        } catch (Exception e) {
            mediaContainer.setVisibility(View.GONE);
        }
    }

    private void setupMessageClickListeners(View itemView, View translateButton, Message message, int position) {
        if (itemView == null || message == null) {
            return;
        }

        // Set click listener for the whole message
        itemView.setOnClickListener(v -> {
            if (clickListener != null) {
                clickListener.onMessageClick(message, position);
            }
        });

        // Set long click listener for the whole message
        itemView.setOnLongClickListener(v -> {
            if (clickListener != null) {
                clickListener.onMessageLongClick(message, position);
                return true;
            }
            return false;
        });

        // Set up translate button using the new method
        setupTranslateButton(translateButton, message, position);
    }

    /**
     * New method for handling translate button based on its type
     */
    private void setupTranslateButton(View translateButton, Message message, int position) {
        if (translateButton != null) {
            try {
                if (message.isTranslatable()) {
                    translateButton.setVisibility(View.VISIBLE);

                    if (translateButton instanceof ImageButton) {
                        if (message.isTranslated()) {
                            ((ImageButton) translateButton).setImageResource(R.drawable.ic_restore);
                        } else {
                            ((ImageButton) translateButton).setImageResource(R.drawable.ic_translate);
                        }
                    } else if (translateButton instanceof ImageView) {
                        if (message.isTranslated()) {
                            ((ImageView) translateButton).setImageResource(R.drawable.ic_restore);
                        } else {
                            ((ImageView) translateButton).setImageResource(R.drawable.ic_translate);
                        }
                    }

                    translateButton.setOnClickListener(v -> {
                        if (clickListener != null) {
                            clickListener.onTranslateClick(message, position);
                        }
                    });
                } else {
                    translateButton.setVisibility(View.GONE);
                }
            } catch (Exception e) {
                translateButton.setVisibility(View.GONE);
            }
        }
    }

    private void setupReactions(LinearLayout reactionsLayout, View addReactionButton, Message message, int position) {
        if (reactionsLayout == null || message == null) {
            return;
        }

        try {
            // Check if message has reactions
            if (message.hasReactions() && message.getReactions() != null && !message.getReactions().isEmpty()) {
                reactionsLayout.setVisibility(View.VISIBLE);
                reactionsLayout.removeAllViews();

                // Add reaction views
                for (MessageReaction reaction : message.getReactions()) {
                    if (reaction == null) continue;

                    View reactionView = LayoutInflater.from(context).inflate(R.layout.reaction_item, reactionsLayout, false);
                    if (reactionView == null) continue;

                    TextView emojiText = reactionView.findViewById(R.id.emoji_text);
                    TextView countText = reactionView.findViewById(R.id.count_text);

                    if (emojiText != null && !TextUtils.isEmpty(reaction.getEmoji())) {
                        emojiText.setText(reaction.getEmoji());
                    }

                    if (countText != null) {
                        countText.setText(String.valueOf(reaction.getCount()));
                    }

                    // Set click listener for reaction
                    reactionView.setOnClickListener(v -> {
                        if (clickListener != null) {
                            clickListener.onReactionClick(message, position);
                        }
                    });

                    reactionsLayout.addView(reactionView);
                }
            } else {
                reactionsLayout.setVisibility(View.GONE);
            }

            // Set up add reaction button
            if (addReactionButton != null) {
                addReactionButton.setOnClickListener(v -> {
                    if (clickListener != null) {
                        clickListener.onAddReactionClick(message, position);
                    }
                });
            }
        } catch (Exception e) {
            reactionsLayout.setVisibility(View.GONE);
        }
    }

    @Override
    public int getItemCount() {
        int count = messages != null ? messages.size() : 0;
        android.util.Log.d(TAG, "getItemCount() returning: " + count);
        return count;
    }

    @Override
    public int getItemViewType(int position) {
        if (position < 0 || position >= messages.size() || messages.get(position) == null) {
            return VIEW_TYPE_INCOMING; // Default to incoming if position is invalid
        }

        Message message = messages.get(position);

        try {
            if (message instanceof MmsMessage && ((MmsMessage) message).hasAttachments()) {
                // Media message
                if (message.getType() == Message.TYPE_INBOX || message.getType() == Message.TYPE_ALL) {
                    return VIEW_TYPE_INCOMING_MEDIA;
                } else {
                    return VIEW_TYPE_OUTGOING_MEDIA;
                }
            } else {
                // Text message
                if (message.getType() == Message.TYPE_INBOX || message.getType() == Message.TYPE_ALL) {
                    return VIEW_TYPE_INCOMING;
                } else {
                    return VIEW_TYPE_OUTGOING;
                }
            }
        } catch (Exception e) {
            return VIEW_TYPE_INCOMING; // Default to incoming if there's an error
        }
    }

    /**
     * ViewHolder for incoming text messages.
     */
    static class IncomingMessageViewHolder extends RecyclerView.ViewHolder {
        TextView messageText;
        TextView dateText;
        View translateButton;
        LinearLayout reactionsLayout;
        View addReactionButton;

        IncomingMessageViewHolder(View itemView) {
            super(itemView);
            android.util.Log.d("MessageRecyclerAdapter", "Creating IncomingMessageViewHolder");
            
            messageText = itemView.findViewById(R.id.message_text);
            if (messageText == null) {
                android.util.Log.e("MessageRecyclerAdapter", "message_text view not found in incoming layout!");
            } else {
                android.util.Log.d("MessageRecyclerAdapter", "message_text found in incoming layout");
            }

<<<<<<< HEAD
            // Try to find date text with either ID
            dateText = itemView.findViewById(R.id.date_text);
            if (dateText == null) {
                dateText = itemView.findViewById(R.id.message_date);
                if (dateText != null) {
                    android.util.Log.d("MessageRecyclerAdapter", "Found dateText as message_date in incoming layout");
                } else {
                    android.util.Log.e("MessageRecyclerAdapter", "Neither date_text nor message_date found in incoming layout!");
                }
            } else {
                android.util.Log.d("MessageRecyclerAdapter", "Found dateText as date_text in incoming layout");
            }
=======
            dateText = itemView.findViewById(R.id.message_date);
>>>>>>> b5834b3c

            translateButton = itemView.findViewById(R.id.translate_button);
            if (translateButton == null) {
                android.util.Log.w("MessageRecyclerAdapter", "translate_button not found in incoming layout");
            } else {
                android.util.Log.d("MessageRecyclerAdapter", "translate_button found in incoming layout");
            }

            // Try to find reactions layout with either ID
            reactionsLayout = itemView.findViewById(R.id.reactions_layout);
            if (reactionsLayout == null) {
                reactionsLayout = itemView.findViewById(R.id.reactions_container);
                if (reactionsLayout != null) {
                    android.util.Log.d("MessageRecyclerAdapter", "Found reactionsLayout as reactions_container in incoming layout");
                } else {
                    android.util.Log.w("MessageRecyclerAdapter", "Neither reactions_layout nor reactions_container found in incoming layout");
                }
            } else {
                android.util.Log.d("MessageRecyclerAdapter", "Found reactionsLayout as reactions_layout in incoming layout");
            }

            addReactionButton = itemView.findViewById(R.id.add_reaction_button);
            if (addReactionButton == null) {
                android.util.Log.w("MessageRecyclerAdapter", "add_reaction_button not found in incoming layout");
            } else {
                android.util.Log.d("MessageRecyclerAdapter", "add_reaction_button found in incoming layout");
            }
        }
    }

    /**
     * ViewHolder for outgoing text messages.
     */
    static class OutgoingMessageViewHolder extends RecyclerView.ViewHolder {
        TextView messageText;
        TextView dateText;
        ImageView messageStatus;
        View translateButton;
        LinearLayout reactionsLayout;
        View addReactionButton;

        OutgoingMessageViewHolder(View itemView) {
            super(itemView);
            messageText = itemView.findViewById(R.id.message_text);

            dateText = itemView.findViewById(R.id.message_date);

            messageStatus = itemView.findViewById(R.id.message_status);
            translateButton = itemView.findViewById(R.id.translate_button);

            // Try to find reactions layout with either ID
            reactionsLayout = itemView.findViewById(R.id.reactions_layout);
            if (reactionsLayout == null) {
                reactionsLayout = itemView.findViewById(R.id.reactions_container);
            }

            addReactionButton = itemView.findViewById(R.id.add_reaction_button);
        }
    }

    /**
     * ViewHolder for incoming media messages.
     */
    static class IncomingMediaMessageViewHolder extends RecyclerView.ViewHolder {
        TextView messageText;
        TextView dateText;
        View translateButton;
        ViewGroup mediaContainer;
        ImageView mediaImage;
        ImageView mediaIcon;
        LinearLayout reactionsLayout;
        View addReactionButton;

        IncomingMediaMessageViewHolder(View itemView) {
            super(itemView);
            messageText = itemView.findViewById(R.id.message_text);

            dateText = itemView.findViewById(R.id.message_date);

            translateButton = itemView.findViewById(R.id.translate_button);
            mediaContainer = itemView.findViewById(R.id.media_container);
            mediaImage = itemView.findViewById(R.id.media_image);
            mediaIcon = itemView.findViewById(R.id.media_icon);

            // Try to find reactions layout with either ID
            reactionsLayout = itemView.findViewById(R.id.reactions_layout);
            if (reactionsLayout == null) {
                reactionsLayout = itemView.findViewById(R.id.reactions_container);
            }

            addReactionButton = itemView.findViewById(R.id.add_reaction_button);
        }
    }

    /**
     * ViewHolder for outgoing media messages.
     */
    static class OutgoingMediaMessageViewHolder extends RecyclerView.ViewHolder {
        TextView messageText;
        TextView dateText;
        ImageView messageStatus;
        View translateButton;
        ViewGroup mediaContainer;
        ImageView mediaImage;
        ImageView mediaIcon;
        LinearLayout reactionsLayout;
        View addReactionButton;

        OutgoingMediaMessageViewHolder(View itemView) {
            super(itemView);
            messageText = itemView.findViewById(R.id.message_text);

            dateText = itemView.findViewById(R.id.message_date);

            messageStatus = itemView.findViewById(R.id.message_status);
            translateButton = itemView.findViewById(R.id.translate_button);
            mediaContainer = itemView.findViewById(R.id.media_container);
            mediaImage = itemView.findViewById(R.id.media_image);
            mediaIcon = itemView.findViewById(R.id.media_icon);

            // Try to find reactions layout with either ID
            reactionsLayout = itemView.findViewById(R.id.reactions_layout);
            if (reactionsLayout == null) {
                reactionsLayout = itemView.findViewById(R.id.reactions_container);
            }

            addReactionButton = itemView.findViewById(R.id.add_reaction_button);
        }
    }
}<|MERGE_RESOLUTION|>--- conflicted
+++ resolved
@@ -92,135 +92,77 @@
     @NonNull
     @Override
     public RecyclerView.ViewHolder onCreateViewHolder(@NonNull ViewGroup parent, int viewType) {
-        android.util.Log.d(TAG, "onCreateViewHolder called with viewType: " + viewType);
-        
         LayoutInflater inflater = LayoutInflater.from(parent.getContext());
         View view;
 
-        try {
-            switch (viewType) {
-                case VIEW_TYPE_INCOMING:
-                    android.util.Log.d(TAG, "Creating incoming message view holder");
-                    view = inflater.inflate(R.layout.item_message_incoming_updated, parent, false);
-                    android.util.Log.d(TAG, "Successfully inflated incoming message layout");
-                    return new IncomingMessageViewHolder(view);
-                case VIEW_TYPE_OUTGOING:
-                    android.util.Log.d(TAG, "Creating outgoing message view holder");
-                    view = inflater.inflate(R.layout.item_message_outgoing_updated, parent, false);
-                    android.util.Log.d(TAG, "Successfully inflated outgoing message layout");
-                    return new OutgoingMessageViewHolder(view);
-                case VIEW_TYPE_INCOMING_MEDIA:
-                    android.util.Log.d(TAG, "Creating incoming media message view holder");
-                    try {
-                        view = inflater.inflate(R.layout.item_message_incoming_media, parent, false);
-                        android.util.Log.d(TAG, "Successfully inflated incoming media layout");
-                        return new IncomingMediaMessageViewHolder(view);
-                    } catch (Exception e) {
-                        android.util.Log.w(TAG, "Failed to inflate incoming media layout, using regular incoming: " + e.getMessage());
-                        view = inflater.inflate(R.layout.item_message_incoming_updated, parent, false);
-                        return new IncomingMessageViewHolder(view);
-                    }
-                case VIEW_TYPE_OUTGOING_MEDIA:
-                    android.util.Log.d(TAG, "Creating outgoing media message view holder");
-                    try {
-                        view = inflater.inflate(R.layout.item_message_outgoing_media, parent, false);
-                        android.util.Log.d(TAG, "Successfully inflated outgoing media layout");
-                        return new OutgoingMediaMessageViewHolder(view);
-                    } catch (Exception e) {
-                        android.util.Log.w(TAG, "Failed to inflate outgoing media layout, using regular outgoing: " + e.getMessage());
-                        view = inflater.inflate(R.layout.item_message_outgoing_updated, parent, false);
-                        return new OutgoingMessageViewHolder(view);
-                    }
-                default:
-                    // Fallback to incoming message layout if view type is invalid
-                    android.util.Log.w(TAG, "Unknown viewType: " + viewType + ", falling back to incoming message layout");
-                    view = inflater.inflate(R.layout.item_message_incoming_updated, parent, false);
-                    return new IncomingMessageViewHolder(view);
-            }
-        } catch (Exception e) {
-            android.util.Log.e(TAG, "Critical error in onCreateViewHolder: " + e.getMessage(), e);
-            // Emergency fallback - create a simple text view if all else fails
-            android.widget.TextView textView = new android.widget.TextView(parent.getContext());
-            textView.setText("Error loading message view");
-            textView.setPadding(16, 16, 16, 16);
-            return new RecyclerView.ViewHolder(textView) {};
+        switch (viewType) {
+            case VIEW_TYPE_INCOMING:
+                view = inflater.inflate(R.layout.item_message_incoming_updated, parent, false);
+                return new IncomingMessageViewHolder(view);
+            case VIEW_TYPE_OUTGOING:
+                view = inflater.inflate(R.layout.item_message_outgoing_updated, parent, false);
+                return new OutgoingMessageViewHolder(view);
+            case VIEW_TYPE_INCOMING_MEDIA:
+                view = inflater.inflate(R.layout.item_message_incoming_media, parent, false);
+                return new IncomingMediaMessageViewHolder(view);
+            case VIEW_TYPE_OUTGOING_MEDIA:
+                view = inflater.inflate(R.layout.item_message_outgoing_media, parent, false);
+                return new OutgoingMediaMessageViewHolder(view);
+            default:
+                // Fallback to incoming message layout if view type is invalid
+                view = inflater.inflate(R.layout.item_message_incoming_updated, parent, false);
+                return new IncomingMessageViewHolder(view);
         }
     }
 
     @Override
     public void onBindViewHolder(@NonNull RecyclerView.ViewHolder holder, int position) {
-        android.util.Log.d(TAG, "onBindViewHolder called - position: " + position + ", total messages: " + messages.size());
-        
         if (position < 0 || position >= messages.size()) {
-            android.util.Log.e(TAG, "Invalid position: " + position + ", messages size: " + messages.size());
             return; // Prevent index out of bounds
         }
 
         Message message = messages.get(position);
         if (message == null) {
-            android.util.Log.e(TAG, "Message is null at position: " + position);
             return; // Skip binding if message is null
         }
-
-        android.util.Log.d(TAG, "Binding message at position " + position + ": " + 
-            (message.getBody() != null ? message.getBody().substring(0, Math.min(50, message.getBody().length())) : "null body") + 
-            " (type: " + holder.getItemViewType() + ")");
 
         try {
             switch (holder.getItemViewType()) {
                 case VIEW_TYPE_INCOMING:
-                    android.util.Log.d(TAG, "Binding incoming message at position " + position);
                     bindIncomingMessage((IncomingMessageViewHolder) holder, message, position);
                     break;
                 case VIEW_TYPE_OUTGOING:
-                    android.util.Log.d(TAG, "Binding outgoing message at position " + position);
                     bindOutgoingMessage((OutgoingMessageViewHolder) holder, message, position);
                     break;
                 case VIEW_TYPE_INCOMING_MEDIA:
                     if (message instanceof MmsMessage) {
-                        android.util.Log.d(TAG, "Binding incoming media message at position " + position);
                         bindIncomingMediaMessage((IncomingMediaMessageViewHolder) holder, (MmsMessage) message, position);
                     }
                     break;
                 case VIEW_TYPE_OUTGOING_MEDIA:
                     if (message instanceof MmsMessage) {
-                        android.util.Log.d(TAG, "Binding outgoing media message at position " + position);
                         bindOutgoingMediaMessage((OutgoingMediaMessageViewHolder) holder, (MmsMessage) message, position);
                     }
                     break;
             }
-            android.util.Log.d(TAG, "Successfully bound message at position " + position);
         } catch (Exception e) {
-            android.util.Log.e(TAG, "Error binding view holder at position " + position + ": " + e.getMessage(), e);
+            android.util.Log.e(TAG, "Error binding view holder: " + e.getMessage(), e);
         }
     }
 
     private void bindIncomingMessage(IncomingMessageViewHolder holder, Message message, int position) {
-        android.util.Log.d(TAG, "bindIncomingMessage called for position " + position);
-        
         if (holder == null || message == null) {
-            android.util.Log.e(TAG, "bindIncomingMessage: holder or message is null");
-            return;
-        }
-
-        android.util.Log.d(TAG, "bindIncomingMessage: Setting message text: " + 
-            (message.getBody() != null ? message.getBody().substring(0, Math.min(50, message.getBody().length())) : "null"));
+            return;
+        }
 
         // Set message text with highlighting if needed
         if (holder.messageText != null) {
             setMessageTextWithHighlighting(holder.messageText, message);
-            android.util.Log.d(TAG, "bindIncomingMessage: Message text set successfully");
-        } else {
-            android.util.Log.e(TAG, "bindIncomingMessage: messageText view is null!");
         }
 
         // Set date - handle both date_text and message_date IDs
         if (holder.dateText != null) {
-            String formattedDate = formatMessageDate(message.getDate());
-            holder.dateText.setText(formattedDate);
-            android.util.Log.d(TAG, "bindIncomingMessage: Date set to: " + formattedDate);
-        } else {
-            android.util.Log.w(TAG, "bindIncomingMessage: dateText view is null");
+            holder.dateText.setText(formatMessageDate(message.getDate()));
         }
 
         // Set up click listeners
@@ -228,44 +170,26 @@
 
         // Set up reactions
         setupReactions(holder.reactionsLayout, holder.addReactionButton, message, position);
-        
-        android.util.Log.d(TAG, "bindIncomingMessage completed for position " + position);
     }
 
     private void bindOutgoingMessage(OutgoingMessageViewHolder holder, Message message, int position) {
-        android.util.Log.d(TAG, "bindOutgoingMessage called for position " + position);
-        
         if (holder == null || message == null) {
-            android.util.Log.e(TAG, "bindOutgoingMessage: holder or message is null");
-            return;
-        }
-
-        android.util.Log.d(TAG, "bindOutgoingMessage: Setting message text: " + 
-            (message.getBody() != null ? message.getBody().substring(0, Math.min(50, message.getBody().length())) : "null"));
+            return;
+        }
 
         // Set message text with highlighting if needed
         if (holder.messageText != null) {
             setMessageTextWithHighlighting(holder.messageText, message);
-            android.util.Log.d(TAG, "bindOutgoingMessage: Message text set successfully");
-        } else {
-            android.util.Log.e(TAG, "bindOutgoingMessage: messageText view is null!");
         }
 
         // Set date - handle both date_text and message_date IDs
         if (holder.dateText != null) {
-            String formattedDate = formatMessageDate(message.getDate());
-            holder.dateText.setText(formattedDate);
-            android.util.Log.d(TAG, "bindOutgoingMessage: Date set to: " + formattedDate);
-        } else {
-            android.util.Log.w(TAG, "bindOutgoingMessage: dateText view is null");
+            holder.dateText.setText(formatMessageDate(message.getDate()));
         }
 
         // Set message status
         if (holder.messageStatus != null) {
             setMessageStatus(holder.messageStatus, message);
-            android.util.Log.d(TAG, "bindOutgoingMessage: Message status set");
-        } else {
-            android.util.Log.w(TAG, "bindOutgoingMessage: messageStatus view is null");
         }
 
         // Set up click listeners
@@ -273,8 +197,6 @@
 
         // Set up reactions
         setupReactions(holder.reactionsLayout, holder.addReactionButton, message, position);
-        
-        android.util.Log.d(TAG, "bindOutgoingMessage completed for position " + position);
     }
 
     private void bindIncomingMediaMessage(IncomingMediaMessageViewHolder holder, MmsMessage message, int position) {
@@ -293,7 +215,7 @@
         }
 
         // Set up media
-        setupMedia(holder.mediaContainer, holder.mediaImage, holder.mediaIcon, message, position);
+        setupMedia(holder.mediaContainer, holder.mediaIcon, message, position);
 
         // Set up click listeners
         setupMessageClickListeners(holder.itemView, holder.translateButton, message, position);
@@ -323,7 +245,7 @@
         }
 
         // Set up media
-        setupMedia(holder.mediaContainer, holder.mediaImage, holder.mediaIcon, message, position);
+        setupMedia(holder.mediaContainer, holder.mediaIcon, message, position);
 
         // Set up click listeners
         setupMessageClickListeners(holder.itemView, holder.translateButton, message, position);
@@ -345,23 +267,18 @@
 
     private void setMessageTextWithHighlighting(TextView textView, Message message) {
         if (textView == null || message == null) {
-            android.util.Log.e(TAG, "setMessageTextWithHighlighting: textView or message is null");
             return;
         }
 
         String messageText = message.getBody();
         if (messageText == null) {
             messageText = ""; // Use empty string if body is null
-            android.util.Log.w(TAG, "Message body is null, using empty string");
-        }
-
-        android.util.Log.d(TAG, "Setting message text: " + messageText.substring(0, Math.min(50, messageText.length())));
+        }
 
         String searchQuery = message.getSearchQuery();
 
         if (message.isTranslated() && !TextUtils.isEmpty(message.getTranslatedText())) {
             messageText = message.getTranslatedText();
-            android.util.Log.d(TAG, "Using translated text: " + messageText.substring(0, Math.min(50, messageText.length())));
         }
 
         if (!TextUtils.isEmpty(searchQuery) && !TextUtils.isEmpty(messageText)) {
@@ -393,16 +310,11 @@
                 textView.setText(spannableString);
             } catch (Exception e) {
                 // Fallback to plain text if highlighting fails
-                android.util.Log.w(TAG, "Highlighting failed, using plain text: " + e.getMessage());
                 textView.setText(messageText);
             }
         } else {
             textView.setText(messageText);
         }
-
-        // Ensure the TextView is visible
-        textView.setVisibility(View.VISIBLE);
-        android.util.Log.d(TAG, "TextView visibility set to VISIBLE");
 
         // Set typeface based on translation state
         try {
@@ -413,7 +325,6 @@
             }
         } catch (Exception e) {
             // Ignore typeface errors
-            android.util.Log.w(TAG, "Typeface setting failed: " + e.getMessage());
         }
     }
 
@@ -441,10 +352,10 @@
     }
 
     /**
-     * Updated method for handling media attachments
-     */
-    private void setupMedia(ViewGroup mediaContainer, ImageView mediaImage, ImageView mediaIcon, Message message, int position) {
-        if (mediaContainer == null || message == null) {
+     * Fixed method for handling media attachments
+     */
+    private void setupMedia(ViewGroup mediaContainer, ImageView mediaIcon, Message message, int position) {
+        if (mediaContainer == null || mediaIcon == null || message == null) {
             return;
         }
 
@@ -462,13 +373,7 @@
                     }
 
                     // Check if it's an image
-                    if (attachment.isImage() && attachment.getUri() != null && mediaImage != null) {
-                        // Show image in the large media_image view
-                        mediaImage.setVisibility(View.VISIBLE);
-                        if (mediaIcon != null) {
-                            mediaIcon.setVisibility(View.GONE);
-                        }
-
+                    if (attachment.isImage() && attachment.getUri() != null) {
                         // Load image with Glide with error handling
                         try {
                             RequestOptions options = new RequestOptions()
@@ -479,39 +384,22 @@
                             Glide.with(context)
                                     .load(attachment.getUri())
                                     .apply(options)
-                                    .into(mediaImage);
+                                    .into(mediaIcon);
                         } catch (Exception e) {
-                            // If Glide fails, show generic attachment icon in mediaIcon instead
-                            mediaImage.setVisibility(View.GONE);
-                            if (mediaIcon != null) {
-                                mediaIcon.setVisibility(View.VISIBLE);
-                                mediaIcon.setImageResource(R.drawable.ic_attachment);
-                            }
+                            // If Glide fails, show generic attachment icon
+                            mediaIcon.setImageResource(R.drawable.ic_attachment);
                         }
-
-                        // Set click listener for image
-                        mediaImage.setOnClickListener(v -> {
-                            if (clickListener != null) {
-                                clickListener.onAttachmentClick(attachment, position);
-                            }
-                        });
                     } else {
-                        // Non-image attachment: show generic icon in the small media_icon view
-                        if (mediaImage != null) {
-                            mediaImage.setVisibility(View.GONE);
+                        // Show generic attachment icon
+                        mediaIcon.setImageResource(R.drawable.ic_attachment);
+                    }
+
+                    // Set click listener for attachment
+                    mediaIcon.setOnClickListener(v -> {
+                        if (clickListener != null) {
+                            clickListener.onAttachmentClick(attachment, position);
                         }
-                        if (mediaIcon != null) {
-                            mediaIcon.setVisibility(View.VISIBLE);
-                            mediaIcon.setImageResource(R.drawable.ic_attachment);
-
-                            // Set click listener for attachment
-                            mediaIcon.setOnClickListener(v -> {
-                                if (clickListener != null) {
-                                    clickListener.onAttachmentClick(attachment, position);
-                                }
-                            });
-                        }
-                    }
+                    });
                 } else {
                     mediaContainer.setVisibility(View.GONE);
                 }
@@ -642,9 +530,7 @@
 
     @Override
     public int getItemCount() {
-        int count = messages != null ? messages.size() : 0;
-        android.util.Log.d(TAG, "getItemCount() returning: " + count);
-        return count;
+        return messages != null ? messages.size() : 0;
     }
 
     @Override
@@ -688,58 +574,19 @@
 
         IncomingMessageViewHolder(View itemView) {
             super(itemView);
-            android.util.Log.d("MessageRecyclerAdapter", "Creating IncomingMessageViewHolder");
-            
             messageText = itemView.findViewById(R.id.message_text);
-            if (messageText == null) {
-                android.util.Log.e("MessageRecyclerAdapter", "message_text view not found in incoming layout!");
-            } else {
-                android.util.Log.d("MessageRecyclerAdapter", "message_text found in incoming layout");
-            }
-
-<<<<<<< HEAD
-            // Try to find date text with either ID
-            dateText = itemView.findViewById(R.id.date_text);
-            if (dateText == null) {
-                dateText = itemView.findViewById(R.id.message_date);
-                if (dateText != null) {
-                    android.util.Log.d("MessageRecyclerAdapter", "Found dateText as message_date in incoming layout");
-                } else {
-                    android.util.Log.e("MessageRecyclerAdapter", "Neither date_text nor message_date found in incoming layout!");
-                }
-            } else {
-                android.util.Log.d("MessageRecyclerAdapter", "Found dateText as date_text in incoming layout");
-            }
-=======
+
             dateText = itemView.findViewById(R.id.message_date);
->>>>>>> b5834b3c
 
             translateButton = itemView.findViewById(R.id.translate_button);
-            if (translateButton == null) {
-                android.util.Log.w("MessageRecyclerAdapter", "translate_button not found in incoming layout");
-            } else {
-                android.util.Log.d("MessageRecyclerAdapter", "translate_button found in incoming layout");
-            }
 
             // Try to find reactions layout with either ID
             reactionsLayout = itemView.findViewById(R.id.reactions_layout);
             if (reactionsLayout == null) {
                 reactionsLayout = itemView.findViewById(R.id.reactions_container);
-                if (reactionsLayout != null) {
-                    android.util.Log.d("MessageRecyclerAdapter", "Found reactionsLayout as reactions_container in incoming layout");
-                } else {
-                    android.util.Log.w("MessageRecyclerAdapter", "Neither reactions_layout nor reactions_container found in incoming layout");
-                }
-            } else {
-                android.util.Log.d("MessageRecyclerAdapter", "Found reactionsLayout as reactions_layout in incoming layout");
             }
 
             addReactionButton = itemView.findViewById(R.id.add_reaction_button);
-            if (addReactionButton == null) {
-                android.util.Log.w("MessageRecyclerAdapter", "add_reaction_button not found in incoming layout");
-            } else {
-                android.util.Log.d("MessageRecyclerAdapter", "add_reaction_button found in incoming layout");
-            }
         }
     }
 
@@ -781,7 +628,6 @@
         TextView dateText;
         View translateButton;
         ViewGroup mediaContainer;
-        ImageView mediaImage;
         ImageView mediaIcon;
         LinearLayout reactionsLayout;
         View addReactionButton;
@@ -794,7 +640,6 @@
 
             translateButton = itemView.findViewById(R.id.translate_button);
             mediaContainer = itemView.findViewById(R.id.media_container);
-            mediaImage = itemView.findViewById(R.id.media_image);
             mediaIcon = itemView.findViewById(R.id.media_icon);
 
             // Try to find reactions layout with either ID
@@ -816,7 +661,6 @@
         ImageView messageStatus;
         View translateButton;
         ViewGroup mediaContainer;
-        ImageView mediaImage;
         ImageView mediaIcon;
         LinearLayout reactionsLayout;
         View addReactionButton;
@@ -830,7 +674,6 @@
             messageStatus = itemView.findViewById(R.id.message_status);
             translateButton = itemView.findViewById(R.id.translate_button);
             mediaContainer = itemView.findViewById(R.id.media_container);
-            mediaImage = itemView.findViewById(R.id.media_image);
             mediaIcon = itemView.findViewById(R.id.media_icon);
 
             // Try to find reactions layout with either ID
