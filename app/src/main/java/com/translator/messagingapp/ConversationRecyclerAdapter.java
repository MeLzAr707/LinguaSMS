--- conflicted
+++ resolved
@@ -104,309 +104,6 @@
             // Use current time as fallback if date is null or invalid
             holder.timestamp.setText(formatTimestamp(new Date()));
         }
-<<<<<<< HEAD
-        
-        Log.d(TAG, "Conversations count: " + conversations.size());
-        for (int i = 0; i < conversations.size(); i++) {
-            Conversation conversation = conversations.get(i);
-            if (conversation == null) {
-                Log.e(TAG, "Conversation at position " + i + " is null");
-                continue;
-            }
-            
-            Log.d(TAG, "Conversation[" + i + "]: " +
-                  "threadId=" + conversation.getThreadId() +
-                  ", address=" + conversation.getAddress() +
-                  ", contactName=" + conversation.getContactName() +
-                  ", snippet=" + conversation.getSnippet() +
-                  ", date=" + conversation.getDate() +
-                  ", messageCount=" + conversation.getMessageCount() +
-                  ", read=" + conversation.isRead());
-        }
-    }
-
-    @NonNull
-    @Override
-    public ViewHolder onCreateViewHolder(@NonNull ViewGroup parent, int viewType) {
-        View view = LayoutInflater.from(parent.getContext()).inflate(R.layout.item_conversation, parent, false);
-        return new ViewHolder(view);
-    }
-
-    @Override
-    public void onBindViewHolder(@NonNull ViewHolder holder, int position) {
-        try {
-            if (conversations == null || position >= conversations.size()) {
-                Log.e(TAG, "Invalid position or null conversations: " + position);
-                holder.contactNameTextView.setText(R.string.error_loading_conversation);
-                return;
-            }
-            
-            Conversation conversation = conversations.get(position);
-            if (conversation == null) {
-                Log.e(TAG, "Conversation at position " + position + " is null");
-                holder.contactNameTextView.setText(R.string.error_loading_conversation);
-                return;
-            }
-            
-            // Set contact name or phone number with improved fallback logic
-            String displayName = getDisplayName(conversation);
-            holder.contactNameTextView.setText(displayName);
-            
-            // Initialize contact avatar with error handling
-            initializeContactAvatar(holder, conversation);
-            
-            // Log for debugging
-            Log.d(TAG, "Displaying conversation: name='" + conversation.getContactName() + 
-                      "', address='" + conversation.getAddress() + 
-                      "', displayName='" + displayName + "'");
-            
-            // Set snippet
-            String snippet = conversation.getSnippet();
-            if (!TextUtils.isEmpty(snippet)) {
-                holder.snippetTextView.setText(snippet);
-                holder.snippetTextView.setVisibility(View.VISIBLE);
-            } else {
-                holder.snippetTextView.setVisibility(View.GONE);
-            }
-            
-            // Set date
-            Date date = conversation.getDate();
-            if (date != null) {
-                holder.dateTextView.setText(formatDate(date));
-                holder.dateTextView.setVisibility(View.VISIBLE);
-            } else {
-                holder.dateTextView.setVisibility(View.GONE);
-            }
-            
-            // Set unread indicator
-            boolean isRead = conversation.isRead();
-            holder.unreadIndicator.setVisibility(isRead ? View.INVISIBLE : View.VISIBLE);
-            
-            // Set unread count
-            int unreadCount = conversation.getUnreadCount();
-            if (unreadCount > 0) {
-                holder.unreadCountTextView.setText(String.valueOf(unreadCount));
-                holder.unreadCountTextView.setVisibility(View.VISIBLE);
-            } else {
-                holder.unreadCountTextView.setVisibility(View.GONE);
-            }
-            
-            // Set click listeners
-            holder.itemView.setOnClickListener(v -> {
-                if (conversationClickListener != null) {
-                    conversationClickListener.onConversationClick(conversation);
-                }
-            });
-            
-            holder.itemView.setOnLongClickListener(v -> {
-                if (conversationClickListener != null) {
-                    conversationClickListener.onConversationLongClick(conversation);
-                    return true;
-                }
-                return false;
-            });
-        } catch (Exception e) {
-            Log.e(TAG, "Error binding conversation at position " + position, e);
-            holder.contactNameTextView.setText(R.string.error_loading_conversation);
-        }
-    }
-
-    @Override
-    public int getItemCount() {
-        return conversations != null ? conversations.size() : 0;
-    }
-
-    /**
-     * Gets the display name for a conversation with improved fallback logic.
-     *
-     * @param conversation The conversation
-     * @return The display name to show
-     */
-    private String getDisplayName(Conversation conversation) {
-        if (conversation == null) {
-            Log.w(TAG, "Conversation is null in getDisplayName");
-            return context.getString(R.string.unknown_contact);
-        }
-        
-        String contactName = conversation.getContactName();
-        String address = conversation.getAddress();
-        String threadId = conversation.getThreadId();
-        
-        // Debug logging
-        Log.d(TAG, "getDisplayName: threadId=" + threadId + 
-                  ", contactName='" + contactName + "'" +
-                  ", address='" + address + "'");
-        
-        // Safety check: never display threadId as the contact name
-        if (!TextUtils.isEmpty(contactName) && contactName.equals(threadId)) {
-            Log.e(TAG, "WARNING: Contact name equals threadId (" + threadId + ") - this should not happen!");
-            contactName = null; // Force fallback logic
-        }
-        
-        // First priority: Non-empty contact name that's not just the phone number
-        if (!TextUtils.isEmpty(contactName) && !contactName.equals(address)) {
-            Log.d(TAG, "Using contact name: " + contactName + " for thread " + threadId);
-            return contactName;
-        }
-        
-        // Second priority: Phone number/address
-        if (!TextUtils.isEmpty(address)) {
-            // Additional safety check: make sure address is not threadId
-            if (address.equals(threadId)) {
-                Log.e(TAG, "WARNING: Address equals threadId (" + threadId + ") - this should not happen!");
-                return context.getString(R.string.unknown_contact);
-            }
-            Log.d(TAG, "Using address: " + address + " for thread " + threadId);
-            return address;
-        }
-        
-        // Third priority: Contact name even if it might be a phone number
-        if (!TextUtils.isEmpty(contactName)) {
-            Log.d(TAG, "Using contact name (fallback): " + contactName + " for thread " + threadId);
-            return contactName;
-        }
-        
-        // Last resort: Unknown contact
-        Log.w(TAG, "No valid display name found for thread " + threadId + " - using Unknown Contact");
-        return context.getString(R.string.unknown_contact);
-    }
-
-    /**
-     * Formats the date for display.
-     *
-     * @param date The date to format
-     * @return The formatted date
-     */
-    private String formatDate(Date date) {
-        try {
-            Date now = new Date();
-            
-            // If the message is from today, show only the time
-            if (isSameDay(date, now)) {
-                SimpleDateFormat timeFormat = new SimpleDateFormat("h:mm a", Locale.getDefault());
-                return timeFormat.format(date);
-            } else {
-                SimpleDateFormat dateFormat = new SimpleDateFormat("MMM d", Locale.getDefault());
-                return dateFormat.format(date);
-            }
-        } catch (Exception e) {
-            Log.e(TAG, "Error formatting date", e);
-            return "";
-        }
-    }
-
-    /**
-     * Checks if two dates are on the same day.
-     *
-     * @param date1 The first date
-     * @param date2 The second date
-     * @return true if the dates are on the same day, false otherwise
-     */
-    private boolean isSameDay(Date date1, Date date2) {
-        SimpleDateFormat dateFormat = new SimpleDateFormat("yyyyMMdd", Locale.getDefault());
-        return dateFormat.format(date1).equals(dateFormat.format(date2));
-    }
-
-    /**
-     * Initialize contact avatar with proper error handling using ContactAvatarHelper.
-     * 
-     * @param holder The ViewHolder containing the avatar view
-     * @param conversation The conversation data
-     */
-    private void initializeContactAvatar(ViewHolder holder, Conversation conversation) {
-        if (holder.contactAvatarImageView == null) {
-            return;
-        }
-
-        try {
-            // Ensure the view is visible and has proper dimensions
-            holder.contactAvatarImageView.setVisibility(View.VISIBLE);
-            
-            // Use ContactAvatarHelper to load avatar following priority order:
-            // 1. Actual contact photo
-            // 2. Initials-based avatar
-            // 3. Colored background
-            // 4. Default gray circle
-            ContactAvatarHelper.loadContactAvatar(context, holder.contactAvatarImageView, conversation);
-            
-        } catch (Exception e) {
-            Log.e(TAG, "Error setting up contact avatar", e);
-            // Fallback: ensure the view is visible but with default image
-            try {
-                holder.contactAvatarImageView.setImageResource(R.drawable.circle_background);
-                holder.contactAvatarImageView.setVisibility(View.VISIBLE);
-            } catch (Exception fallbackException) {
-                Log.e(TAG, "Fallback avatar setup also failed", fallbackException);
-                // Last resort: hide the avatar to prevent crashes
-                holder.contactAvatarImageView.setVisibility(View.GONE);
-            }
-        }
-    }
-
-    /**
-     * ViewHolder for conversation items.
-     */
-    public static class ViewHolder extends RecyclerView.ViewHolder {
-        CircleImageView contactAvatarImageView;
-        TextView contactNameTextView;
-        TextView snippetTextView;
-        TextView dateTextView;
-        View unreadIndicator;
-        TextView unreadCountTextView;
-
-        public ViewHolder(@NonNull View itemView) {
-            super(itemView);
-            contactAvatarImageView = itemView.findViewById(R.id.contact_avatar);
-            contactNameTextView = itemView.findViewById(R.id.contact_name);
-            snippetTextView = itemView.findViewById(R.id.snippet);
-            dateTextView = itemView.findViewById(R.id.date);
-            unreadIndicator = itemView.findViewById(R.id.unread_indicator);
-            unreadCountTextView = itemView.findViewById(R.id.unread_count);
-            
-            // Initialize CircleImageView with proper error handling to prevent bitmap creation issues
-            initializeContactAvatar();
-        }
-        
-        /**
-         * Initialize the contact avatar with proper error handling.
-         * This method sets up the CircleImageView to prevent bitmap creation errors.
-         */
-        private void initializeContactAvatar() {
-            if (contactAvatarImageView != null) {
-                try {
-                    // Set a default background to ensure the view has proper dimensions
-                    contactAvatarImageView.setImageResource(R.drawable.circle_background);
-                    
-                    // Ensure the view has proper layout parameters
-                    ViewGroup.LayoutParams params = contactAvatarImageView.getLayoutParams();
-                    if (params != null) {
-                        // Ensure minimum dimensions to prevent bitmap creation errors
-                        if (params.width <= 0) {
-                            params.width = 48; // 48dp - will be converted to pixels by the system
-                        }
-                        if (params.height <= 0) {
-                            params.height = 48;
-                        }
-                        contactAvatarImageView.setLayoutParams(params);
-                    }
-                } catch (Exception e) {
-                    Log.e(TAG, "Error initializing contact avatar", e);
-                    // Fallback: hide the avatar if there's an error
-                    contactAvatarImageView.setVisibility(View.GONE);
-                }
-            }
-        }
-    }
-
-    /**
-     * Interface for conversation click events.
-     */
-    public interface ConversationClickListener {
-        void onConversationClick(Conversation conversation);
-        void onConversationLongClick(Conversation conversation);
-    }
-}
-=======
 
         // Set unread count
         int unreadCount = conversation.getUnreadCount();
@@ -643,5 +340,4 @@
             contactInitials = itemView.findViewById(R.id.contact_initials);
         }
     }
-}
->>>>>>> 882502d0
+}