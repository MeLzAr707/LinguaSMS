package com.translator.messagingapp;

import android.content.ContentResolver;
import android.content.Context;
import android.database.Cursor;
import android.graphics.Color;
import android.graphics.drawable.ColorDrawable;
import android.graphics.drawable.Drawable;
import android.net.Uri;
import android.provider.ContactsContract;
import android.text.TextUtils;
import android.util.Log;
import android.view.LayoutInflater;
import android.view.View;
import android.view.ViewGroup;
import android.widget.TextView;

import androidx.annotation.NonNull;
import androidx.annotation.Nullable;
import androidx.recyclerview.widget.RecyclerView;

import com.bumptech.glide.Glide;
import com.bumptech.glide.load.DataSource;
import com.bumptech.glide.load.engine.DiskCacheStrategy;
import com.bumptech.glide.load.engine.GlideException;
import com.bumptech.glide.request.RequestListener;
import com.bumptech.glide.request.RequestOptions;
import com.bumptech.glide.request.target.Target;

import java.text.SimpleDateFormat;
import java.util.Calendar;
import java.util.Date;
import java.util.List;
import java.util.Locale;

import de.hdodenhof.circleimageview.CircleImageView;

/**
 * RecyclerView adapter for displaying conversations.
 */
public class ConversationRecyclerAdapter extends RecyclerView.Adapter<ConversationRecyclerAdapter.ViewHolder> {
    private static final String TAG = "ConversationRecyclerAdapter";

    private final Context context;
    private final List<Conversation> conversations;
    private final SimpleDateFormat dateFormat;
    private final SimpleDateFormat timeFormat;
    private final SimpleDateFormat fullDateFormat;
    private ConversationClickListener clickListener;

    /**
     * Interface for conversation click events.
     */
    public interface ConversationClickListener {
        void onConversationClick(Conversation conversation, int position);
        void onConversationLongClick(Conversation conversation, int position);
    }

    public ConversationRecyclerAdapter(Context context, List<Conversation> conversations) {
        this.context = context;
        this.conversations = conversations;
        this.dateFormat = new SimpleDateFormat("MMM d", Locale.getDefault());
        this.timeFormat = new SimpleDateFormat("h:mm a", Locale.getDefault());
        this.fullDateFormat = new SimpleDateFormat("MMM d, yyyy h:mm a", Locale.getDefault());
    }

    public void setConversationClickListener(ConversationClickListener listener) {
        this.clickListener = listener;
    }

    @NonNull
    @Override
    public ViewHolder onCreateViewHolder(@NonNull ViewGroup parent, int viewType) {
        View view = LayoutInflater.from(context).inflate(R.layout.item_conversation, parent, false);
        return new ViewHolder(view);
    }

    @Override
    public void onBindViewHolder(@NonNull ViewHolder holder, int position) {
        final Conversation conversation = conversations.get(position);

        // Set the contact name
        String displayName = conversation.getContactName();
        if (displayName == null || displayName.isEmpty() || displayName.equals("null")) {
            displayName = formatPhoneNumber(conversation.getAddress());
        }
        holder.contactName.setText(displayName);

<<<<<<< HEAD
        // Set the last message (use snippet which has proper fallback logic)
        String snippet = conversation.getSnippet();
        if (snippet != null && !snippet.isEmpty()) {
=======
        // Set the last message/snippet with proper null checks
        String snippet = conversation.getSnippet();
        if (!TextUtils.isEmpty(snippet)) {
>>>>>>> 28ca3924
            holder.lastMessage.setText(snippet);
            holder.lastMessage.setVisibility(View.VISIBLE);
        } else {
            // Fallback to last message if snippet is not available
            String lastMessage = conversation.getLastMessage();
            if (!TextUtils.isEmpty(lastMessage)) {
                holder.lastMessage.setText(lastMessage);
                holder.lastMessage.setVisibility(View.VISIBLE);
            } else {
                // If both are empty, show a default message
                holder.lastMessage.setText("No messages");
                holder.lastMessage.setVisibility(View.VISIBLE);
            }
        }


        // Set the timestamp
        Date date = conversation.getDate();
        if (date != null && date.getTime() > 0) {
            holder.timestamp.setText(formatTimestamp(date));
        } else {
            // Use current time as fallback if date is null or invalid
            holder.timestamp.setText(formatTimestamp(new Date()));
        }

        // Set unread count
        int unreadCount = conversation.getUnreadCount();
        if (unreadCount > 0) {
            holder.unreadCount.setText(String.valueOf(unreadCount));
            holder.unreadCount.setVisibility(View.VISIBLE);
        } else {
            holder.unreadCount.setVisibility(View.GONE);
        }

        // Safely set the contact image
        setContactImageSafely(holder, conversation.getAddress(), displayName);

        // Set click listeners
        final int finalPosition = position;
        holder.itemView.setOnClickListener(v -> {
            if (clickListener != null) {
                clickListener.onConversationClick(conversation, finalPosition);
            }
        });

        holder.itemView.setOnLongClickListener(v -> {
            if (clickListener != null) {
                clickListener.onConversationLongClick(conversation, finalPosition);
                return true;
            }
            return false;
        });
    }

    @Override
    public int getItemCount() {
        return conversations != null ? conversations.size() : 0;
    }

    /**
     * Format a phone number for display
     */
    private String formatPhoneNumber(String phoneNumber) {
        if (phoneNumber == null || phoneNumber.isEmpty()) {
            return "Unknown";
        }

        // Simple formatting for display
        if (phoneNumber.length() == 10) {
            // Format as (XXX) XXX-XXXX for 10-digit US numbers
            return String.format("(%s) %s-%s",
                    phoneNumber.substring(0, 3),
                    phoneNumber.substring(3, 6),
                    phoneNumber.substring(6));
        } else if (phoneNumber.length() > 10) {
            // For international numbers, add a + if not present
            if (!phoneNumber.startsWith("+")) {
                return "+" + phoneNumber;
            }
        }

        return phoneNumber;
    }

    /**
     * Format a timestamp for display
     */
    private String formatTimestamp(Date date) {
        if (date == null) {
            return "";
        }

        Calendar now = Calendar.getInstance();
        Calendar then = Calendar.getInstance();
        then.setTime(date);

        // Today
        if (now.get(Calendar.YEAR) == then.get(Calendar.YEAR) &&
                now.get(Calendar.DAY_OF_YEAR) == then.get(Calendar.DAY_OF_YEAR)) {
            return timeFormat.format(date);
        }

        // This week
        if (now.get(Calendar.YEAR) == then.get(Calendar.YEAR) &&
                now.get(Calendar.WEEK_OF_YEAR) == then.get(Calendar.WEEK_OF_YEAR)) {
            return new SimpleDateFormat("EEE", Locale.getDefault()).format(date);
        }

        // This year
        if (now.get(Calendar.YEAR) == then.get(Calendar.YEAR)) {
            return dateFormat.format(date);
        }

        // Older
        return new SimpleDateFormat("MM/dd/yy", Locale.getDefault()).format(date);
    }

    /**
     * Safely set the contact image with fallback to initials
     */
    private void setContactImageSafely(ViewHolder holder, String address, String displayName) {
        // Create a default colored background based on the address or name
        int backgroundColor = generateColor(address != null ? address : displayName);
        ColorDrawable defaultBackground = new ColorDrawable(backgroundColor);

        // First, set the default background to avoid null drawables
        holder.contactImage.setImageDrawable(defaultBackground);

        // Set up initials as a fallback
        String initials = getInitials(displayName);
        holder.contactInitials.setText(initials);
        holder.contactInitials.setVisibility(View.VISIBLE);

        // Try to load contact photo if available
        if (address != null && !address.isEmpty()) {
            try {
                Uri photoUri = getContactPhotoUri(address);
                if (photoUri != null) {
                    // Use Glide to load the image
                    Glide.with(context)
                            .load(photoUri)
                            .apply(new RequestOptions()
                                    .placeholder(defaultBackground)
                                    .error(defaultBackground)
                                    .diskCacheStrategy(DiskCacheStrategy.ALL))
                            .listener(new RequestListener<>() {
                                @Override
                                public boolean onLoadFailed(@Nullable GlideException e, Object model,
                                                            Target<Drawable> target, boolean isFirstResource) {
                                    // Show initials on failure
                                    holder.contactInitials.setVisibility(View.VISIBLE);
                                    return false;
                                }

                                @Override
                                public boolean onResourceReady(Drawable resource, Object model,
                                                               Target<Drawable> target, DataSource dataSource,
                                                               boolean isFirstResource) {
                                    // Hide initials when image is loaded
                                    holder.contactInitials.setVisibility(View.GONE);
                                    return false;
                                }
                            })
                            .into(holder.contactImage);
                }
            } catch (Exception e) {
                Log.e(TAG, "Error loading contact photo", e);
                // Fallback to initials
                holder.contactInitials.setVisibility(View.VISIBLE);
            }
        }
    }

    /**
     * Get the contact photo URI for a phone number
     */
    private Uri getContactPhotoUri(String phoneNumber) {
        ContentResolver contentResolver = context.getContentResolver();
        Uri uri = Uri.withAppendedPath(ContactsContract.PhoneLookup.CONTENT_FILTER_URI, Uri.encode(phoneNumber));

        try (Cursor cursor = contentResolver.query(uri,
                new String[]{ContactsContract.PhoneLookup._ID, ContactsContract.PhoneLookup.PHOTO_URI},
                null, null, null)) {

            if (cursor != null && cursor.moveToFirst()) {
                int photoUriIndex = cursor.getColumnIndex(ContactsContract.PhoneLookup.PHOTO_URI);
                if (photoUriIndex >= 0) {
                    String photoUriString = cursor.getString(photoUriIndex);
                    if (photoUriString != null) {
                        return Uri.parse(photoUriString);
                    }
                }
            }
        } catch (Exception e) {
            Log.e(TAG, "Error getting contact photo URI", e);
        }

        return null;
    }

    /**
     * Generate a consistent color based on a string
     */
    private int generateColor(String key) {
        if (key == null || key.isEmpty()) {
            return Color.LTGRAY;
        }

        // Use the hash code of the string to generate a consistent color
        int hash = key.hashCode();
        float hue = Math.abs(hash % 360);
        return Color.HSVToColor(new float[]{hue, 0.6f, 0.8f});
    }

    /**
     * Get the initials from a name
     */
    private String getInitials(String name) {
        if (name == null || name.isEmpty() || name.equals("null")) {
            return "#";
        }

        StringBuilder initials = new StringBuilder();
        String[] parts = name.split("\\s+");

        for (int i = 0; i < Math.min(2, parts.length); i++) {
            if (!parts[i].isEmpty()) {
                initials.append(parts[i].charAt(0));
            }
        }

        // If we couldn't extract initials, use the first character
        if (initials.length() == 0 && !name.isEmpty()) {
            initials.append(name.charAt(0));
        }

        return initials.toString().toUpperCase();
    }

    /**
     * ViewHolder pattern class
     */
    static class ViewHolder extends RecyclerView.ViewHolder {
        TextView contactName;
        TextView lastMessage;
        TextView timestamp;
        TextView unreadCount;
        CircleImageView contactImage;
        TextView contactInitials;

        ViewHolder(View itemView) {
            super(itemView);
            contactName = itemView.findViewById(R.id.contact_name);
            lastMessage = itemView.findViewById(R.id.last_message);
            timestamp = itemView.findViewById(R.id.timestamp);
            unreadCount = itemView.findViewById(R.id.unread_count);
            contactImage = itemView.findViewById(R.id.contact_image);
            contactInitials = itemView.findViewById(R.id.contact_initials);
        }
    }
}<|MERGE_RESOLUTION|>--- conflicted
+++ resolved
@@ -86,15 +86,9 @@
         }
         holder.contactName.setText(displayName);
 
-<<<<<<< HEAD
-        // Set the last message (use snippet which has proper fallback logic)
-        String snippet = conversation.getSnippet();
-        if (snippet != null && !snippet.isEmpty()) {
-=======
         // Set the last message/snippet with proper null checks
         String snippet = conversation.getSnippet();
         if (!TextUtils.isEmpty(snippet)) {
->>>>>>> 28ca3924
             holder.lastMessage.setText(snippet);
             holder.lastMessage.setVisibility(View.VISIBLE);
         } else {
