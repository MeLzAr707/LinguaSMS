package com.translator.messagingapp;

import android.content.Context;
import android.graphics.Canvas;
import android.graphics.Color;
import android.graphics.ColorFilter;
import android.graphics.Paint;
import android.graphics.PixelFormat;
import android.graphics.Rect;
import android.graphics.drawable.Drawable;
import android.net.Uri;
import android.provider.ContactsContract;
import android.text.TextUtils;
import android.util.Log;
import android.view.LayoutInflater;
import android.view.View;
import android.view.ViewGroup;
import android.widget.TextView;

import androidx.annotation.NonNull;
import androidx.annotation.Nullable;
import androidx.recyclerview.widget.RecyclerView;

import com.bumptech.glide.Glide;
import com.bumptech.glide.load.engine.DiskCacheStrategy;
import com.bumptech.glide.request.RequestOptions;

import de.hdodenhof.circleimageview.CircleImageView;

import java.text.SimpleDateFormat;
import java.util.Date;
import java.util.List;
import java.util.Locale;

/**
 * Adapter for displaying conversations in a RecyclerView.
 * FIXED VERSION: Adds proper error handling and logging for contact display
 */
public class ConversationRecyclerAdapter extends RecyclerView.Adapter<ConversationRecyclerAdapter.ViewHolder> {
    private static final String TAG = "ConversationAdapter";
    private final Context context;
    private List<Conversation> conversations;
    private ConversationClickListener conversationClickListener;

    /**
     * Constructor.
     *
     * @param context The context
     * @param conversations The list of conversations
     */
    public ConversationRecyclerAdapter(Context context, List<Conversation> conversations) {
        this.context = context;
        this.conversations = conversations;
        
        // Log conversations for debugging
        logConversations();
    }

    /**
     * Sets the conversation click listener.
     *
     * @param conversationClickListener The listener
     */
    public void setConversationClickListener(ConversationClickListener conversationClickListener) {
        this.conversationClickListener = conversationClickListener;
    }

    /**
     * Updates the conversations list.
     *
     * @param conversations The new list of conversations
     */
    public void updateConversations(List<Conversation> conversations) {
        this.conversations = conversations;
        logConversations();
        notifyDataSetChanged();
    }

    /**
     * Logs the conversations for debugging.
     */
    private void logConversations() {
        if (conversations == null) {
            Log.e(TAG, "Conversations list is null");
            return;
        }
        
        Log.d(TAG, "Conversations count: " + conversations.size());
        for (int i = 0; i < conversations.size(); i++) {
            Conversation conversation = conversations.get(i);
            if (conversation == null) {
                Log.e(TAG, "Conversation at position " + i + " is null");
                continue;
            }
            
            Log.d(TAG, "Conversation[" + i + "]: " +
                  "threadId=" + conversation.getThreadId() +
                  ", address=" + conversation.getAddress() +
                  ", contactName=" + conversation.getContactName() +
                  ", snippet=" + conversation.getSnippet() +
                  ", date=" + conversation.getDate() +
                  ", messageCount=" + conversation.getMessageCount() +
                  ", read=" + conversation.isRead());
        }
    }

    @NonNull
    @Override
    public ViewHolder onCreateViewHolder(@NonNull ViewGroup parent, int viewType) {
        View view = LayoutInflater.from(parent.getContext()).inflate(R.layout.item_conversation, parent, false);
        return new ViewHolder(view);
    }

    @Override
    public void onBindViewHolder(@NonNull ViewHolder holder, int position) {
        try {
            if (conversations == null || position >= conversations.size()) {
                Log.e(TAG, "Invalid position or null conversations: " + position);
                holder.contactNameTextView.setText(R.string.error_loading_conversation);
                // Set a default avatar for error cases
                if (holder.contactAvatarImageView != null) {
                    holder.contactAvatarImageView.setImageDrawable(createInitialsDrawable("?"));
                }
                return;
            }
            
            Conversation conversation = conversations.get(position);
            if (conversation == null) {
                Log.e(TAG, "Conversation at position " + position + " is null");
                holder.contactNameTextView.setText(R.string.error_loading_conversation);
                // Set a default avatar for error cases
                if (holder.contactAvatarImageView != null) {
                    holder.contactAvatarImageView.setImageDrawable(createInitialsDrawable("?"));
                }
                return;
            }
            
            // Set contact name or phone number with improved fallback logic
            String displayName = getDisplayName(conversation);
            holder.contactNameTextView.setText(displayName);
            
<<<<<<< HEAD
            // Set contact avatar
            if (holder.contactAvatarImageView != null) {
                loadContactAvatar(holder.contactAvatarImageView, conversation, displayName);
            } else {
                Log.w(TAG, "Contact avatar ImageView is null at position " + position);
            }
=======
            // Log for debugging
            Log.d(TAG, "Displaying conversation: name='" + conversation.getContactName() + 
                      "', address='" + conversation.getAddress() + 
                      "', displayName='" + displayName + "'");
>>>>>>> 0cf371e8
            
            // Set snippet
            String snippet = conversation.getSnippet();
            if (!TextUtils.isEmpty(snippet)) {
                holder.snippetTextView.setText(snippet);
                holder.snippetTextView.setVisibility(View.VISIBLE);
            } else {
                holder.snippetTextView.setVisibility(View.GONE);
            }
            
            // Set date
            Date date = conversation.getDate();
            if (date != null) {
                holder.dateTextView.setText(formatDate(date));
                holder.dateTextView.setVisibility(View.VISIBLE);
            } else {
                holder.dateTextView.setVisibility(View.GONE);
            }
            
            // Set unread indicator
            boolean isRead = conversation.isRead();
            holder.unreadIndicator.setVisibility(isRead ? View.INVISIBLE : View.VISIBLE);
            
            // Set unread count
            int unreadCount = conversation.getUnreadCount();
            if (unreadCount > 0) {
                holder.unreadCountTextView.setText(String.valueOf(unreadCount));
                holder.unreadCountTextView.setVisibility(View.VISIBLE);
            } else {
                holder.unreadCountTextView.setVisibility(View.GONE);
            }
            
            // Set click listeners
            holder.itemView.setOnClickListener(v -> {
                if (conversationClickListener != null) {
                    conversationClickListener.onConversationClick(conversation);
                }
            });
            
            holder.itemView.setOnLongClickListener(v -> {
                if (conversationClickListener != null) {
                    conversationClickListener.onConversationLongClick(conversation);
                    return true;
                }
                return false;
            });
        } catch (Exception e) {
            Log.e(TAG, "Error binding conversation at position " + position, e);
            holder.contactNameTextView.setText(R.string.error_loading_conversation);
            // Set a default error avatar
            if (holder.contactAvatarImageView != null) {
                holder.contactAvatarImageView.setImageDrawable(createInitialsDrawable("!"));
            }
        }
    }

    @Override
    public int getItemCount() {
        return conversations != null ? conversations.size() : 0;
    }

    /**
     * Gets the display name for a conversation with proper fallback logic.
     *
     * @param conversation The conversation
     * @return The display name to show
     */
    private String getDisplayName(Conversation conversation) {
        if (conversation == null) {
            return context.getString(R.string.unknown_contact);
        }
        
        String contactName = conversation.getContactName();
        String address = conversation.getAddress();
        
        // First priority: Non-empty contact name that's not just the phone number
        if (!TextUtils.isEmpty(contactName) && !contactName.equals(address)) {
            return contactName;
        }
        
        // Second priority: Phone number/address
        if (!TextUtils.isEmpty(address)) {
            return address;
        }
        
        // Third priority: Contact name even if it might be a phone number
        if (!TextUtils.isEmpty(contactName)) {
            return contactName;
        }
        
        // Last resort: Unknown contact
        return context.getString(R.string.unknown_contact);
    }

    /**
     * Formats the date for display.
     *
     * @param date The date to format
     * @return The formatted date
     */
    private String formatDate(Date date) {
        try {
            Date now = new Date();
            
            // If the message is from today, show only the time
            if (isSameDay(date, now)) {
                SimpleDateFormat timeFormat = new SimpleDateFormat("h:mm a", Locale.getDefault());
                return timeFormat.format(date);
            } else {
                SimpleDateFormat dateFormat = new SimpleDateFormat("MMM d", Locale.getDefault());
                return dateFormat.format(date);
            }
        } catch (Exception e) {
            Log.e(TAG, "Error formatting date", e);
            return "";
        }
    }

    /**
     * Checks if two dates are on the same day.
     *
     * @param date1 The first date
     * @param date2 The second date
     * @return true if the dates are on the same day, false otherwise
     */
    private boolean isSameDay(Date date1, Date date2) {
        SimpleDateFormat dateFormat = new SimpleDateFormat("yyyyMMdd", Locale.getDefault());
        return dateFormat.format(date1).equals(dateFormat.format(date2));
    }

    /**
     * Loads the contact avatar for a conversation.
     *
     * @param avatarImageView The CircleImageView to load the avatar into
     * @param conversation    The conversation
     * @param displayName     The display name for the contact
     */
    private void loadContactAvatar(CircleImageView avatarImageView, Conversation conversation, String displayName) {
        if (avatarImageView == null) {
            Log.w(TAG, "Avatar ImageView is null, skipping avatar load");
            return;
        }
        
        try {
            String phoneNumber = conversation.getAddress();
            
            // Try to load contact photo from contacts
            Uri contactPhotoUri = getContactPhotoUri(phoneNumber);
            
            if (contactPhotoUri != null) {
                // Load actual contact photo using Glide
                RequestOptions options = new RequestOptions()
                        .placeholder(createInitialsDrawable(displayName))
                        .error(createInitialsDrawable(displayName))
                        .diskCacheStrategy(DiskCacheStrategy.ALL);
                
                Glide.with(context)
                        .load(contactPhotoUri)
                        .apply(options)
                        .into(avatarImageView);
            } else {
                // No contact photo found, create initials drawable
                avatarImageView.setImageDrawable(createInitialsDrawable(displayName));
            }
        } catch (Exception e) {
            Log.e(TAG, "Error loading contact avatar", e);
            // Fallback to initials drawable
            avatarImageView.setImageDrawable(createInitialsDrawable(displayName));
        }
    }
    
    /**
     * Gets the contact photo URI for a phone number.
     *
     * @param phoneNumber The phone number
     * @return The contact photo URI, or null if not found
     */
    private Uri getContactPhotoUri(String phoneNumber) {
        if (TextUtils.isEmpty(phoneNumber)) {
            return null;
        }
        
        try {
            Uri uri = Uri.withAppendedPath(ContactsContract.PhoneLookup.CONTENT_FILTER_URI, Uri.encode(phoneNumber));
            android.database.Cursor cursor = context.getContentResolver().query(
                    uri,
                    new String[]{ContactsContract.PhoneLookup.PHOTO_URI},
                    null,
                    null,
                    null);
                    
            if (cursor != null) {
                try {
                    if (cursor.moveToFirst()) {
                        int photoIndex = cursor.getColumnIndex(ContactsContract.PhoneLookup.PHOTO_URI);
                        if (photoIndex >= 0) {
                            String photoUriString = cursor.getString(photoIndex);
                            if (!TextUtils.isEmpty(photoUriString)) {
                                return Uri.parse(photoUriString);
                            }
                        }
                    }
                } finally {
                    cursor.close();
                }
            }
        } catch (Exception e) {
            Log.e(TAG, "Error getting contact photo URI for " + phoneNumber, e);
        }
        
        return null;
    }
    
    /**
     * Creates a drawable with the contact's initials and background color.
     *
     * @param displayName The display name or phone number
     * @return A drawable with initials
     */
    private Drawable createInitialsDrawable(String displayName) {
        String initial = ContactUtils.getContactInitial(displayName);
        int backgroundColor = ContactUtils.getContactColor(displayName);
        
        return new InitialsDrawable(initial, backgroundColor);
    }
    
    /**
     * Custom drawable for displaying contact initials with a colored background.
     */
    private static class InitialsDrawable extends Drawable {
        private final String initials;
        private final Paint backgroundPaint;
        private final Paint textPaint;
        private final int textColor = Color.WHITE;
        
        public InitialsDrawable(String initials, int backgroundColor) {
            this.initials = initials != null ? initials : "#";
            
            backgroundPaint = new Paint(Paint.ANTI_ALIAS_FLAG);
            backgroundPaint.setColor(backgroundColor);
            backgroundPaint.setStyle(Paint.Style.FILL);
            
            textPaint = new Paint(Paint.ANTI_ALIAS_FLAG);
            textPaint.setColor(textColor);
            textPaint.setTextAlign(Paint.Align.CENTER);
            textPaint.setTypeface(android.graphics.Typeface.DEFAULT_BOLD);
        }
        
        @Override
        public void draw(@NonNull Canvas canvas) {
            Rect bounds = getBounds();
            
            // Draw circular background
            float centerX = bounds.exactCenterX();
            float centerY = bounds.exactCenterY();
            float radius = Math.min(bounds.width(), bounds.height()) / 2f;
            canvas.drawCircle(centerX, centerY, radius, backgroundPaint);
            
            // Draw text
            textPaint.setTextSize(radius * 0.8f); // Text size relative to circle size
            
            // Calculate text position to center it vertically
            Rect textBounds = new Rect();
            textPaint.getTextBounds(initials, 0, initials.length(), textBounds);
            float textY = centerY + textBounds.height() / 2f;
            
            canvas.drawText(initials, centerX, textY, textPaint);
        }
        
        @Override
        public void setAlpha(int alpha) {
            backgroundPaint.setAlpha(alpha);
            textPaint.setAlpha(alpha);
        }
        
        @Override
        public void setColorFilter(@Nullable ColorFilter colorFilter) {
            backgroundPaint.setColorFilter(colorFilter);
            textPaint.setColorFilter(colorFilter);
        }
        
        @Override
        public int getOpacity() {
            return PixelFormat.TRANSLUCENT;
        }
    }

    /**
     * ViewHolder for conversation items.
     */
    public static class ViewHolder extends RecyclerView.ViewHolder {
        CircleImageView contactAvatarImageView;
        TextView contactNameTextView;
        TextView snippetTextView;
        TextView dateTextView;
        View unreadIndicator;
        TextView unreadCountTextView;

        public ViewHolder(@NonNull View itemView) {
            super(itemView);
            contactAvatarImageView = itemView.findViewById(R.id.contact_avatar);
            contactNameTextView = itemView.findViewById(R.id.contact_name);
            snippetTextView = itemView.findViewById(R.id.snippet);
            dateTextView = itemView.findViewById(R.id.date);
            unreadIndicator = itemView.findViewById(R.id.unread_indicator);
            unreadCountTextView = itemView.findViewById(R.id.unread_count);
        }
    }

    /**
     * Interface for conversation click events.
     */
    public interface ConversationClickListener {
        void onConversationClick(Conversation conversation);
        void onConversationLongClick(Conversation conversation);
    }
}<|MERGE_RESOLUTION|>--- conflicted
+++ resolved
@@ -1,15 +1,6 @@
 package com.translator.messagingapp;
 
 import android.content.Context;
-import android.graphics.Canvas;
-import android.graphics.Color;
-import android.graphics.ColorFilter;
-import android.graphics.Paint;
-import android.graphics.PixelFormat;
-import android.graphics.Rect;
-import android.graphics.drawable.Drawable;
-import android.net.Uri;
-import android.provider.ContactsContract;
 import android.text.TextUtils;
 import android.util.Log;
 import android.view.LayoutInflater;
@@ -18,14 +9,7 @@
 import android.widget.TextView;
 
 import androidx.annotation.NonNull;
-import androidx.annotation.Nullable;
 import androidx.recyclerview.widget.RecyclerView;
-
-import com.bumptech.glide.Glide;
-import com.bumptech.glide.load.engine.DiskCacheStrategy;
-import com.bumptech.glide.request.RequestOptions;
-
-import de.hdodenhof.circleimageview.CircleImageView;
 
 import java.text.SimpleDateFormat;
 import java.util.Date;
@@ -117,10 +101,6 @@
             if (conversations == null || position >= conversations.size()) {
                 Log.e(TAG, "Invalid position or null conversations: " + position);
                 holder.contactNameTextView.setText(R.string.error_loading_conversation);
-                // Set a default avatar for error cases
-                if (holder.contactAvatarImageView != null) {
-                    holder.contactAvatarImageView.setImageDrawable(createInitialsDrawable("?"));
-                }
                 return;
             }
             
@@ -128,10 +108,6 @@
             if (conversation == null) {
                 Log.e(TAG, "Conversation at position " + position + " is null");
                 holder.contactNameTextView.setText(R.string.error_loading_conversation);
-                // Set a default avatar for error cases
-                if (holder.contactAvatarImageView != null) {
-                    holder.contactAvatarImageView.setImageDrawable(createInitialsDrawable("?"));
-                }
                 return;
             }
             
@@ -139,19 +115,10 @@
             String displayName = getDisplayName(conversation);
             holder.contactNameTextView.setText(displayName);
             
-<<<<<<< HEAD
-            // Set contact avatar
-            if (holder.contactAvatarImageView != null) {
-                loadContactAvatar(holder.contactAvatarImageView, conversation, displayName);
-            } else {
-                Log.w(TAG, "Contact avatar ImageView is null at position " + position);
-            }
-=======
             // Log for debugging
             Log.d(TAG, "Displaying conversation: name='" + conversation.getContactName() + 
                       "', address='" + conversation.getAddress() + 
                       "', displayName='" + displayName + "'");
->>>>>>> 0cf371e8
             
             // Set snippet
             String snippet = conversation.getSnippet();
@@ -201,10 +168,6 @@
         } catch (Exception e) {
             Log.e(TAG, "Error binding conversation at position " + position, e);
             holder.contactNameTextView.setText(R.string.error_loading_conversation);
-            // Set a default error avatar
-            if (holder.contactAvatarImageView != null) {
-                holder.contactAvatarImageView.setImageDrawable(createInitialsDrawable("!"));
-            }
         }
     }
 
@@ -283,167 +246,9 @@
     }
 
     /**
-     * Loads the contact avatar for a conversation.
-     *
-     * @param avatarImageView The CircleImageView to load the avatar into
-     * @param conversation    The conversation
-     * @param displayName     The display name for the contact
-     */
-    private void loadContactAvatar(CircleImageView avatarImageView, Conversation conversation, String displayName) {
-        if (avatarImageView == null) {
-            Log.w(TAG, "Avatar ImageView is null, skipping avatar load");
-            return;
-        }
-        
-        try {
-            String phoneNumber = conversation.getAddress();
-            
-            // Try to load contact photo from contacts
-            Uri contactPhotoUri = getContactPhotoUri(phoneNumber);
-            
-            if (contactPhotoUri != null) {
-                // Load actual contact photo using Glide
-                RequestOptions options = new RequestOptions()
-                        .placeholder(createInitialsDrawable(displayName))
-                        .error(createInitialsDrawable(displayName))
-                        .diskCacheStrategy(DiskCacheStrategy.ALL);
-                
-                Glide.with(context)
-                        .load(contactPhotoUri)
-                        .apply(options)
-                        .into(avatarImageView);
-            } else {
-                // No contact photo found, create initials drawable
-                avatarImageView.setImageDrawable(createInitialsDrawable(displayName));
-            }
-        } catch (Exception e) {
-            Log.e(TAG, "Error loading contact avatar", e);
-            // Fallback to initials drawable
-            avatarImageView.setImageDrawable(createInitialsDrawable(displayName));
-        }
-    }
-    
-    /**
-     * Gets the contact photo URI for a phone number.
-     *
-     * @param phoneNumber The phone number
-     * @return The contact photo URI, or null if not found
-     */
-    private Uri getContactPhotoUri(String phoneNumber) {
-        if (TextUtils.isEmpty(phoneNumber)) {
-            return null;
-        }
-        
-        try {
-            Uri uri = Uri.withAppendedPath(ContactsContract.PhoneLookup.CONTENT_FILTER_URI, Uri.encode(phoneNumber));
-            android.database.Cursor cursor = context.getContentResolver().query(
-                    uri,
-                    new String[]{ContactsContract.PhoneLookup.PHOTO_URI},
-                    null,
-                    null,
-                    null);
-                    
-            if (cursor != null) {
-                try {
-                    if (cursor.moveToFirst()) {
-                        int photoIndex = cursor.getColumnIndex(ContactsContract.PhoneLookup.PHOTO_URI);
-                        if (photoIndex >= 0) {
-                            String photoUriString = cursor.getString(photoIndex);
-                            if (!TextUtils.isEmpty(photoUriString)) {
-                                return Uri.parse(photoUriString);
-                            }
-                        }
-                    }
-                } finally {
-                    cursor.close();
-                }
-            }
-        } catch (Exception e) {
-            Log.e(TAG, "Error getting contact photo URI for " + phoneNumber, e);
-        }
-        
-        return null;
-    }
-    
-    /**
-     * Creates a drawable with the contact's initials and background color.
-     *
-     * @param displayName The display name or phone number
-     * @return A drawable with initials
-     */
-    private Drawable createInitialsDrawable(String displayName) {
-        String initial = ContactUtils.getContactInitial(displayName);
-        int backgroundColor = ContactUtils.getContactColor(displayName);
-        
-        return new InitialsDrawable(initial, backgroundColor);
-    }
-    
-    /**
-     * Custom drawable for displaying contact initials with a colored background.
-     */
-    private static class InitialsDrawable extends Drawable {
-        private final String initials;
-        private final Paint backgroundPaint;
-        private final Paint textPaint;
-        private final int textColor = Color.WHITE;
-        
-        public InitialsDrawable(String initials, int backgroundColor) {
-            this.initials = initials != null ? initials : "#";
-            
-            backgroundPaint = new Paint(Paint.ANTI_ALIAS_FLAG);
-            backgroundPaint.setColor(backgroundColor);
-            backgroundPaint.setStyle(Paint.Style.FILL);
-            
-            textPaint = new Paint(Paint.ANTI_ALIAS_FLAG);
-            textPaint.setColor(textColor);
-            textPaint.setTextAlign(Paint.Align.CENTER);
-            textPaint.setTypeface(android.graphics.Typeface.DEFAULT_BOLD);
-        }
-        
-        @Override
-        public void draw(@NonNull Canvas canvas) {
-            Rect bounds = getBounds();
-            
-            // Draw circular background
-            float centerX = bounds.exactCenterX();
-            float centerY = bounds.exactCenterY();
-            float radius = Math.min(bounds.width(), bounds.height()) / 2f;
-            canvas.drawCircle(centerX, centerY, radius, backgroundPaint);
-            
-            // Draw text
-            textPaint.setTextSize(radius * 0.8f); // Text size relative to circle size
-            
-            // Calculate text position to center it vertically
-            Rect textBounds = new Rect();
-            textPaint.getTextBounds(initials, 0, initials.length(), textBounds);
-            float textY = centerY + textBounds.height() / 2f;
-            
-            canvas.drawText(initials, centerX, textY, textPaint);
-        }
-        
-        @Override
-        public void setAlpha(int alpha) {
-            backgroundPaint.setAlpha(alpha);
-            textPaint.setAlpha(alpha);
-        }
-        
-        @Override
-        public void setColorFilter(@Nullable ColorFilter colorFilter) {
-            backgroundPaint.setColorFilter(colorFilter);
-            textPaint.setColorFilter(colorFilter);
-        }
-        
-        @Override
-        public int getOpacity() {
-            return PixelFormat.TRANSLUCENT;
-        }
-    }
-
-    /**
      * ViewHolder for conversation items.
      */
     public static class ViewHolder extends RecyclerView.ViewHolder {
-        CircleImageView contactAvatarImageView;
         TextView contactNameTextView;
         TextView snippetTextView;
         TextView dateTextView;
@@ -452,7 +257,6 @@
 
         public ViewHolder(@NonNull View itemView) {
             super(itemView);
-            contactAvatarImageView = itemView.findViewById(R.id.contact_avatar);
             contactNameTextView = itemView.findViewById(R.id.contact_name);
             snippetTextView = itemView.findViewById(R.id.snippet);
             dateTextView = itemView.findViewById(R.id.date);
