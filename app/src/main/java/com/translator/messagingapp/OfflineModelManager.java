--- conflicted
+++ resolved
@@ -157,16 +157,8 @@
     }
     
     /**
-<<<<<<< HEAD
-     * Download an offline model.
-     * 
-     * NOTE: This method uses simulated progress for UI demonstration.
-     * For real ML Kit downloads, use OfflineTranslationService.downloadLanguageModel()
-     * which properly handles Task<Void> API without using non-existent methods like addOnProgressListener.
-=======
      * Download an offline model using ML Kit.
      * This method performs manual model download instead of on-demand download.
->>>>>>> f560fed2
      */
     public void downloadModel(OfflineModelInfo model, DownloadListener listener) {
         if (model.isDownloaded()) {
@@ -180,11 +172,7 @@
         String mlkitLanguageCode = convertToMLKitLanguageCode(languageCode);
         
         if (mlkitLanguageCode == null) {
-<<<<<<< HEAD
-            Log.e(TAG, "Unsupported language for download: " + languageCode);
-=======
             Log.e(TAG, "Unsupported language for ML Kit: " + languageCode);
->>>>>>> f560fed2
             if (listener != null) {
                 listener.onError("Unsupported language: " + languageCode);
             }
@@ -192,96 +180,6 @@
         }
         
         model.setDownloading(true);
-<<<<<<< HEAD
-        Log.d(TAG, "Starting actual MLKit model download for: " + languageCode + " (MLKit: " + mlkitLanguageCode + ")");
-        
-        // Create translator for model download
-        // We use the target language as both source and target to ensure the specific model is downloaded
-        TranslatorOptions options = new TranslatorOptions.Builder()
-                .setSourceLanguage(mlkitLanguageCode)
-                .setTargetLanguage(mlkitLanguageCode)
-                .build();
-        
-        Translator translator = Translation.getClient(options);
-        
-        // Perform actual MLKit model download
-        Task<Void> downloadTask = translator.downloadModelIfNeeded();
-        
-        downloadTask.addOnProgressListener(progress -> {
-            // MLKit doesn't provide fine-grained progress, so we'll simulate it
-            // based on the download task completion state
-            if (listener != null) {
-                listener.onProgress(50); // Indicate download is in progress
-            }
-        }).addOnSuccessListener(result -> {
-            Log.d(TAG, "MLKit model download successful for: " + languageCode);
-            
-            // Verify the model is actually working
-            verifyAndFinalizeModelDownload(translator, model, languageCode, mlkitLanguageCode, listener);
-            
-        }).addOnFailureListener(exception -> {
-            Log.e(TAG, "MLKit model download failed for: " + languageCode, exception);
-            model.setDownloading(false);
-            
-            String errorMessage = "Model download failed";
-            if (exception.getMessage() != null) {
-                errorMessage += ": " + exception.getMessage();
-            }
-            
-            if (listener != null) {
-                listener.onError(errorMessage);
-            }
-            
-            // Clean up translator
-            try {
-                translator.close();
-            } catch (Exception e) {
-                Log.w(TAG, "Error closing translator after failed download", e);
-            }
-        });
-    }
-    
-    /**
-     * Verifies the downloaded model and finalizes the download process.
-     * This ensures the model actually works before marking it as downloaded.
-     */
-    private void verifyAndFinalizeModelDownload(Translator translator, OfflineModelInfo model, 
-                                              String languageCode, String mlkitLanguageCode, 
-                                              DownloadListener listener) {
-        Log.d(TAG, "Verifying downloaded model: " + languageCode);
-        
-        // Test translation to verify model works
-        Task<String> verifyTask = translator.translate("test");
-        
-        verifyTask.addOnSuccessListener(result -> {
-            Log.d(TAG, "Model verification successful for: " + languageCode);
-            
-            // Mark as downloaded and save to preferences
-            model.setDownloading(false);
-            model.setDownloaded(true);
-            saveDownloadedModelPrivate(languageCode);
-            
-            // Create a marker file for additional verification
-            try {
-                createModelFile(model);
-            } catch (Exception e) {
-                Log.w(TAG, "Could not create model marker file for " + languageCode, e);
-                // This is not critical since MLKit handles the actual model files
-            }
-            
-            Log.d(TAG, "Model download and verification completed for: " + languageCode);
-            
-            if (listener != null) {
-                listener.onProgress(100);
-                listener.onSuccess();
-            }
-            
-            // Clean up translator
-            try {
-                translator.close();
-            } catch (Exception e) {
-                Log.w(TAG, "Error closing translator after successful download", e);
-=======
         Log.d(TAG, "Starting ML Kit download for model: " + languageCode + " (MLKit: " + mlkitLanguageCode + ")");
         
         // Perform actual ML Kit download in background thread
@@ -360,31 +258,8 @@
                 if (listener != null) {
                     listener.onError(errorMessage);
                 }
->>>>>>> f560fed2
-            }
-            
-        }).addOnFailureListener(exception -> {
-            Log.e(TAG, "Model verification failed for: " + languageCode, exception);
-            model.setDownloading(false);
-            
-            String errorMessage = "Model downloaded but verification failed";
-            if (exception.getMessage() != null && exception.getMessage().toLowerCase().contains("dictionary")) {
-                errorMessage = "Model downloaded but dictionary files failed to load. Please try again or check available storage space.";
-            } else if (exception.getMessage() != null) {
-                errorMessage += ": " + exception.getMessage();
-            }
-            
-            if (listener != null) {
-                listener.onError(errorMessage);
-            }
-            
-            // Clean up translator
-            try {
-                translator.close();
-            } catch (Exception e) {
-                Log.w(TAG, "Error closing translator after failed verification", e);
-            }
-        });
+            }
+        }).start();
     }
     
     /**
@@ -428,27 +303,11 @@
             return false;
         }
         
-        // Primary verification - check with MLKit
-        boolean mlkitVerified = isModelAvailableInMLKit(languageCode);
-        if (mlkitVerified) {
-            return true;
-        }
-        
-        // Secondary verification - check if our marker file exists
+        // Additional verification - check if model file exists
         try {
             File modelDir = getModelDirectory();
             File modelFile = new File(modelDir, languageCode + ".model");
-            boolean fileExists = modelFile.exists() && modelFile.canRead();
-            
-            if (fileExists && !mlkitVerified) {
-                // File exists but MLKit says model is not available
-                // This suggests a synchronization issue - clean up tracking
-                Log.w(TAG, "Model file exists but MLKit verification failed for " + languageCode + ". Cleaning up tracking.");
-                removeDownloadedModel(languageCode);
-                return false;
-            }
-            
-            return fileExists;
+            return modelFile.exists() && modelFile.canRead();
         } catch (Exception e) {
             Log.e(TAG, "Error verifying model file for " + languageCode, e);
             return false;
