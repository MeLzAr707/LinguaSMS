package com.translator.messagingapp;

import android.content.Context;
import android.content.SharedPreferences;
import android.util.Log;

import com.google.android.gms.tasks.Task;
import com.google.android.gms.tasks.Tasks;
import com.google.mlkit.nl.translate.TranslateLanguage;
import com.google.mlkit.nl.translate.Translation;
import com.google.mlkit.nl.translate.Translator;
import com.google.mlkit.nl.translate.TranslatorOptions;

import java.io.File;
import java.util.ArrayList;
import java.util.HashMap;
import java.util.HashSet;
import java.util.List;
import java.util.Map;
import java.util.Set;
import java.util.concurrent.ExecutionException;
import java.util.concurrent.TimeUnit;
import java.util.concurrent.TimeoutException;

/**
 * Manages offline translation models including downloading and deletion.
 */
public class OfflineModelManager {
    private static final String TAG = "OfflineModelManager";
    // Use same preferences as OfflineTranslationService for synchronization
    private static final String PREFS_NAME = "offline_models"; 
    private static final String KEY_DOWNLOADED_MODELS = "downloaded_models";
    
    private Context context;
    private SharedPreferences preferences;
    
    public interface DownloadListener {
        void onProgress(int progress);
        void onSuccess();
        void onError(String error);
    }
    
    /**
     * Represents the status of an offline model.
     */
    public static class ModelStatus {
        public static final String DOWNLOADED = "downloaded";
        public static final String NOT_DOWNLOADED = "not_downloaded";
        public static final String DOWNLOADING = "downloading";
        public static final String ERROR = "error";
        
        private String status;
        private boolean verified;
        private String errorMessage;
        
        public ModelStatus(String status, boolean verified) {
            this.status = status;
            this.verified = verified;
            this.errorMessage = null;
        }
        
        public ModelStatus(String status, boolean verified, String errorMessage) {
            this.status = status;
            this.verified = verified;
            this.errorMessage = errorMessage;
        }
        
        public String getStatus() {
            return status;
        }
        
        public boolean isVerified() {
            return verified;
        }
        
        public String getErrorMessage() {
            return errorMessage;
        }
        
        public boolean isDownloaded() {
            return DOWNLOADED.equals(status);
        }
        
        public boolean isDownloading() {
            return DOWNLOADING.equals(status);
        }
    }
    
    public OfflineModelManager(Context context) {
        this.context = context;
        this.preferences = context.getSharedPreferences(PREFS_NAME, Context.MODE_PRIVATE);
    }
    
    /**
     * Get list of all available offline models with updated status.
     * This method combines internal tracking with ML Kit verification for accuracy.
     */
    public List<OfflineModelInfo> getAvailableModels() {
        List<OfflineModelInfo> models = new ArrayList<>();
        Set<String> downloadedModels = getDownloadedModelCodes();
        
        // Add models for ML Kit supported languages with realistic file sizes
        // Core languages
        addModel(models, "en", "English", 25 * 1024 * 1024, downloadedModels, true);
        addModel(models, "es", "Spanish", 28 * 1024 * 1024, downloadedModels, true);
        addModel(models, "fr", "French", 27 * 1024 * 1024, downloadedModels, true);
        addModel(models, "de", "German", 30 * 1024 * 1024, downloadedModels, true);
        addModel(models, "it", "Italian", 26 * 1024 * 1024, downloadedModels, true);
        addModel(models, "pt", "Portuguese", 27 * 1024 * 1024, downloadedModels, true);
        addModel(models, "ru", "Russian", 32 * 1024 * 1024, downloadedModels, true);
        
        // Asian languages
        addModel(models, "ja", "Japanese", 35 * 1024 * 1024, downloadedModels, true);
        addModel(models, "ko", "Korean", 33 * 1024 * 1024, downloadedModels, true);
        addModel(models, "zh", "Chinese (Simplified)", 38 * 1024 * 1024, downloadedModels, true);
        addModel(models, "th", "Thai", 31 * 1024 * 1024, downloadedModels, true);
        addModel(models, "vi", "Vietnamese", 28 * 1024 * 1024, downloadedModels, true);
        addModel(models, "id", "Indonesian", 25 * 1024 * 1024, downloadedModels, true);
        
        // Middle Eastern and Indian languages
        addModel(models, "ar", "Arabic", 30 * 1024 * 1024, downloadedModels, true);
        addModel(models, "hi", "Hindi", 29 * 1024 * 1024, downloadedModels, true);
        addModel(models, "he", "Hebrew", 26 * 1024 * 1024, downloadedModels, true);
        addModel(models, "fa", "Persian", 28 * 1024 * 1024, downloadedModels, true);
        addModel(models, "ur", "Urdu", 27 * 1024 * 1024, downloadedModels, true);
        
        // European languages
        addModel(models, "nl", "Dutch", 25 * 1024 * 1024, downloadedModels, true);
        addModel(models, "sv", "Swedish", 24 * 1024 * 1024, downloadedModels, true);
        addModel(models, "fi", "Finnish", 26 * 1024 * 1024, downloadedModels, true);
        addModel(models, "da", "Danish", 23 * 1024 * 1024, downloadedModels, true);
        addModel(models, "no", "Norwegian", 24 * 1024 * 1024, downloadedModels, true);
        addModel(models, "pl", "Polish", 28 * 1024 * 1024, downloadedModels, true);
        addModel(models, "tr", "Turkish", 27 * 1024 * 1024, downloadedModels, true);
        addModel(models, "el", "Greek", 26 * 1024 * 1024, downloadedModels, true);
        addModel(models, "cs", "Czech", 25 * 1024 * 1024, downloadedModels, true);
        addModel(models, "hu", "Hungarian", 26 * 1024 * 1024, downloadedModels, true);
        addModel(models, "ro", "Romanian", 25 * 1024 * 1024, downloadedModels, true);
        addModel(models, "bg", "Bulgarian", 25 * 1024 * 1024, downloadedModels, true);
        addModel(models, "hr", "Croatian", 24 * 1024 * 1024, downloadedModels, true);
        addModel(models, "sk", "Slovak", 24 * 1024 * 1024, downloadedModels, true);
        addModel(models, "sl", "Slovenian", 23 * 1024 * 1024, downloadedModels, true);
        addModel(models, "et", "Estonian", 22 * 1024 * 1024, downloadedModels, true);
        addModel(models, "lv", "Latvian", 22 * 1024 * 1024, downloadedModels, true);
        addModel(models, "lt", "Lithuanian", 23 * 1024 * 1024, downloadedModels, true);
        addModel(models, "uk", "Ukrainian", 27 * 1024 * 1024, downloadedModels, true);
        
        return models;
    }
    
    private void addModel(List<OfflineModelInfo> models, String code, String name, long size, Set<String> downloadedModels, boolean checkMLKit) {
        OfflineModelInfo model = new OfflineModelInfo(code, name, size);
        
        boolean isTrackedAsDownloaded = downloadedModels.contains(code);
        boolean isActuallyAvailable = false;
        
        if (checkMLKit) {
            // Verify with ML Kit for more accurate status
            isActuallyAvailable = isModelAvailableInMLKit(code);
            
            // Sync internal tracking if there's a mismatch
            if (isActuallyAvailable && !isTrackedAsDownloaded) {
                // Model is available in ML Kit but not tracked - update tracking
                saveDownloadedModel(code);
                Log.d(TAG, "Synced tracking for available model: " + code);
            } else if (!isActuallyAvailable && isTrackedAsDownloaded) {
                // Model is tracked but not actually available - update tracking
                removeDownloadedModel(code);
                Log.d(TAG, "Corrected tracking for unavailable model: " + code);
            }
        }
        
        // Use ML Kit status if available, otherwise fall back to internal tracking
        boolean isDownloaded = checkMLKit ? isActuallyAvailable : isTrackedAsDownloaded;
        model.setDownloaded(isDownloaded);
        models.add(model);
    }
    
    /**
     * Download an offline model using ML Kit's actual download API.
     */
    public void downloadModel(OfflineModelInfo model, DownloadListener listener) {
        if (model.isDownloaded()) {
            if (listener != null) {
                listener.onError("Model already downloaded");
            }
            return;
        }
        
        String languageCode = model.getLanguageCode();
        String mlKitCode = convertToMLKitLanguageCode(languageCode);
        
        if (mlKitCode == null) {
            if (listener != null) {
                listener.onError("Unsupported language: " + languageCode);
            }
            return;
        }
        
        model.setDownloading(true);
        
        // Use ML Kit's actual download API in a background thread
        new Thread(() -> {
            try {
                Log.d(TAG, "Starting actual ML Kit download for model: " + languageCode);
                
                // Create translator with English as target (commonly available)
                TranslatorOptions options = new TranslatorOptions.Builder()
                        .setSourceLanguage(mlKitCode)
                        .setTargetLanguage(TranslateLanguage.ENGLISH)
                        .build();

                Translator translator = Translation.getClient(options);
                
                try {
                    // Report initial progress
                    if (listener != null) {
                        listener.onProgress(10);
                    }
                    
                    // Use ML Kit's downloadModelIfNeeded API
                    Task<Void> downloadTask = translator.downloadModelIfNeeded();
                    
                    // Report progress during download
                    if (listener != null) {
                        listener.onProgress(50);
                    }
                    
                    // Wait for download to complete with timeout
                    Tasks.await(downloadTask, 60, TimeUnit.SECONDS);
                    
                    // Report completion progress
                    if (listener != null) {
                        listener.onProgress(90);
                    }
                    
                    // Mark as downloaded and save to preferences
                    model.setDownloading(false);
                    model.setDownloaded(true);
                    saveDownloadedModelPrivate(languageCode);
                    
                    // Report final progress
                    if (listener != null) {
                        listener.onProgress(100);
                    }
                    
                    Log.d(TAG, "ML Kit model download completed for: " + languageCode);
                    
                    if (listener != null) {
                        listener.onSuccess();
                    }
                    
                } catch (TimeoutException e) {
                    Log.e(TAG, "Download timeout for model: " + languageCode, e);
                    model.setDownloading(false);
                    if (listener != null) {
                        listener.onError("Download timeout. Please check your internet connection.");
                    }
                } catch (ExecutionException e) {
                    Log.e(TAG, "Download execution failed for model: " + languageCode, e);
                    model.setDownloading(false);
                    String errorMsg = "Download failed";
                    if (e.getCause() != null && e.getCause().getMessage() != null) {
                        errorMsg = "Download failed: " + e.getCause().getMessage();
                    }
                    if (listener != null) {
                        listener.onError(errorMsg);
                    }
                } finally {
                    // Clean up translator resource
                    try {
                        translator.close();
                    } catch (Exception e) {
                        Log.w(TAG, "Error closing translator during cleanup", e);
                    }
                }
                
            } catch (Exception e) {
                Log.e(TAG, "Unexpected error during model download: " + languageCode, e);
                model.setDownloading(false);
                if (listener != null) {
                    listener.onError("Download failed: " + e.getMessage());
                }
            }
        }).start();
    }
    
    /**
     * Delete an offline model using ML Kit's proper model management.
     */
    public boolean deleteModel(OfflineModelInfo model) {
        try {
            if (!model.isDownloaded()) {
                Log.d(TAG, "Model not downloaded, nothing to delete: " + model.getLanguageCode());
                return false;
            }
            
            String languageCode = model.getLanguageCode();
            String mlKitCode = convertToMLKitLanguageCode(languageCode);
            
            if (mlKitCode == null) {
                Log.w(TAG, "Cannot delete unsupported language model: " + languageCode);
                return false;
            }
            
            // Create translator to get access to model management
            TranslatorOptions options = new TranslatorOptions.Builder()
                    .setSourceLanguage(mlKitCode)
                    .setTargetLanguage(TranslateLanguage.ENGLISH)
                    .build();

            Translator translator = Translation.getClient(options);
            
            try {
                // Use ML Kit's model deletion API
                Task<Void> deleteTask = translator.deleteDownloadedModel();
                
                // Wait for deletion to complete
                Tasks.await(deleteTask, 30, TimeUnit.SECONDS);
                
                // Remove from preferences
                removeDownloadedModel(languageCode);
                
                // Clean up local tracking file if it exists
                deleteModelFile(model);
                
                // Update model state
                model.setDownloaded(false);
                
                Log.d(TAG, "Model deleted successfully: " + languageCode);
                return true;
                
            } catch (Exception e) {
                Log.e(TAG, "Error deleting ML Kit model for " + languageCode, e);
                return false;
            } finally {
                // Clean up translator
                try {
                    translator.close();
                } catch (Exception e) {
                    Log.w(TAG, "Error closing translator during model deletion", e);
                }
            }
            
        } catch (Exception e) {
            Log.e(TAG, "Error deleting model", e);
            return false;
        }
    }
    
    /**
     * Check if a model is downloaded.
     */
    public boolean isModelDownloaded(String languageCode) {
        Set<String> downloadedModels = getDownloadedModelCodes();
        return downloadedModels.contains(languageCode);
    }
    
    /**
     * Check if a model is downloaded and verified using ML Kit's approach.
     * This extends the basic download check with ML Kit verification.
     */
    public boolean isModelDownloadedAndVerified(String languageCode) {
        if (!isModelDownloaded(languageCode)) {
            return false;
        }
        
        // Verify with ML Kit that the model is actually available
        return isModelAvailableInMLKit(languageCode);
    }
    
    /**
     * Get the status map for all available models.
     * @return Map of language code to ModelStatus
     */
    public Map<String, ModelStatus> getModelStatusMap() {
        Map<String, ModelStatus> statusMap = new HashMap<>();
        List<OfflineModelInfo> availableModels = getAvailableModels();
        
        for (OfflineModelInfo model : availableModels) {
            String languageCode = model.getLanguageCode();
            ModelStatus status;
            
            if (model.isDownloading()) {
                status = new ModelStatus(ModelStatus.DOWNLOADING, false);
            } else if (model.isDownloaded()) {
                boolean verified = isModelDownloadedAndVerified(languageCode);
                status = new ModelStatus(ModelStatus.DOWNLOADED, verified);
            } else {
                status = new ModelStatus(ModelStatus.NOT_DOWNLOADED, false);
            }
            
            statusMap.put(languageCode, status);
        }
        
        return statusMap;
    }
    
    /**
     * Get offline model directory for legacy tracking files.
     * @deprecated This is only used for cleanup of old placeholder files
     */
    private File getModelDirectory() {
        File modelDir = new File(context.getFilesDir(), "offline_models");
        if (!modelDir.exists()) {
            modelDir.mkdirs();
        }
        return modelDir;
    }
    
    /**
     * Delete legacy placeholder model file if it exists.
     * @deprecated This is only used for cleanup of old placeholder files
     */
    private void deleteModelFile(OfflineModelInfo model) {
        try {
            File modelDir = getModelDirectory();
            File modelFile = new File(modelDir, model.getLanguageCode() + ".model");
            
            if (modelFile.exists() && modelFile.delete()) {
                Log.d(TAG, "Legacy model file deleted: " + modelFile.getAbsolutePath());
            }
        } catch (Exception e) {
            Log.d(TAG, "No legacy model file to delete for " + model.getLanguageCode());
        }
    }
    
    /**
     * Get set of downloaded model codes from preferences.
     */
    private Set<String> getDownloadedModelCodes() {
        return preferences.getStringSet(KEY_DOWNLOADED_MODELS, new HashSet<>());
    }
    
    /**
     * Save a downloaded model to preferences.
     */
    private void saveDownloadedModelPrivate(String languageCode) {
        Set<String> downloadedModels = new HashSet<>(getDownloadedModelCodes());
        downloadedModels.add(languageCode);
        preferences.edit().putStringSet(KEY_DOWNLOADED_MODELS, downloadedModels).apply();
    }
    
    /**
     * Save a downloaded model to preferences (public method for external access).
     */
    public void saveDownloadedModel(String languageCode) {
        saveDownloadedModelPrivate(languageCode);
    }
    
    /**
     * Remove a downloaded model from preferences.
     */
    public void removeDownloadedModel(String languageCode) {
        Set<String> downloadedModels = new HashSet<>(getDownloadedModelCodes());
        downloadedModels.remove(languageCode);
        preferences.edit().putStringSet(KEY_DOWNLOADED_MODELS, downloadedModels).apply();
    }
    
    /**
     * Checks if a language model is actually available in ML Kit.
     * Uses ML Kit's model checking approach for better accuracy.
     * 
     * @param languageCode The language code to check
     * @return true if the model is available in ML Kit, false otherwise
     */
    private boolean isModelAvailableInMLKit(String languageCode) {
        try {
            String mlkitCode = LanguageCodeUtils.convertToMLKitLanguageCode(languageCode);
            if (mlkitCode == null) {
                Log.d(TAG, "Language code not supported by ML Kit: " + languageCode);
                return false;
            }
            
            // Create translator options with the language and English
            TranslatorOptions options = new TranslatorOptions.Builder()
                    .setSourceLanguage(mlkitCode)
                    .setTargetLanguage(TranslateLanguage.ENGLISH)
                    .build();

            Translator translator = Translation.getClient(options);
            
            try {
                // Test if model is available by attempting a very short translation with timeout
                // This is the recommended approach for checking model availability
                Task<String> testTask = translator.translate("test");
                
                // Use a short timeout - if models are downloaded, this should complete quickly
                Tasks.await(testTask, 3, TimeUnit.SECONDS);
                
                // If we get here without exception, models are available
                Log.d(TAG, "Model availability confirmed for " + languageCode);
                return true;
                
            } catch (TimeoutException e) {
                // Timeout typically means models need to be downloaded
                Log.d(TAG, "Model not available (timeout) for " + languageCode);
                return false;
            } catch (ExecutionException e) {
                // Check for model-related errors
                if (e.getCause() != null) {
                    String errorMsg = e.getCause().getMessage();
                    if (errorMsg != null) {
                        String lowerMsg = errorMsg.toLowerCase();
                        if (lowerMsg.contains("model") && (lowerMsg.contains("download") || lowerMsg.contains("not available"))) {
                            Log.d(TAG, "Model not available (needs download) for " + languageCode);
                            return false;
                        }
                    }
                }
                Log.d(TAG, "Model availability check failed for " + languageCode + ": " + e.getMessage());
                return false;
            } finally {
                // Clean up translator
                try {
                    translator.close();
                } catch (Exception e) {
                    Log.w(TAG, "Error closing translator during availability check", e);
                }
            }
        } catch (Exception e) {
            Log.w(TAG, "Error checking ML Kit model availability for " + languageCode, e);
            return false;
        }
    }
<<<<<<< HEAD
    
    /**
     * Converts a standard language code to ML Kit format.
     * Based on the mapping used in OfflineTranslationService with improvements.
     */
    private String convertToMLKitLanguageCode(String languageCode) {
        if (languageCode == null) return null;
        
        // Handle common mappings - be consistent with ML Kit supported languages
        switch (languageCode.toLowerCase()) {
            // Chinese variants - ML Kit only supports simplified Chinese
            case "zh-cn": 
            case "zh": 
                return TranslateLanguage.CHINESE;
            case "zh-tw": 
                // Traditional Chinese is not supported by ML Kit, log warning
                Log.w(TAG, "Traditional Chinese (zh-TW) not supported by ML Kit, using Simplified Chinese");
                return TranslateLanguage.CHINESE;
                
            // European languages
            case "en": return TranslateLanguage.ENGLISH;
            case "es": return TranslateLanguage.SPANISH;
            case "fr": return TranslateLanguage.FRENCH;
            case "de": return TranslateLanguage.GERMAN;
            case "it": return TranslateLanguage.ITALIAN;
            case "pt": return TranslateLanguage.PORTUGUESE;
            case "ru": return TranslateLanguage.RUSSIAN;
            case "nl": return TranslateLanguage.DUTCH;
            case "sv": return TranslateLanguage.SWEDISH;
            case "fi": return TranslateLanguage.FINNISH;
            case "da": return TranslateLanguage.DANISH;
            case "no": return TranslateLanguage.NORWEGIAN;
            case "pl": return TranslateLanguage.POLISH;
            case "tr": return TranslateLanguage.TURKISH;
            case "el": return TranslateLanguage.GREEK;
            
            // Asian languages
            case "ja": return TranslateLanguage.JAPANESE;
            case "ko": return TranslateLanguage.KOREAN;
            case "th": return TranslateLanguage.THAI;
            case "vi": return TranslateLanguage.VIETNAMESE;
            case "id": return TranslateLanguage.INDONESIAN;
            case "ms": return TranslateLanguage.MALAY;
            
            // Middle Eastern and Indian languages
            case "ar": return TranslateLanguage.ARABIC;
            case "hi": return TranslateLanguage.HINDI;
            case "he": return TranslateLanguage.HEBREW;
            case "fa": return TranslateLanguage.PERSIAN;
            case "ur": return TranslateLanguage.URDU;
            case "bn": return TranslateLanguage.BENGALI;
            case "gu": return TranslateLanguage.GUJARATI;
            case "kn": return TranslateLanguage.KANNADA;
            case "ml": return TranslateLanguage.MALAYALAM;
            case "mr": return TranslateLanguage.MARATHI;
            case "pa": return TranslateLanguage.PUNJABI;
            case "ta": return TranslateLanguage.TAMIL;
            case "te": return TranslateLanguage.TELUGU;
            
            // Eastern European languages
            case "bg": return TranslateLanguage.BULGARIAN;
            case "hr": return TranslateLanguage.CROATIAN;
            case "cs": return TranslateLanguage.CZECH;
            case "et": return TranslateLanguage.ESTONIAN;
            case "lv": return TranslateLanguage.LATVIAN;
            case "lt": return TranslateLanguage.LITHUANIAN;
            case "hu": return TranslateLanguage.HUNGARIAN;
            case "ro": return TranslateLanguage.ROMANIAN;
            case "sk": return TranslateLanguage.SLOVAK;
            case "sl": return TranslateLanguage.SLOVENIAN;
            case "uk": return TranslateLanguage.UKRAINIAN;
            
            // African languages
            case "af": return TranslateLanguage.AFRIKAANS;
            case "sw": return TranslateLanguage.SWAHILI;
            
            // Other languages
            case "eu": return TranslateLanguage.BASQUE;
            case "be": return TranslateLanguage.BELARUSIAN;
            case "ca": return TranslateLanguage.CATALAN;
            case "eo": return TranslateLanguage.ESPERANTO;
            case "gl": return TranslateLanguage.GALICIAN;
            case "ga": return TranslateLanguage.IRISH;
            case "is": return TranslateLanguage.ICELANDIC;
            case "mt": return TranslateLanguage.MALTESE;
            case "cy": return TranslateLanguage.WELSH;
            
            default: 
                Log.w(TAG, "Language code not supported by ML Kit: " + languageCode);
                return null;
        }
    }
    
    /**
     * Validates if a language code is supported by ML Kit.
     * @param languageCode The language code to validate
     * @return true if supported, false otherwise
     */
    public boolean isLanguageSupported(String languageCode) {
        return convertToMLKitLanguageCode(languageCode) != null;
    }
    
    /**
     * Gets a list of all supported language codes.
     * @return Set of supported language codes
     */
    public Set<String> getSupportedLanguageCodes() {
        Set<String> supported = new HashSet<>();
        // Add all languages from our model list that are actually supported
        List<OfflineModelInfo> models = getAvailableModels();
        for (OfflineModelInfo model : models) {
            if (isLanguageSupported(model.getLanguageCode())) {
                supported.add(model.getLanguageCode());
            }
        }
        return supported;
    }
=======
>>>>>>> d427cd04
}<|MERGE_RESOLUTION|>--- conflicted
+++ resolved
@@ -99,8 +99,7 @@
         List<OfflineModelInfo> models = new ArrayList<>();
         Set<String> downloadedModels = getDownloadedModelCodes();
         
-        // Add models for ML Kit supported languages with realistic file sizes
-        // Core languages
+        // Add models for common languages with realistic file sizes
         addModel(models, "en", "English", 25 * 1024 * 1024, downloadedModels, true);
         addModel(models, "es", "Spanish", 28 * 1024 * 1024, downloadedModels, true);
         addModel(models, "fr", "French", 27 * 1024 * 1024, downloadedModels, true);
@@ -108,23 +107,12 @@
         addModel(models, "it", "Italian", 26 * 1024 * 1024, downloadedModels, true);
         addModel(models, "pt", "Portuguese", 27 * 1024 * 1024, downloadedModels, true);
         addModel(models, "ru", "Russian", 32 * 1024 * 1024, downloadedModels, true);
-        
-        // Asian languages
         addModel(models, "ja", "Japanese", 35 * 1024 * 1024, downloadedModels, true);
         addModel(models, "ko", "Korean", 33 * 1024 * 1024, downloadedModels, true);
-        addModel(models, "zh", "Chinese (Simplified)", 38 * 1024 * 1024, downloadedModels, true);
-        addModel(models, "th", "Thai", 31 * 1024 * 1024, downloadedModels, true);
-        addModel(models, "vi", "Vietnamese", 28 * 1024 * 1024, downloadedModels, true);
-        addModel(models, "id", "Indonesian", 25 * 1024 * 1024, downloadedModels, true);
-        
-        // Middle Eastern and Indian languages
+        addModel(models, "zh-CN", "Chinese (Simplified)", 38 * 1024 * 1024, downloadedModels, true);
+        addModel(models, "zh-TW", "Chinese (Traditional)", 38 * 1024 * 1024, downloadedModels, true);
         addModel(models, "ar", "Arabic", 30 * 1024 * 1024, downloadedModels, true);
         addModel(models, "hi", "Hindi", 29 * 1024 * 1024, downloadedModels, true);
-        addModel(models, "he", "Hebrew", 26 * 1024 * 1024, downloadedModels, true);
-        addModel(models, "fa", "Persian", 28 * 1024 * 1024, downloadedModels, true);
-        addModel(models, "ur", "Urdu", 27 * 1024 * 1024, downloadedModels, true);
-        
-        // European languages
         addModel(models, "nl", "Dutch", 25 * 1024 * 1024, downloadedModels, true);
         addModel(models, "sv", "Swedish", 24 * 1024 * 1024, downloadedModels, true);
         addModel(models, "fi", "Finnish", 26 * 1024 * 1024, downloadedModels, true);
@@ -133,17 +121,10 @@
         addModel(models, "pl", "Polish", 28 * 1024 * 1024, downloadedModels, true);
         addModel(models, "tr", "Turkish", 27 * 1024 * 1024, downloadedModels, true);
         addModel(models, "el", "Greek", 26 * 1024 * 1024, downloadedModels, true);
-        addModel(models, "cs", "Czech", 25 * 1024 * 1024, downloadedModels, true);
-        addModel(models, "hu", "Hungarian", 26 * 1024 * 1024, downloadedModels, true);
-        addModel(models, "ro", "Romanian", 25 * 1024 * 1024, downloadedModels, true);
-        addModel(models, "bg", "Bulgarian", 25 * 1024 * 1024, downloadedModels, true);
-        addModel(models, "hr", "Croatian", 24 * 1024 * 1024, downloadedModels, true);
-        addModel(models, "sk", "Slovak", 24 * 1024 * 1024, downloadedModels, true);
-        addModel(models, "sl", "Slovenian", 23 * 1024 * 1024, downloadedModels, true);
-        addModel(models, "et", "Estonian", 22 * 1024 * 1024, downloadedModels, true);
-        addModel(models, "lv", "Latvian", 22 * 1024 * 1024, downloadedModels, true);
-        addModel(models, "lt", "Lithuanian", 23 * 1024 * 1024, downloadedModels, true);
-        addModel(models, "uk", "Ukrainian", 27 * 1024 * 1024, downloadedModels, true);
+        addModel(models, "th", "Thai", 31 * 1024 * 1024, downloadedModels, true);
+        addModel(models, "vi", "Vietnamese", 28 * 1024 * 1024, downloadedModels, true);
+        addModel(models, "id", "Indonesian", 25 * 1024 * 1024, downloadedModels, true);
+        addModel(models, "he", "Hebrew", 26 * 1024 * 1024, downloadedModels, true);
         
         return models;
     }
@@ -177,106 +158,57 @@
     }
     
     /**
-     * Download an offline model using ML Kit's actual download API.
+     * Download an offline model.
      */
     public void downloadModel(OfflineModelInfo model, DownloadListener listener) {
         if (model.isDownloaded()) {
-            if (listener != null) {
-                listener.onError("Model already downloaded");
-            }
+            listener.onError("Model already downloaded");
             return;
         }
         
-        String languageCode = model.getLanguageCode();
-        String mlKitCode = convertToMLKitLanguageCode(languageCode);
-        
-        if (mlKitCode == null) {
-            if (listener != null) {
-                listener.onError("Unsupported language: " + languageCode);
-            }
-            return;
-        }
-        
         model.setDownloading(true);
         
-        // Use ML Kit's actual download API in a background thread
+        // Simulate download process in a background thread
         new Thread(() -> {
             try {
-                Log.d(TAG, "Starting actual ML Kit download for model: " + languageCode);
-                
-                // Create translator with English as target (commonly available)
-                TranslatorOptions options = new TranslatorOptions.Builder()
-                        .setSourceLanguage(mlKitCode)
-                        .setTargetLanguage(TranslateLanguage.ENGLISH)
-                        .build();
-
-                Translator translator = Translation.getClient(options);
-                
-                try {
-                    // Report initial progress
-                    if (listener != null) {
-                        listener.onProgress(10);
-                    }
+                Log.d(TAG, "Starting download for model: " + model.getLanguageCode());
+                
+                // Simulate download progress
+                for (int progress = 0; progress <= 100; progress += 10) {
+                    Thread.sleep(500); // Simulate download time
                     
-                    // Use ML Kit's downloadModelIfNeeded API
-                    Task<Void> downloadTask = translator.downloadModelIfNeeded();
-                    
-                    // Report progress during download
-                    if (listener != null) {
-                        listener.onProgress(50);
-                    }
-                    
-                    // Wait for download to complete with timeout
-                    Tasks.await(downloadTask, 60, TimeUnit.SECONDS);
-                    
-                    // Report completion progress
-                    if (listener != null) {
-                        listener.onProgress(90);
-                    }
-                    
-                    // Mark as downloaded and save to preferences
-                    model.setDownloading(false);
-                    model.setDownloaded(true);
-                    saveDownloadedModelPrivate(languageCode);
-                    
-                    // Report final progress
-                    if (listener != null) {
-                        listener.onProgress(100);
-                    }
-                    
-                    Log.d(TAG, "ML Kit model download completed for: " + languageCode);
+                    final int currentProgress = progress;
+                    model.setDownloadProgress(currentProgress);
                     
                     if (listener != null) {
-                        listener.onSuccess();
+                        listener.onProgress(currentProgress);
                     }
-                    
-                } catch (TimeoutException e) {
-                    Log.e(TAG, "Download timeout for model: " + languageCode, e);
-                    model.setDownloading(false);
-                    if (listener != null) {
-                        listener.onError("Download timeout. Please check your internet connection.");
-                    }
-                } catch (ExecutionException e) {
-                    Log.e(TAG, "Download execution failed for model: " + languageCode, e);
-                    model.setDownloading(false);
-                    String errorMsg = "Download failed";
-                    if (e.getCause() != null && e.getCause().getMessage() != null) {
-                        errorMsg = "Download failed: " + e.getCause().getMessage();
-                    }
-                    if (listener != null) {
-                        listener.onError(errorMsg);
-                    }
-                } finally {
-                    // Clean up translator resource
-                    try {
-                        translator.close();
-                    } catch (Exception e) {
-                        Log.w(TAG, "Error closing translator during cleanup", e);
-                    }
-                }
-                
+                }
+                
+                // Mark as downloaded
+                model.setDownloading(false);
+                model.setDownloaded(true);
+                
+                // Save to preferences
+                saveDownloadedModelPrivate(model.getLanguageCode());
+                
+                // Create placeholder file
+                createModelFile(model);
+                
+                Log.d(TAG, "Download completed for model: " + model.getLanguageCode());
+                
+                if (listener != null) {
+                    listener.onSuccess();
+                }
+                
+            } catch (InterruptedException e) {
+                Log.e(TAG, "Download interrupted", e);
+                model.setDownloading(false);
+                if (listener != null) {
+                    listener.onError("Download interrupted");
+                }
             } catch (Exception e) {
-                Log.e(TAG, "Unexpected error during model download: " + languageCode, e);
+                Log.e(TAG, "Download failed", e);
                 model.setDownloading(false);
                 if (listener != null) {
                     listener.onError("Download failed: " + e.getMessage());
@@ -286,61 +218,22 @@
     }
     
     /**
-     * Delete an offline model using ML Kit's proper model management.
+     * Delete an offline model.
      */
     public boolean deleteModel(OfflineModelInfo model) {
         try {
             if (!model.isDownloaded()) {
-                Log.d(TAG, "Model not downloaded, nothing to delete: " + model.getLanguageCode());
                 return false;
             }
             
-            String languageCode = model.getLanguageCode();
-            String mlKitCode = convertToMLKitLanguageCode(languageCode);
-            
-            if (mlKitCode == null) {
-                Log.w(TAG, "Cannot delete unsupported language model: " + languageCode);
-                return false;
-            }
-            
-            // Create translator to get access to model management
-            TranslatorOptions options = new TranslatorOptions.Builder()
-                    .setSourceLanguage(mlKitCode)
-                    .setTargetLanguage(TranslateLanguage.ENGLISH)
-                    .build();
-
-            Translator translator = Translation.getClient(options);
-            
-            try {
-                // Use ML Kit's model deletion API
-                Task<Void> deleteTask = translator.deleteDownloadedModel();
-                
-                // Wait for deletion to complete
-                Tasks.await(deleteTask, 30, TimeUnit.SECONDS);
-                
-                // Remove from preferences
-                removeDownloadedModel(languageCode);
-                
-                // Clean up local tracking file if it exists
-                deleteModelFile(model);
-                
-                // Update model state
-                model.setDownloaded(false);
-                
-                Log.d(TAG, "Model deleted successfully: " + languageCode);
-                return true;
-                
-            } catch (Exception e) {
-                Log.e(TAG, "Error deleting ML Kit model for " + languageCode, e);
-                return false;
-            } finally {
-                // Clean up translator
-                try {
-                    translator.close();
-                } catch (Exception e) {
-                    Log.w(TAG, "Error closing translator during model deletion", e);
-                }
-            }
+            // Remove from preferences
+            removeDownloadedModel(model.getLanguageCode());
+            
+            // Delete model file
+            deleteModelFile(model);
+            
+            Log.d(TAG, "Model deleted: " + model.getLanguageCode());
+            return true;
             
         } catch (Exception e) {
             Log.e(TAG, "Error deleting model", e);
@@ -357,16 +250,23 @@
     }
     
     /**
-     * Check if a model is downloaded and verified using ML Kit's approach.
-     * This extends the basic download check with ML Kit verification.
+     * Check if a model is downloaded and verified.
+     * This extends the basic download check with additional verification.
      */
     public boolean isModelDownloadedAndVerified(String languageCode) {
         if (!isModelDownloaded(languageCode)) {
             return false;
         }
         
-        // Verify with ML Kit that the model is actually available
-        return isModelAvailableInMLKit(languageCode);
+        // Additional verification - check if model file exists
+        try {
+            File modelDir = getModelDirectory();
+            File modelFile = new File(modelDir, languageCode + ".model");
+            return modelFile.exists() && modelFile.canRead();
+        } catch (Exception e) {
+            Log.e(TAG, "Error verifying model file for " + languageCode, e);
+            return false;
+        }
     }
     
     /**
@@ -397,8 +297,7 @@
     }
     
     /**
-     * Get offline model directory for legacy tracking files.
-     * @deprecated This is only used for cleanup of old placeholder files
+     * Get offline model directory.
      */
     private File getModelDirectory() {
         File modelDir = new File(context.getFilesDir(), "offline_models");
@@ -409,8 +308,24 @@
     }
     
     /**
-     * Delete legacy placeholder model file if it exists.
-     * @deprecated This is only used for cleanup of old placeholder files
+     * Create a placeholder model file.
+     */
+    private void createModelFile(OfflineModelInfo model) {
+        try {
+            File modelDir = getModelDirectory();
+            File modelFile = new File(modelDir, model.getLanguageCode() + ".model");
+            
+            // Create placeholder file (in real implementation, this would be the actual model)
+            if (modelFile.createNewFile()) {
+                Log.d(TAG, "Model file created: " + modelFile.getAbsolutePath());
+            }
+        } catch (Exception e) {
+            Log.e(TAG, "Error creating model file", e);
+        }
+    }
+    
+    /**
+     * Delete model file.
      */
     private void deleteModelFile(OfflineModelInfo model) {
         try {
@@ -418,10 +333,10 @@
             File modelFile = new File(modelDir, model.getLanguageCode() + ".model");
             
             if (modelFile.exists() && modelFile.delete()) {
-                Log.d(TAG, "Legacy model file deleted: " + modelFile.getAbsolutePath());
+                Log.d(TAG, "Model file deleted: " + modelFile.getAbsolutePath());
             }
         } catch (Exception e) {
-            Log.d(TAG, "No legacy model file to delete for " + model.getLanguageCode());
+            Log.e(TAG, "Error deleting model file", e);
         }
     }
     
@@ -459,7 +374,7 @@
     
     /**
      * Checks if a language model is actually available in ML Kit.
-     * Uses ML Kit's model checking approach for better accuracy.
+     * This provides a more accurate status than internal tracking.
      * 
      * @param languageCode The language code to check
      * @return true if the model is available in ML Kit, false otherwise
@@ -468,54 +383,45 @@
         try {
             String mlkitCode = LanguageCodeUtils.convertToMLKitLanguageCode(languageCode);
             if (mlkitCode == null) {
-                Log.d(TAG, "Language code not supported by ML Kit: " + languageCode);
                 return false;
             }
             
-            // Create translator options with the language and English
+            // Create translator with the language as both source and target
             TranslatorOptions options = new TranslatorOptions.Builder()
                     .setSourceLanguage(mlkitCode)
-                    .setTargetLanguage(TranslateLanguage.ENGLISH)
+                    .setTargetLanguage(mlkitCode)
                     .build();
 
             Translator translator = Translation.getClient(options);
             
             try {
-                // Test if model is available by attempting a very short translation with timeout
-                // This is the recommended approach for checking model availability
-                Task<String> testTask = translator.translate("test");
-                
-                // Use a short timeout - if models are downloaded, this should complete quickly
-                Tasks.await(testTask, 3, TimeUnit.SECONDS);
-                
-                // If we get here without exception, models are available
-                Log.d(TAG, "Model availability confirmed for " + languageCode);
+                // Try a quick translation to test if the model is available
+                Task<String> translateTask = translator.translate("test");
+                
+                // Wait briefly to see if translation can complete immediately
+                Tasks.await(translateTask, 1, TimeUnit.SECONDS);
+                
+                // If we got here without exception, model is available
                 return true;
                 
             } catch (TimeoutException e) {
-                // Timeout typically means models need to be downloaded
-                Log.d(TAG, "Model not available (timeout) for " + languageCode);
+                // Timeout means model needs to be downloaded
                 return false;
             } catch (ExecutionException e) {
-                // Check for model-related errors
-                if (e.getCause() != null) {
-                    String errorMsg = e.getCause().getMessage();
-                    if (errorMsg != null) {
-                        String lowerMsg = errorMsg.toLowerCase();
-                        if (lowerMsg.contains("model") && (lowerMsg.contains("download") || lowerMsg.contains("not available"))) {
-                            Log.d(TAG, "Model not available (needs download) for " + languageCode);
-                            return false;
-                        }
+                // Check if the error indicates missing models
+                if (e.getCause() != null && e.getCause().getMessage() != null) {
+                    String errorMsg = e.getCause().getMessage().toLowerCase();
+                    if (errorMsg.contains("model") && errorMsg.contains("download")) {
+                        return false;
                     }
                 }
-                Log.d(TAG, "Model availability check failed for " + languageCode + ": " + e.getMessage());
                 return false;
             } finally {
                 // Clean up translator
                 try {
                     translator.close();
                 } catch (Exception e) {
-                    Log.w(TAG, "Error closing translator during availability check", e);
+                    // Ignore cleanup errors
                 }
             }
         } catch (Exception e) {
@@ -523,124 +429,4 @@
             return false;
         }
     }
-<<<<<<< HEAD
-    
-    /**
-     * Converts a standard language code to ML Kit format.
-     * Based on the mapping used in OfflineTranslationService with improvements.
-     */
-    private String convertToMLKitLanguageCode(String languageCode) {
-        if (languageCode == null) return null;
-        
-        // Handle common mappings - be consistent with ML Kit supported languages
-        switch (languageCode.toLowerCase()) {
-            // Chinese variants - ML Kit only supports simplified Chinese
-            case "zh-cn": 
-            case "zh": 
-                return TranslateLanguage.CHINESE;
-            case "zh-tw": 
-                // Traditional Chinese is not supported by ML Kit, log warning
-                Log.w(TAG, "Traditional Chinese (zh-TW) not supported by ML Kit, using Simplified Chinese");
-                return TranslateLanguage.CHINESE;
-                
-            // European languages
-            case "en": return TranslateLanguage.ENGLISH;
-            case "es": return TranslateLanguage.SPANISH;
-            case "fr": return TranslateLanguage.FRENCH;
-            case "de": return TranslateLanguage.GERMAN;
-            case "it": return TranslateLanguage.ITALIAN;
-            case "pt": return TranslateLanguage.PORTUGUESE;
-            case "ru": return TranslateLanguage.RUSSIAN;
-            case "nl": return TranslateLanguage.DUTCH;
-            case "sv": return TranslateLanguage.SWEDISH;
-            case "fi": return TranslateLanguage.FINNISH;
-            case "da": return TranslateLanguage.DANISH;
-            case "no": return TranslateLanguage.NORWEGIAN;
-            case "pl": return TranslateLanguage.POLISH;
-            case "tr": return TranslateLanguage.TURKISH;
-            case "el": return TranslateLanguage.GREEK;
-            
-            // Asian languages
-            case "ja": return TranslateLanguage.JAPANESE;
-            case "ko": return TranslateLanguage.KOREAN;
-            case "th": return TranslateLanguage.THAI;
-            case "vi": return TranslateLanguage.VIETNAMESE;
-            case "id": return TranslateLanguage.INDONESIAN;
-            case "ms": return TranslateLanguage.MALAY;
-            
-            // Middle Eastern and Indian languages
-            case "ar": return TranslateLanguage.ARABIC;
-            case "hi": return TranslateLanguage.HINDI;
-            case "he": return TranslateLanguage.HEBREW;
-            case "fa": return TranslateLanguage.PERSIAN;
-            case "ur": return TranslateLanguage.URDU;
-            case "bn": return TranslateLanguage.BENGALI;
-            case "gu": return TranslateLanguage.GUJARATI;
-            case "kn": return TranslateLanguage.KANNADA;
-            case "ml": return TranslateLanguage.MALAYALAM;
-            case "mr": return TranslateLanguage.MARATHI;
-            case "pa": return TranslateLanguage.PUNJABI;
-            case "ta": return TranslateLanguage.TAMIL;
-            case "te": return TranslateLanguage.TELUGU;
-            
-            // Eastern European languages
-            case "bg": return TranslateLanguage.BULGARIAN;
-            case "hr": return TranslateLanguage.CROATIAN;
-            case "cs": return TranslateLanguage.CZECH;
-            case "et": return TranslateLanguage.ESTONIAN;
-            case "lv": return TranslateLanguage.LATVIAN;
-            case "lt": return TranslateLanguage.LITHUANIAN;
-            case "hu": return TranslateLanguage.HUNGARIAN;
-            case "ro": return TranslateLanguage.ROMANIAN;
-            case "sk": return TranslateLanguage.SLOVAK;
-            case "sl": return TranslateLanguage.SLOVENIAN;
-            case "uk": return TranslateLanguage.UKRAINIAN;
-            
-            // African languages
-            case "af": return TranslateLanguage.AFRIKAANS;
-            case "sw": return TranslateLanguage.SWAHILI;
-            
-            // Other languages
-            case "eu": return TranslateLanguage.BASQUE;
-            case "be": return TranslateLanguage.BELARUSIAN;
-            case "ca": return TranslateLanguage.CATALAN;
-            case "eo": return TranslateLanguage.ESPERANTO;
-            case "gl": return TranslateLanguage.GALICIAN;
-            case "ga": return TranslateLanguage.IRISH;
-            case "is": return TranslateLanguage.ICELANDIC;
-            case "mt": return TranslateLanguage.MALTESE;
-            case "cy": return TranslateLanguage.WELSH;
-            
-            default: 
-                Log.w(TAG, "Language code not supported by ML Kit: " + languageCode);
-                return null;
-        }
-    }
-    
-    /**
-     * Validates if a language code is supported by ML Kit.
-     * @param languageCode The language code to validate
-     * @return true if supported, false otherwise
-     */
-    public boolean isLanguageSupported(String languageCode) {
-        return convertToMLKitLanguageCode(languageCode) != null;
-    }
-    
-    /**
-     * Gets a list of all supported language codes.
-     * @return Set of supported language codes
-     */
-    public Set<String> getSupportedLanguageCodes() {
-        Set<String> supported = new HashSet<>();
-        // Add all languages from our model list that are actually supported
-        List<OfflineModelInfo> models = getAvailableModels();
-        for (OfflineModelInfo model : models) {
-            if (isLanguageSupported(model.getLanguageCode())) {
-                supported.add(model.getLanguageCode());
-            }
-        }
-        return supported;
-    }
-=======
->>>>>>> d427cd04
 }