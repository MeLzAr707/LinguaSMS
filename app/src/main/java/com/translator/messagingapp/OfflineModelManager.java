package com.translator.messagingapp;

import android.content.Context;
import android.content.SharedPreferences;
import android.util.Log;

import com.google.android.gms.tasks.Task;
import com.google.android.gms.tasks.Tasks;
import com.google.mlkit.nl.translate.TranslateLanguage;
import com.google.mlkit.nl.translate.Translation;
import com.google.mlkit.nl.translate.Translator;
import com.google.mlkit.nl.translate.TranslatorOptions;

import java.io.File;
import java.util.ArrayList;
import java.util.HashMap;
import java.util.HashSet;
import java.util.List;
import java.util.Map;
import java.util.Set;
import java.util.concurrent.ExecutionException;
import java.util.concurrent.TimeUnit;
import java.util.concurrent.TimeoutException;

/**
 * Manages offline translation models including downloading and deletion.
 */
public class OfflineModelManager {
    private static final String TAG = "OfflineModelManager";
    private static final String PREFS_NAME = "offline_models";
    private static final String KEY_DOWNLOADED_MODELS = "downloaded_models";
    
    private Context context;
    private SharedPreferences preferences;
    
    public interface DownloadListener {
        void onProgress(int progress);
        void onSuccess();
        void onError(String error);
    }
    
    /**
     * Represents the status of an offline model.
     */
    public static class ModelStatus {
        public static final String DOWNLOADED = "downloaded";
        public static final String NOT_DOWNLOADED = "not_downloaded";
        public static final String DOWNLOADING = "downloading";
        public static final String ERROR = "error";
        
        private String status;
        private boolean verified;
        private String errorMessage;
        
        public ModelStatus(String status, boolean verified) {
            this.status = status;
            this.verified = verified;
            this.errorMessage = null;
        }
        
        public ModelStatus(String status, boolean verified, String errorMessage) {
            this.status = status;
            this.verified = verified;
            this.errorMessage = errorMessage;
        }
        
        public String getStatus() {
            return status;
        }
        
        public boolean isVerified() {
            return verified;
        }
        
        public String getErrorMessage() {
            return errorMessage;
        }
        
        public boolean isDownloaded() {
            return DOWNLOADED.equals(status);
        }
        
        public boolean isDownloading() {
            return DOWNLOADING.equals(status);
        }
    }
    
    public OfflineModelManager(Context context) {
        this.context = context;
        this.preferences = context.getSharedPreferences(PREFS_NAME, Context.MODE_PRIVATE);
    }
    
    /**
     * Get list of all available offline models with updated status.
     * This method combines internal tracking with ML Kit verification for accuracy.
     */
    public List<OfflineModelInfo> getAvailableModels() {
        List<OfflineModelInfo> models = new ArrayList<>();
        Set<String> downloadedModels = getDownloadedModelCodes();
        
        // Add models for ML Kit supported languages with realistic file sizes
        // Core languages
        addModel(models, "en", "English", 25 * 1024 * 1024, downloadedModels, true);
        addModel(models, "es", "Spanish", 28 * 1024 * 1024, downloadedModels, true);
        addModel(models, "fr", "French", 27 * 1024 * 1024, downloadedModels, true);
        addModel(models, "de", "German", 30 * 1024 * 1024, downloadedModels, true);
        addModel(models, "it", "Italian", 26 * 1024 * 1024, downloadedModels, true);
        addModel(models, "pt", "Portuguese", 27 * 1024 * 1024, downloadedModels, true);
        addModel(models, "ru", "Russian", 32 * 1024 * 1024, downloadedModels, true);
        
        // Asian languages
        addModel(models, "ja", "Japanese", 35 * 1024 * 1024, downloadedModels, true);
        addModel(models, "ko", "Korean", 33 * 1024 * 1024, downloadedModels, true);
        addModel(models, "zh", "Chinese (Simplified)", 38 * 1024 * 1024, downloadedModels, true);
        addModel(models, "th", "Thai", 31 * 1024 * 1024, downloadedModels, true);
        addModel(models, "vi", "Vietnamese", 28 * 1024 * 1024, downloadedModels, true);
        addModel(models, "id", "Indonesian", 25 * 1024 * 1024, downloadedModels, true);
        
        // Middle Eastern and Indian languages
        addModel(models, "ar", "Arabic", 30 * 1024 * 1024, downloadedModels, true);
        addModel(models, "hi", "Hindi", 29 * 1024 * 1024, downloadedModels, true);
        addModel(models, "he", "Hebrew", 26 * 1024 * 1024, downloadedModels, true);
        addModel(models, "fa", "Persian", 28 * 1024 * 1024, downloadedModels, true);
        addModel(models, "ur", "Urdu", 27 * 1024 * 1024, downloadedModels, true);
        
        // European languages
        addModel(models, "nl", "Dutch", 25 * 1024 * 1024, downloadedModels, true);
        addModel(models, "sv", "Swedish", 24 * 1024 * 1024, downloadedModels, true);
        addModel(models, "fi", "Finnish", 26 * 1024 * 1024, downloadedModels, true);
        addModel(models, "da", "Danish", 23 * 1024 * 1024, downloadedModels, true);
        addModel(models, "no", "Norwegian", 24 * 1024 * 1024, downloadedModels, true);
        addModel(models, "pl", "Polish", 28 * 1024 * 1024, downloadedModels, true);
        addModel(models, "tr", "Turkish", 27 * 1024 * 1024, downloadedModels, true);
        addModel(models, "el", "Greek", 26 * 1024 * 1024, downloadedModels, true);
        addModel(models, "cs", "Czech", 25 * 1024 * 1024, downloadedModels, true);
        addModel(models, "hu", "Hungarian", 26 * 1024 * 1024, downloadedModels, true);
        addModel(models, "ro", "Romanian", 25 * 1024 * 1024, downloadedModels, true);
        addModel(models, "bg", "Bulgarian", 25 * 1024 * 1024, downloadedModels, true);
        addModel(models, "hr", "Croatian", 24 * 1024 * 1024, downloadedModels, true);
        addModel(models, "sk", "Slovak", 24 * 1024 * 1024, downloadedModels, true);
        addModel(models, "sl", "Slovenian", 23 * 1024 * 1024, downloadedModels, true);
        addModel(models, "et", "Estonian", 22 * 1024 * 1024, downloadedModels, true);
        addModel(models, "lv", "Latvian", 22 * 1024 * 1024, downloadedModels, true);
        addModel(models, "lt", "Lithuanian", 23 * 1024 * 1024, downloadedModels, true);
        addModel(models, "uk", "Ukrainian", 27 * 1024 * 1024, downloadedModels, true);
        
        return models;
    }
    
    private void addModel(List<OfflineModelInfo> models, String code, String name, long size, Set<String> downloadedModels, boolean checkMLKit) {
        OfflineModelInfo model = new OfflineModelInfo(code, name, size);
        
        boolean isTrackedAsDownloaded = downloadedModels.contains(code);
        boolean isActuallyAvailable = false;
        
        if (checkMLKit) {
            // Verify with ML Kit for more accurate status
            isActuallyAvailable = isModelAvailableInMLKit(code);
            
            // Sync internal tracking if there's a mismatch
            if (isActuallyAvailable && !isTrackedAsDownloaded) {
                // Model is available in ML Kit but not tracked - update tracking
                saveDownloadedModel(code);
                Log.d(TAG, "Synced tracking for available model: " + code);
            } else if (!isActuallyAvailable && isTrackedAsDownloaded) {
                // Model is tracked but not actually available - update tracking
                removeDownloadedModel(code);
                Log.d(TAG, "Corrected tracking for unavailable model: " + code);
            }
        }
        
        // Use ML Kit status if available, otherwise fall back to internal tracking
        boolean isDownloaded = checkMLKit ? isActuallyAvailable : isTrackedAsDownloaded;
        model.setDownloaded(isDownloaded);
        models.add(model);
    }
    
    /**
<<<<<<< HEAD
     * Download an offline model using ML Kit.
     * This method performs manual model download instead of on-demand download.
=======
     * Download an offline model using ML Kit's actual download API.
>>>>>>> 584d7c57
     */
    public void downloadModel(OfflineModelInfo model, DownloadListener listener) {
        if (model.isDownloaded()) {
            if (listener != null) {
                listener.onError("Model already downloaded");
            }
            return;
        }
        
        String languageCode = model.getLanguageCode();
<<<<<<< HEAD
        String mlkitLanguageCode = convertToMLKitLanguageCode(languageCode);
        
        if (mlkitLanguageCode == null) {
            Log.e(TAG, "Unsupported language for ML Kit: " + languageCode);
=======
        String mlKitCode = convertToMLKitLanguageCode(languageCode);
        
        if (mlKitCode == null) {
>>>>>>> 584d7c57
            if (listener != null) {
                listener.onError("Unsupported language: " + languageCode);
            }
            return;
        }
        
        model.setDownloading(true);
        Log.d(TAG, "Starting ML Kit download for model: " + languageCode + " (MLKit: " + mlkitLanguageCode + ")");
        
<<<<<<< HEAD
        // Perform actual ML Kit download in background thread
        new Thread(() -> {
            try {
                // Create translator for manual download - use English as source for consistency
                TranslatorOptions options = new TranslatorOptions.Builder()
                        .setSourceLanguage(TranslateLanguage.ENGLISH)
                        .setTargetLanguage(mlkitLanguageCode)
                        .build();
                
                Translator translator = Translation.getClient(options);
                
                // Update progress - starting download
                model.setDownloadProgress(10);
                if (listener != null) {
                    listener.onProgress(10);
                }
                
                // Perform manual download using downloadModelIfNeeded with timeout
                Task<Void> downloadTask = translator.downloadModelIfNeeded();
                
                try {
                    // Wait for download to complete with timeout
                    Tasks.await(downloadTask, 60, TimeUnit.SECONDS);
                    
                    Log.d(TAG, "ML Kit model download completed for: " + mlkitLanguageCode);
                    
                    // Update progress - download complete
                    model.setDownloadProgress(90);
                    if (listener != null) {
                        listener.onProgress(90);
                    }
                    
                    // Verify download success by testing translator availability
                    boolean isAvailable = isModelAvailableInMLKit(languageCode);
                    
                    if (isAvailable) {
                        // Mark as downloaded and save
                        model.setDownloading(false);
                        model.setDownloaded(true);
                        model.setDownloadProgress(100);
                        
                        saveDownloadedModelPrivate(languageCode);
                        createModelFile(model);
                        
                        Log.d(TAG, "ML Kit model verified and saved: " + languageCode);
                        
                        if (listener != null) {
                            listener.onProgress(100);
                            listener.onSuccess();
                        }
                    } else {
                        throw new Exception("Model download completed but verification failed");
=======
        // Use ML Kit's actual download API in a background thread
        new Thread(() -> {
            try {
                Log.d(TAG, "Starting actual ML Kit download for model: " + languageCode);
                
                // Create translator with English as target (commonly available)
                TranslatorOptions options = new TranslatorOptions.Builder()
                        .setSourceLanguage(mlKitCode)
                        .setTargetLanguage(TranslateLanguage.ENGLISH)
                        .build();

                Translator translator = Translation.getClient(options);
                
                try {
                    // Report initial progress
                    if (listener != null) {
                        listener.onProgress(10);
                    }
                    
                    // Use ML Kit's downloadModelIfNeeded API
                    Task<Void> downloadTask = translator.downloadModelIfNeeded();
                    
                    // Report progress during download
                    if (listener != null) {
                        listener.onProgress(50);
                    }
                    
                    // Wait for download to complete with timeout
                    Tasks.await(downloadTask, 60, TimeUnit.SECONDS);
                    
                    // Report completion progress
                    if (listener != null) {
                        listener.onProgress(90);
                    }
                    
                    // Mark as downloaded and save to preferences
                    model.setDownloading(false);
                    model.setDownloaded(true);
                    saveDownloadedModelPrivate(languageCode);
                    
                    // Report final progress
                    if (listener != null) {
                        listener.onProgress(100);
                    }
                    
                    Log.d(TAG, "ML Kit model download completed for: " + languageCode);
                    
                    if (listener != null) {
                        listener.onSuccess();
                    }
                    
                } catch (TimeoutException e) {
                    Log.e(TAG, "Download timeout for model: " + languageCode, e);
                    model.setDownloading(false);
                    if (listener != null) {
                        listener.onError("Download timeout. Please check your internet connection.");
                    }
                } catch (ExecutionException e) {
                    Log.e(TAG, "Download execution failed for model: " + languageCode, e);
                    model.setDownloading(false);
                    String errorMsg = "Download failed";
                    if (e.getCause() != null && e.getCause().getMessage() != null) {
                        errorMsg = "Download failed: " + e.getCause().getMessage();
                    }
                    if (listener != null) {
                        listener.onError(errorMsg);
                    }
                } finally {
                    // Clean up translator resource
                    try {
                        translator.close();
                    } catch (Exception e) {
                        Log.w(TAG, "Error closing translator during cleanup", e);
>>>>>>> 584d7c57
                    }
                    
                } catch (ExecutionException e) {
                    throw new Exception("Download execution failed: " + e.getCause().getMessage(), e);
                } catch (TimeoutException e) {
                    throw new Exception("Download timed out after 60 seconds", e);
                } finally {
                    // Clean up translator
                    translator.close();
                }
                
            } catch (Exception e) {
<<<<<<< HEAD
                Log.e(TAG, "ML Kit model download failed for: " + languageCode, e);
                model.setDownloading(false);
                model.setDownloadProgress(0);
                
                String errorMessage = "Download failed: " + e.getMessage();
                if (e.getCause() != null && e.getCause().getMessage() != null) {
                    errorMessage = "Download failed: " + e.getCause().getMessage();
                }
                
=======
                Log.e(TAG, "Unexpected error during model download: " + languageCode, e);
                model.setDownloading(false);
>>>>>>> 584d7c57
                if (listener != null) {
                    listener.onError(errorMessage);
                }
            }
        }).start();
    }
    
    /**
     * Delete an offline model using ML Kit's proper model management.
     */
    public boolean deleteModel(OfflineModelInfo model) {
        try {
            if (!model.isDownloaded()) {
                Log.d(TAG, "Model not downloaded, nothing to delete: " + model.getLanguageCode());
                return false;
            }
            
            String languageCode = model.getLanguageCode();
            String mlKitCode = convertToMLKitLanguageCode(languageCode);
            
            if (mlKitCode == null) {
                Log.w(TAG, "Cannot delete unsupported language model: " + languageCode);
                return false;
            }
            
            // Create translator to get access to model management
            TranslatorOptions options = new TranslatorOptions.Builder()
                    .setSourceLanguage(mlKitCode)
                    .setTargetLanguage(TranslateLanguage.ENGLISH)
                    .build();

            Translator translator = Translation.getClient(options);
            
            try {
                // Use ML Kit's model deletion API
                Task<Void> deleteTask = translator.deleteDownloadedModel();
                
                // Wait for deletion to complete
                Tasks.await(deleteTask, 30, TimeUnit.SECONDS);
                
                // Remove from preferences
                removeDownloadedModel(languageCode);
                
                // Clean up local tracking file if it exists
                deleteModelFile(model);
                
                // Update model state
                model.setDownloaded(false);
                
                Log.d(TAG, "Model deleted successfully: " + languageCode);
                return true;
                
            } catch (Exception e) {
                Log.e(TAG, "Error deleting ML Kit model for " + languageCode, e);
                return false;
            } finally {
                // Clean up translator
                try {
                    translator.close();
                } catch (Exception e) {
                    Log.w(TAG, "Error closing translator during model deletion", e);
                }
            }
            
        } catch (Exception e) {
            Log.e(TAG, "Error deleting model", e);
            return false;
        }
    }
    
    /**
     * Check if a model is downloaded.
     */
    public boolean isModelDownloaded(String languageCode) {
        Set<String> downloadedModels = getDownloadedModelCodes();
        return downloadedModels.contains(languageCode);
    }
    
    /**
     * Check if a model is downloaded and verified using ML Kit's approach.
     * This extends the basic download check with ML Kit verification.
     */
    public boolean isModelDownloadedAndVerified(String languageCode) {
        if (!isModelDownloaded(languageCode)) {
            return false;
        }
        
        // Verify with ML Kit that the model is actually available
        return isModelAvailableInMLKit(languageCode);
    }
    
    /**
     * Get the status map for all available models.
     * @return Map of language code to ModelStatus
     */
    public Map<String, ModelStatus> getModelStatusMap() {
        Map<String, ModelStatus> statusMap = new HashMap<>();
        List<OfflineModelInfo> availableModels = getAvailableModels();
        
        for (OfflineModelInfo model : availableModels) {
            String languageCode = model.getLanguageCode();
            ModelStatus status;
            
            if (model.isDownloading()) {
                status = new ModelStatus(ModelStatus.DOWNLOADING, false);
            } else if (model.isDownloaded()) {
                boolean verified = isModelDownloadedAndVerified(languageCode);
                status = new ModelStatus(ModelStatus.DOWNLOADED, verified);
            } else {
                status = new ModelStatus(ModelStatus.NOT_DOWNLOADED, false);
            }
            
            statusMap.put(languageCode, status);
        }
        
        return statusMap;
    }
    
    /**
     * Get offline model directory for legacy tracking files.
     * @deprecated This is only used for cleanup of old placeholder files
     */
    private File getModelDirectory() {
        File modelDir = new File(context.getFilesDir(), "offline_models");
        if (!modelDir.exists()) {
            modelDir.mkdirs();
        }
        return modelDir;
    }
    
    /**
     * Delete legacy placeholder model file if it exists.
     * @deprecated This is only used for cleanup of old placeholder files
     */
    private void deleteModelFile(OfflineModelInfo model) {
        try {
            File modelDir = getModelDirectory();
            File modelFile = new File(modelDir, model.getLanguageCode() + ".model");
            
            if (modelFile.exists() && modelFile.delete()) {
                Log.d(TAG, "Legacy model file deleted: " + modelFile.getAbsolutePath());
            }
        } catch (Exception e) {
            Log.d(TAG, "No legacy model file to delete for " + model.getLanguageCode());
        }
    }
    
    /**
     * Get set of downloaded model codes from preferences.
     */
    private Set<String> getDownloadedModelCodes() {
        return preferences.getStringSet(KEY_DOWNLOADED_MODELS, new HashSet<>());
    }
    
    /**
     * Save a downloaded model to preferences.
     */
    private void saveDownloadedModelPrivate(String languageCode) {
        Set<String> downloadedModels = new HashSet<>(getDownloadedModelCodes());
        downloadedModels.add(languageCode);
        preferences.edit().putStringSet(KEY_DOWNLOADED_MODELS, downloadedModels).apply();
    }
    
    /**
     * Save a downloaded model to preferences (public method for external access).
     */
    public void saveDownloadedModel(String languageCode) {
        saveDownloadedModelPrivate(languageCode);
    }
    
    /**
     * Remove a downloaded model from preferences.
     */
    public void removeDownloadedModel(String languageCode) {
        Set<String> downloadedModels = new HashSet<>(getDownloadedModelCodes());
        downloadedModels.remove(languageCode);
        preferences.edit().putStringSet(KEY_DOWNLOADED_MODELS, downloadedModels).apply();
    }
    
    /**
     * Checks if a language model is actually available in ML Kit.
     * Uses ML Kit's model checking approach for better accuracy.
     * 
     * @param languageCode The language code to check
     * @return true if the model is available in ML Kit, false otherwise
     */
    private boolean isModelAvailableInMLKit(String languageCode) {
        try {
            String mlkitCode = convertToMLKitLanguageCode(languageCode);
            if (mlkitCode == null) {
                Log.d(TAG, "Language code not supported by ML Kit: " + languageCode);
                return false;
            }
            
            // Create translator options with the language and English
            TranslatorOptions options = new TranslatorOptions.Builder()
                    .setSourceLanguage(mlkitCode)
                    .setTargetLanguage(TranslateLanguage.ENGLISH)
                    .build();

            Translator translator = Translation.getClient(options);
            
            try {
                // Test if model is available by attempting a very short translation with timeout
                // This is the recommended approach for checking model availability
                Task<String> testTask = translator.translate("test");
                
                // Use a short timeout - if models are downloaded, this should complete quickly
                Tasks.await(testTask, 3, TimeUnit.SECONDS);
                
                // If we get here without exception, models are available
                Log.d(TAG, "Model availability confirmed for " + languageCode);
                return true;
                
            } catch (TimeoutException e) {
                // Timeout typically means models need to be downloaded
                Log.d(TAG, "Model not available (timeout) for " + languageCode);
                return false;
            } catch (ExecutionException e) {
                // Check for model-related errors
                if (e.getCause() != null) {
                    String errorMsg = e.getCause().getMessage();
                    if (errorMsg != null) {
                        String lowerMsg = errorMsg.toLowerCase();
                        if (lowerMsg.contains("model") && (lowerMsg.contains("download") || lowerMsg.contains("not available"))) {
                            Log.d(TAG, "Model not available (needs download) for " + languageCode);
                            return false;
                        }
                    }
                }
                Log.d(TAG, "Model availability check failed for " + languageCode + ": " + e.getMessage());
                return false;
            } finally {
                // Clean up translator
                try {
                    translator.close();
                } catch (Exception e) {
                    Log.w(TAG, "Error closing translator during availability check", e);
                }
            }
        } catch (Exception e) {
            Log.w(TAG, "Error checking ML Kit model availability for " + languageCode, e);
            return false;
        }
    }
    
    /**
     * Converts a standard language code to ML Kit format.
     * Based on the mapping used in OfflineTranslationService with improvements.
     */
    private String convertToMLKitLanguageCode(String languageCode) {
        if (languageCode == null) return null;
        
        // Handle common mappings - be consistent with ML Kit supported languages
        switch (languageCode.toLowerCase()) {
            // Chinese variants - ML Kit only supports simplified Chinese
            case "zh-cn": 
            case "zh": 
                return TranslateLanguage.CHINESE;
            case "zh-tw": 
                // Traditional Chinese is not supported by ML Kit, log warning
                Log.w(TAG, "Traditional Chinese (zh-TW) not supported by ML Kit, using Simplified Chinese");
                return TranslateLanguage.CHINESE;
                
            // European languages
            case "en": return TranslateLanguage.ENGLISH;
            case "es": return TranslateLanguage.SPANISH;
            case "fr": return TranslateLanguage.FRENCH;
            case "de": return TranslateLanguage.GERMAN;
            case "it": return TranslateLanguage.ITALIAN;
            case "pt": return TranslateLanguage.PORTUGUESE;
            case "ru": return TranslateLanguage.RUSSIAN;
            case "nl": return TranslateLanguage.DUTCH;
            case "sv": return TranslateLanguage.SWEDISH;
            case "fi": return TranslateLanguage.FINNISH;
            case "da": return TranslateLanguage.DANISH;
            case "no": return TranslateLanguage.NORWEGIAN;
            case "pl": return TranslateLanguage.POLISH;
            case "tr": return TranslateLanguage.TURKISH;
            case "el": return TranslateLanguage.GREEK;
            
            // Asian languages
            case "ja": return TranslateLanguage.JAPANESE;
            case "ko": return TranslateLanguage.KOREAN;
            case "th": return TranslateLanguage.THAI;
            case "vi": return TranslateLanguage.VIETNAMESE;
            case "id": return TranslateLanguage.INDONESIAN;
            case "ms": return TranslateLanguage.MALAY;
            
            // Middle Eastern and Indian languages
            case "ar": return TranslateLanguage.ARABIC;
            case "hi": return TranslateLanguage.HINDI;
            case "he": return TranslateLanguage.HEBREW;
            case "fa": return TranslateLanguage.PERSIAN;
            case "ur": return TranslateLanguage.URDU;
            case "bn": return TranslateLanguage.BENGALI;
            case "gu": return TranslateLanguage.GUJARATI;
            case "kn": return TranslateLanguage.KANNADA;
            case "ml": return TranslateLanguage.MALAYALAM;
            case "mr": return TranslateLanguage.MARATHI;
            case "pa": return TranslateLanguage.PUNJABI;
            case "ta": return TranslateLanguage.TAMIL;
            case "te": return TranslateLanguage.TELUGU;
            
            // Eastern European languages
            case "bg": return TranslateLanguage.BULGARIAN;
            case "hr": return TranslateLanguage.CROATIAN;
            case "cs": return TranslateLanguage.CZECH;
            case "et": return TranslateLanguage.ESTONIAN;
            case "lv": return TranslateLanguage.LATVIAN;
            case "lt": return TranslateLanguage.LITHUANIAN;
            case "hu": return TranslateLanguage.HUNGARIAN;
            case "ro": return TranslateLanguage.ROMANIAN;
            case "sk": return TranslateLanguage.SLOVAK;
            case "sl": return TranslateLanguage.SLOVENIAN;
            case "uk": return TranslateLanguage.UKRAINIAN;
            
            // African languages
            case "af": return TranslateLanguage.AFRIKAANS;
            case "sw": return TranslateLanguage.SWAHILI;
            
            // Other languages
            case "eu": return TranslateLanguage.BASQUE;
            case "be": return TranslateLanguage.BELARUSIAN;
            case "ca": return TranslateLanguage.CATALAN;
            case "eo": return TranslateLanguage.ESPERANTO;
            case "gl": return TranslateLanguage.GALICIAN;
            case "ga": return TranslateLanguage.IRISH;
            case "is": return TranslateLanguage.ICELANDIC;
            case "mt": return TranslateLanguage.MALTESE;
            case "cy": return TranslateLanguage.WELSH;
            
            default: 
                Log.w(TAG, "Language code not supported by ML Kit: " + languageCode);
                return null;
        }
    }
    
    /**
     * Validates if a language code is supported by ML Kit.
     * @param languageCode The language code to validate
     * @return true if supported, false otherwise
     */
    public boolean isLanguageSupported(String languageCode) {
        return convertToMLKitLanguageCode(languageCode) != null;
    }
    
    /**
     * Gets a list of all supported language codes.
     * @return Set of supported language codes
     */
    public Set<String> getSupportedLanguageCodes() {
        Set<String> supported = new HashSet<>();
        // Add all languages from our model list that are actually supported
        List<OfflineModelInfo> models = getAvailableModels();
        for (OfflineModelInfo model : models) {
            if (isLanguageSupported(model.getLanguageCode())) {
                supported.add(model.getLanguageCode());
            }
        }
        return supported;
    }
}<|MERGE_RESOLUTION|>--- conflicted
+++ resolved
@@ -176,12 +176,7 @@
     }
     
     /**
-<<<<<<< HEAD
-     * Download an offline model using ML Kit.
-     * This method performs manual model download instead of on-demand download.
-=======
      * Download an offline model using ML Kit's actual download API.
->>>>>>> 584d7c57
      */
     public void downloadModel(OfflineModelInfo model, DownloadListener listener) {
         if (model.isDownloaded()) {
@@ -192,16 +187,9 @@
         }
         
         String languageCode = model.getLanguageCode();
-<<<<<<< HEAD
-        String mlkitLanguageCode = convertToMLKitLanguageCode(languageCode);
-        
-        if (mlkitLanguageCode == null) {
-            Log.e(TAG, "Unsupported language for ML Kit: " + languageCode);
-=======
         String mlKitCode = convertToMLKitLanguageCode(languageCode);
         
         if (mlKitCode == null) {
->>>>>>> 584d7c57
             if (listener != null) {
                 listener.onError("Unsupported language: " + languageCode);
             }
@@ -209,62 +197,7 @@
         }
         
         model.setDownloading(true);
-        Log.d(TAG, "Starting ML Kit download for model: " + languageCode + " (MLKit: " + mlkitLanguageCode + ")");
-        
-<<<<<<< HEAD
-        // Perform actual ML Kit download in background thread
-        new Thread(() -> {
-            try {
-                // Create translator for manual download - use English as source for consistency
-                TranslatorOptions options = new TranslatorOptions.Builder()
-                        .setSourceLanguage(TranslateLanguage.ENGLISH)
-                        .setTargetLanguage(mlkitLanguageCode)
-                        .build();
-                
-                Translator translator = Translation.getClient(options);
-                
-                // Update progress - starting download
-                model.setDownloadProgress(10);
-                if (listener != null) {
-                    listener.onProgress(10);
-                }
-                
-                // Perform manual download using downloadModelIfNeeded with timeout
-                Task<Void> downloadTask = translator.downloadModelIfNeeded();
-                
-                try {
-                    // Wait for download to complete with timeout
-                    Tasks.await(downloadTask, 60, TimeUnit.SECONDS);
-                    
-                    Log.d(TAG, "ML Kit model download completed for: " + mlkitLanguageCode);
-                    
-                    // Update progress - download complete
-                    model.setDownloadProgress(90);
-                    if (listener != null) {
-                        listener.onProgress(90);
-                    }
-                    
-                    // Verify download success by testing translator availability
-                    boolean isAvailable = isModelAvailableInMLKit(languageCode);
-                    
-                    if (isAvailable) {
-                        // Mark as downloaded and save
-                        model.setDownloading(false);
-                        model.setDownloaded(true);
-                        model.setDownloadProgress(100);
-                        
-                        saveDownloadedModelPrivate(languageCode);
-                        createModelFile(model);
-                        
-                        Log.d(TAG, "ML Kit model verified and saved: " + languageCode);
-                        
-                        if (listener != null) {
-                            listener.onProgress(100);
-                            listener.onSuccess();
-                        }
-                    } else {
-                        throw new Exception("Model download completed but verification failed");
-=======
+        
         // Use ML Kit's actual download API in a background thread
         new Thread(() -> {
             try {
@@ -338,35 +271,14 @@
                         translator.close();
                     } catch (Exception e) {
                         Log.w(TAG, "Error closing translator during cleanup", e);
->>>>>>> 584d7c57
-                    }
-                    
-                } catch (ExecutionException e) {
-                    throw new Exception("Download execution failed: " + e.getCause().getMessage(), e);
-                } catch (TimeoutException e) {
-                    throw new Exception("Download timed out after 60 seconds", e);
-                } finally {
-                    // Clean up translator
-                    translator.close();
+                    }
                 }
                 
             } catch (Exception e) {
-<<<<<<< HEAD
-                Log.e(TAG, "ML Kit model download failed for: " + languageCode, e);
-                model.setDownloading(false);
-                model.setDownloadProgress(0);
-                
-                String errorMessage = "Download failed: " + e.getMessage();
-                if (e.getCause() != null && e.getCause().getMessage() != null) {
-                    errorMessage = "Download failed: " + e.getCause().getMessage();
-                }
-                
-=======
                 Log.e(TAG, "Unexpected error during model download: " + languageCode, e);
                 model.setDownloading(false);
->>>>>>> 584d7c57
                 if (listener != null) {
-                    listener.onError(errorMessage);
+                    listener.onError("Download failed: " + e.getMessage());
                 }
             }
         }).start();
