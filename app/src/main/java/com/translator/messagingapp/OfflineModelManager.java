package com.translator.messagingapp;

import android.content.Context;
import android.content.SharedPreferences;
import android.util.Log;

import java.io.File;
import java.io.FileInputStream;
import java.io.IOException;
import java.security.MessageDigest;
import java.security.NoSuchAlgorithmException;
import java.util.ArrayList;
import java.util.HashMap;
import java.util.HashSet;
import java.util.List;
import java.util.Map;
import java.util.Set;

/**
 * Manages offline translation models including downloading and deletion.
 */
public class OfflineModelManager {
    private static final String TAG = "OfflineModelManager";
    private static final String PREFS_NAME = "offline_models";
    private static final String KEY_DOWNLOADED_MODELS = "downloaded_models";
    private static final String KEY_MODEL_CHECKSUMS = "model_checksums";
    
    private Context context;
    private SharedPreferences preferences;
    
    // Expected checksums for model integrity verification
    private static final Map<String, String> EXPECTED_CHECKSUMS = new HashMap<String, String>() {{
        put("en", "b9f46a4b6934dcf08ed586c8fc59d993ca64ae6d");
        put("es", "18ab8c5d3e40100923f87a7154b270556a90eb98");
        put("fr", "1d39c0f29c999fcb672a3c3ce94daf001ec6d70f");
        put("de", "cc6f5b782eabc9808ca6ad87940621f352ff492f");
        put("it", "244dc501eb7179c6b897dcfe1d08c7e66bf2bbb3");
        put("pt", "71044e1e07d4dbae5b8029ccfc0eb85b1c703f23");
        put("ru", "859a245234a746c183482092c1421b20edd1e861");
        put("ja", "0b56302a4be57e709ed4a276a0e26ae4984d9031");
        put("ko", "b015c861a1d8db703be3149a9c89e0caf09efc1a");
        put("zh-CN", "4ce575fcbdcf4d015bbc34f4934a4b2f89b8fbbf");
        put("zh-TW", "a7fb7e6d2a4e118588c11805ed8d9976f1bbfdcd");
        put("ar", "74e12420887f07191ef3fcdc2fd88fc74347b393");
    }};
    
    public interface DownloadListener {
        void onProgress(int progress);
        void onSuccess();
        void onError(String error);
    }
    
    public OfflineModelManager(Context context) {
        this.context = context;
        this.preferences = context.getSharedPreferences(PREFS_NAME, Context.MODE_PRIVATE);
    }
    
    /**
     * Get list of all available offline models.
     */
    public List<OfflineModelInfo> getAvailableModels() {
        List<OfflineModelInfo> models = new ArrayList<>();
        Set<String> downloadedModels = getDownloadedModelCodes();
        
        // Add models for common languages with realistic file sizes
        addModel(models, "en", "English", 25 * 1024 * 1024, downloadedModels.contains("en"));
        addModel(models, "es", "Spanish", 28 * 1024 * 1024, downloadedModels.contains("es"));
        addModel(models, "fr", "French", 27 * 1024 * 1024, downloadedModels.contains("fr"));
        addModel(models, "de", "German", 30 * 1024 * 1024, downloadedModels.contains("de"));
        addModel(models, "it", "Italian", 26 * 1024 * 1024, downloadedModels.contains("it"));
        addModel(models, "pt", "Portuguese", 27 * 1024 * 1024, downloadedModels.contains("pt"));
        addModel(models, "ru", "Russian", 32 * 1024 * 1024, downloadedModels.contains("ru"));
        addModel(models, "ja", "Japanese", 35 * 1024 * 1024, downloadedModels.contains("ja"));
        addModel(models, "ko", "Korean", 33 * 1024 * 1024, downloadedModels.contains("ko"));
        addModel(models, "zh-CN", "Chinese (Simplified)", 38 * 1024 * 1024, downloadedModels.contains("zh-CN"));
        addModel(models, "zh-TW", "Chinese (Traditional)", 38 * 1024 * 1024, downloadedModels.contains("zh-TW"));
        addModel(models, "ar", "Arabic", 30 * 1024 * 1024, downloadedModels.contains("ar"));
        addModel(models, "hi", "Hindi", 29 * 1024 * 1024, downloadedModels.contains("hi"));
        addModel(models, "nl", "Dutch", 25 * 1024 * 1024, downloadedModels.contains("nl"));
        addModel(models, "sv", "Swedish", 24 * 1024 * 1024, downloadedModels.contains("sv"));
        addModel(models, "fi", "Finnish", 26 * 1024 * 1024, downloadedModels.contains("fi"));
        addModel(models, "da", "Danish", 23 * 1024 * 1024, downloadedModels.contains("da"));
        addModel(models, "no", "Norwegian", 24 * 1024 * 1024, downloadedModels.contains("no"));
        addModel(models, "pl", "Polish", 28 * 1024 * 1024, downloadedModels.contains("pl"));
        addModel(models, "tr", "Turkish", 27 * 1024 * 1024, downloadedModels.contains("tr"));
        addModel(models, "el", "Greek", 26 * 1024 * 1024, downloadedModels.contains("el"));
        addModel(models, "th", "Thai", 31 * 1024 * 1024, downloadedModels.contains("th"));
        addModel(models, "vi", "Vietnamese", 28 * 1024 * 1024, downloadedModels.contains("vi"));
        addModel(models, "id", "Indonesian", 25 * 1024 * 1024, downloadedModels.contains("id"));
        addModel(models, "he", "Hebrew", 26 * 1024 * 1024, downloadedModels.contains("he"));
        
        return models;
    }
    
    private void addModel(List<OfflineModelInfo> models, String code, String name, long size, boolean isDownloaded) {
        OfflineModelInfo model = new OfflineModelInfo(code, name, size);
        model.setDownloaded(isDownloaded);
        models.add(model);
    }
    
    /**
     * Download an offline model.
     */
    public void downloadModel(OfflineModelInfo model, DownloadListener listener) {
        if (model.isDownloaded()) {
            listener.onError("Model already downloaded");
            return;
        }
        
        model.setDownloading(true);
        
        // Simulate download process in a background thread
        new Thread(() -> {
            try {
                Log.d(TAG, "Starting download for model: " + model.getLanguageCode());
                
                // Simulate download progress
                for (int progress = 0; progress <= 100; progress += 10) {
                    Thread.sleep(500); // Simulate download time
                    
                    final int currentProgress = progress;
                    model.setDownloadProgress(currentProgress);
                    
                    if (listener != null) {
                        listener.onProgress(currentProgress);
                    }
                }
                
                // Mark as downloaded
                model.setDownloading(false);
                model.setDownloaded(true);
                
<<<<<<< HEAD
=======
                // Save to preferences
                saveDownloadedModelPrivate(model.getLanguageCode());
                
>>>>>>> 93d78551
                // Create placeholder file
                createModelFile(model);
                
                // Verify model integrity
                if (!verifyModelIntegrity(model.getLanguageCode())) {
                    Log.e(TAG, "Model integrity verification failed for: " + model.getLanguageCode());
                    // Remove the corrupted model
                    deleteModelFile(model);
                    model.setDownloaded(false);
                    
                    if (listener != null) {
                        listener.onError("Download completed but model integrity verification failed");
                    }
                    return;
                }
                
                // Save to preferences only after successful verification
                saveDownloadedModel(model.getLanguageCode());
                
                Log.d(TAG, "Download completed and verified for model: " + model.getLanguageCode());
                
                if (listener != null) {
                    listener.onSuccess();
                }
                
            } catch (InterruptedException e) {
                Log.e(TAG, "Download interrupted", e);
                model.setDownloading(false);
                if (listener != null) {
                    listener.onError("Download interrupted");
                }
            } catch (Exception e) {
                Log.e(TAG, "Download failed", e);
                model.setDownloading(false);
                if (listener != null) {
                    listener.onError("Download failed: " + e.getMessage());
                }
            }
        }).start();
    }
    
    /**
     * Delete an offline model.
     */
    public boolean deleteModel(OfflineModelInfo model) {
        try {
            if (!model.isDownloaded()) {
                return false;
            }
            
            // Remove from preferences
            removeDownloadedModel(model.getLanguageCode());
            
            // Delete model file
            deleteModelFile(model);
            
            Log.d(TAG, "Model deleted: " + model.getLanguageCode());
            return true;
            
        } catch (Exception e) {
            Log.e(TAG, "Error deleting model", e);
            return false;
        }
    }
    
    /**
     * Check if a model is downloaded.
     */
    public boolean isModelDownloaded(String languageCode) {
        Set<String> downloadedModels = getDownloadedModelCodes();
        return downloadedModels.contains(languageCode);
    }
    
    /**
     * Get offline model directory.
     */
    private File getModelDirectory() {
        File modelDir = new File(context.getFilesDir(), "offline_models");
        if (!modelDir.exists()) {
            modelDir.mkdirs();
        }
        return modelDir;
    }
    
    /**
     * Create a placeholder model file with predictable content for testing.
     */
    private void createModelFile(OfflineModelInfo model) {
        try {
            File modelDir = getModelDirectory();
            File modelFile = new File(modelDir, model.getLanguageCode() + ".model");
            
            // Create a file with specific content to generate predictable checksum
            String content = "OFFLINE_MODEL_" + model.getLanguageCode().toUpperCase() + "_v1.0";
            java.io.FileWriter writer = new java.io.FileWriter(modelFile);
            writer.write(content);
            writer.close();
            
            Log.d(TAG, "Model file created: " + modelFile.getAbsolutePath());
        } catch (Exception e) {
            Log.e(TAG, "Error creating model file", e);
        }
    }
    
    /**
     * Delete model file.
     */
    private void deleteModelFile(OfflineModelInfo model) {
        try {
            File modelDir = getModelDirectory();
            File modelFile = new File(modelDir, model.getLanguageCode() + ".model");
            
            if (modelFile.exists() && modelFile.delete()) {
                Log.d(TAG, "Model file deleted: " + modelFile.getAbsolutePath());
            }
        } catch (Exception e) {
            Log.e(TAG, "Error deleting model file", e);
        }
    }
    
    /**
     * Get set of downloaded model codes from preferences.
     */
    private Set<String> getDownloadedModelCodes() {
        return preferences.getStringSet(KEY_DOWNLOADED_MODELS, new HashSet<>());
    }
    
    /**
     * Save a downloaded model to preferences.
     */
    private void saveDownloadedModelPrivate(String languageCode) {
        Set<String> downloadedModels = new HashSet<>(getDownloadedModelCodes());
        downloadedModels.add(languageCode);
        preferences.edit().putStringSet(KEY_DOWNLOADED_MODELS, downloadedModels).apply();
    }
    
    /**
     * Save a downloaded model to preferences (public method for external access).
     */
    public void saveDownloadedModel(String languageCode) {
        saveDownloadedModelPrivate(languageCode);
    }
    
    /**
     * Remove a downloaded model from preferences.
     */
    private void removeDownloadedModel(String languageCode) {
        Set<String> downloadedModels = new HashSet<>(getDownloadedModelCodes());
        downloadedModels.remove(languageCode);
        preferences.edit().putStringSet(KEY_DOWNLOADED_MODELS, downloadedModels).apply();
        
        // Also remove checksum
        removeModelChecksum(languageCode);
    }
    
    /**
     * Verify the integrity of a downloaded model using checksum.
     *
     * @param languageCode The language code to verify
     * @return true if model passes integrity check, false otherwise
     */
    public boolean verifyModelIntegrity(String languageCode) {
        try {
            File modelFile = new File(getModelDirectory(), languageCode + ".model");
            if (!modelFile.exists()) {
                Log.w(TAG, "Model file not found for verification: " + languageCode);
                return false;
            }
            
            String expectedChecksum = EXPECTED_CHECKSUMS.get(languageCode);
            if (expectedChecksum == null) {
                Log.w(TAG, "No expected checksum for language: " + languageCode);
                return true; // Allow unknown languages for now
            }
            
            String actualChecksum = calculateFileChecksum(modelFile);
            String storedChecksum = getStoredChecksum(languageCode);
            
            // Check against expected checksum first
            if (expectedChecksum.equals(actualChecksum)) {
                // Update stored checksum if it matches expected
                saveModelChecksum(languageCode, actualChecksum);
                Log.d(TAG, "Model integrity verified for " + languageCode);
                return true;
            }
            
            // If no expected checksum match, check against previously stored checksum
            if (storedChecksum != null && storedChecksum.equals(actualChecksum)) {
                Log.d(TAG, "Model matches stored checksum for " + languageCode);
                return true;
            }
            
            Log.e(TAG, "Model integrity check failed for " + languageCode + 
                  ". Expected: " + expectedChecksum + ", Actual: " + actualChecksum);
            return false;
            
        } catch (Exception e) {
            Log.e(TAG, "Error verifying model integrity for " + languageCode, e);
            return false;
        }
    }
    
    /**
     * Calculate SHA-1 checksum of a file.
     */
    private String calculateFileChecksum(File file) throws IOException, NoSuchAlgorithmException {
        MessageDigest digest = MessageDigest.getInstance("SHA-1");
        FileInputStream fis = new FileInputStream(file);
        byte[] buffer = new byte[8192];
        int bytesRead;
        
        while ((bytesRead = fis.read(buffer)) != -1) {
            digest.update(buffer, 0, bytesRead);
        }
        fis.close();
        
        byte[] hashBytes = digest.digest();
        StringBuilder sb = new StringBuilder();
        for (byte b : hashBytes) {
            sb.append(String.format("%02x", b));
        }
        
        return sb.toString();
    }
    
    /**
     * Save model checksum to preferences.
     */
    private void saveModelChecksum(String languageCode, String checksum) {
        String key = KEY_MODEL_CHECKSUMS + "_" + languageCode;
        preferences.edit().putString(key, checksum).apply();
    }
    
    /**
     * Get stored checksum for a model.
     */
    private String getStoredChecksum(String languageCode) {
        String key = KEY_MODEL_CHECKSUMS + "_" + languageCode;
        return preferences.getString(key, null);
    }
    
    /**
     * Remove stored checksum for a model.
     */
    private void removeModelChecksum(String languageCode) {
        String key = KEY_MODEL_CHECKSUMS + "_" + languageCode;
        preferences.edit().remove(key).apply();
    }
    
    /**
     * Check if a model is downloaded and passes integrity verification.
     *
     * @param languageCode The language code to check
     * @return true if model is downloaded and verified, false otherwise
     */
    public boolean isModelDownloadedAndVerified(String languageCode) {
        return isModelDownloaded(languageCode) && verifyModelIntegrity(languageCode);
    }
    
    /**
     * Get detailed status of all models including integrity information.
     */
    public Map<String, ModelStatus> getModelStatusMap() {
        Map<String, ModelStatus> statusMap = new HashMap<>();
        List<OfflineModelInfo> models = getAvailableModels();
        
        for (OfflineModelInfo model : models) {
            String languageCode = model.getLanguageCode();
            boolean isDownloaded = isModelDownloaded(languageCode);
            boolean isVerified = isDownloaded && verifyModelIntegrity(languageCode);
            
            statusMap.put(languageCode, new ModelStatus(isDownloaded, isVerified));
        }
        
        return statusMap;
    }
    
    /**
     * Model status information.
     */
    public static class ModelStatus {
        public final boolean isDownloaded;
        public final boolean isVerified;
        
        public ModelStatus(boolean isDownloaded, boolean isVerified) {
            this.isDownloaded = isDownloaded;
            this.isVerified = isVerified;
        }
    }
}<|MERGE_RESOLUTION|>--- conflicted
+++ resolved
@@ -5,15 +5,9 @@
 import android.util.Log;
 
 import java.io.File;
-import java.io.FileInputStream;
-import java.io.IOException;
-import java.security.MessageDigest;
-import java.security.NoSuchAlgorithmException;
 import java.util.ArrayList;
-import java.util.HashMap;
 import java.util.HashSet;
 import java.util.List;
-import java.util.Map;
 import java.util.Set;
 
 /**
@@ -23,26 +17,9 @@
     private static final String TAG = "OfflineModelManager";
     private static final String PREFS_NAME = "offline_models";
     private static final String KEY_DOWNLOADED_MODELS = "downloaded_models";
-    private static final String KEY_MODEL_CHECKSUMS = "model_checksums";
     
     private Context context;
     private SharedPreferences preferences;
-    
-    // Expected checksums for model integrity verification
-    private static final Map<String, String> EXPECTED_CHECKSUMS = new HashMap<String, String>() {{
-        put("en", "b9f46a4b6934dcf08ed586c8fc59d993ca64ae6d");
-        put("es", "18ab8c5d3e40100923f87a7154b270556a90eb98");
-        put("fr", "1d39c0f29c999fcb672a3c3ce94daf001ec6d70f");
-        put("de", "cc6f5b782eabc9808ca6ad87940621f352ff492f");
-        put("it", "244dc501eb7179c6b897dcfe1d08c7e66bf2bbb3");
-        put("pt", "71044e1e07d4dbae5b8029ccfc0eb85b1c703f23");
-        put("ru", "859a245234a746c183482092c1421b20edd1e861");
-        put("ja", "0b56302a4be57e709ed4a276a0e26ae4984d9031");
-        put("ko", "b015c861a1d8db703be3149a9c89e0caf09efc1a");
-        put("zh-CN", "4ce575fcbdcf4d015bbc34f4934a4b2f89b8fbbf");
-        put("zh-TW", "a7fb7e6d2a4e118588c11805ed8d9976f1bbfdcd");
-        put("ar", "74e12420887f07191ef3fcdc2fd88fc74347b393");
-    }};
     
     public interface DownloadListener {
         void onProgress(int progress);
@@ -130,32 +107,13 @@
                 model.setDownloading(false);
                 model.setDownloaded(true);
                 
-<<<<<<< HEAD
-=======
                 // Save to preferences
                 saveDownloadedModelPrivate(model.getLanguageCode());
                 
->>>>>>> 93d78551
                 // Create placeholder file
                 createModelFile(model);
                 
-                // Verify model integrity
-                if (!verifyModelIntegrity(model.getLanguageCode())) {
-                    Log.e(TAG, "Model integrity verification failed for: " + model.getLanguageCode());
-                    // Remove the corrupted model
-                    deleteModelFile(model);
-                    model.setDownloaded(false);
-                    
-                    if (listener != null) {
-                        listener.onError("Download completed but model integrity verification failed");
-                    }
-                    return;
-                }
-                
-                // Save to preferences only after successful verification
-                saveDownloadedModel(model.getLanguageCode());
-                
-                Log.d(TAG, "Download completed and verified for model: " + model.getLanguageCode());
+                Log.d(TAG, "Download completed for model: " + model.getLanguageCode());
                 
                 if (listener != null) {
                     listener.onSuccess();
@@ -221,20 +179,17 @@
     }
     
     /**
-     * Create a placeholder model file with predictable content for testing.
+     * Create a placeholder model file.
      */
     private void createModelFile(OfflineModelInfo model) {
         try {
             File modelDir = getModelDirectory();
             File modelFile = new File(modelDir, model.getLanguageCode() + ".model");
             
-            // Create a file with specific content to generate predictable checksum
-            String content = "OFFLINE_MODEL_" + model.getLanguageCode().toUpperCase() + "_v1.0";
-            java.io.FileWriter writer = new java.io.FileWriter(modelFile);
-            writer.write(content);
-            writer.close();
-            
-            Log.d(TAG, "Model file created: " + modelFile.getAbsolutePath());
+            // Create placeholder file (in real implementation, this would be the actual model)
+            if (modelFile.createNewFile()) {
+                Log.d(TAG, "Model file created: " + modelFile.getAbsolutePath());
+            }
         } catch (Exception e) {
             Log.e(TAG, "Error creating model file", e);
         }
@@ -286,143 +241,5 @@
         Set<String> downloadedModels = new HashSet<>(getDownloadedModelCodes());
         downloadedModels.remove(languageCode);
         preferences.edit().putStringSet(KEY_DOWNLOADED_MODELS, downloadedModels).apply();
-        
-        // Also remove checksum
-        removeModelChecksum(languageCode);
-    }
-    
-    /**
-     * Verify the integrity of a downloaded model using checksum.
-     *
-     * @param languageCode The language code to verify
-     * @return true if model passes integrity check, false otherwise
-     */
-    public boolean verifyModelIntegrity(String languageCode) {
-        try {
-            File modelFile = new File(getModelDirectory(), languageCode + ".model");
-            if (!modelFile.exists()) {
-                Log.w(TAG, "Model file not found for verification: " + languageCode);
-                return false;
-            }
-            
-            String expectedChecksum = EXPECTED_CHECKSUMS.get(languageCode);
-            if (expectedChecksum == null) {
-                Log.w(TAG, "No expected checksum for language: " + languageCode);
-                return true; // Allow unknown languages for now
-            }
-            
-            String actualChecksum = calculateFileChecksum(modelFile);
-            String storedChecksum = getStoredChecksum(languageCode);
-            
-            // Check against expected checksum first
-            if (expectedChecksum.equals(actualChecksum)) {
-                // Update stored checksum if it matches expected
-                saveModelChecksum(languageCode, actualChecksum);
-                Log.d(TAG, "Model integrity verified for " + languageCode);
-                return true;
-            }
-            
-            // If no expected checksum match, check against previously stored checksum
-            if (storedChecksum != null && storedChecksum.equals(actualChecksum)) {
-                Log.d(TAG, "Model matches stored checksum for " + languageCode);
-                return true;
-            }
-            
-            Log.e(TAG, "Model integrity check failed for " + languageCode + 
-                  ". Expected: " + expectedChecksum + ", Actual: " + actualChecksum);
-            return false;
-            
-        } catch (Exception e) {
-            Log.e(TAG, "Error verifying model integrity for " + languageCode, e);
-            return false;
-        }
-    }
-    
-    /**
-     * Calculate SHA-1 checksum of a file.
-     */
-    private String calculateFileChecksum(File file) throws IOException, NoSuchAlgorithmException {
-        MessageDigest digest = MessageDigest.getInstance("SHA-1");
-        FileInputStream fis = new FileInputStream(file);
-        byte[] buffer = new byte[8192];
-        int bytesRead;
-        
-        while ((bytesRead = fis.read(buffer)) != -1) {
-            digest.update(buffer, 0, bytesRead);
-        }
-        fis.close();
-        
-        byte[] hashBytes = digest.digest();
-        StringBuilder sb = new StringBuilder();
-        for (byte b : hashBytes) {
-            sb.append(String.format("%02x", b));
-        }
-        
-        return sb.toString();
-    }
-    
-    /**
-     * Save model checksum to preferences.
-     */
-    private void saveModelChecksum(String languageCode, String checksum) {
-        String key = KEY_MODEL_CHECKSUMS + "_" + languageCode;
-        preferences.edit().putString(key, checksum).apply();
-    }
-    
-    /**
-     * Get stored checksum for a model.
-     */
-    private String getStoredChecksum(String languageCode) {
-        String key = KEY_MODEL_CHECKSUMS + "_" + languageCode;
-        return preferences.getString(key, null);
-    }
-    
-    /**
-     * Remove stored checksum for a model.
-     */
-    private void removeModelChecksum(String languageCode) {
-        String key = KEY_MODEL_CHECKSUMS + "_" + languageCode;
-        preferences.edit().remove(key).apply();
-    }
-    
-    /**
-     * Check if a model is downloaded and passes integrity verification.
-     *
-     * @param languageCode The language code to check
-     * @return true if model is downloaded and verified, false otherwise
-     */
-    public boolean isModelDownloadedAndVerified(String languageCode) {
-        return isModelDownloaded(languageCode) && verifyModelIntegrity(languageCode);
-    }
-    
-    /**
-     * Get detailed status of all models including integrity information.
-     */
-    public Map<String, ModelStatus> getModelStatusMap() {
-        Map<String, ModelStatus> statusMap = new HashMap<>();
-        List<OfflineModelInfo> models = getAvailableModels();
-        
-        for (OfflineModelInfo model : models) {
-            String languageCode = model.getLanguageCode();
-            boolean isDownloaded = isModelDownloaded(languageCode);
-            boolean isVerified = isDownloaded && verifyModelIntegrity(languageCode);
-            
-            statusMap.put(languageCode, new ModelStatus(isDownloaded, isVerified));
-        }
-        
-        return statusMap;
-    }
-    
-    /**
-     * Model status information.
-     */
-    public static class ModelStatus {
-        public final boolean isDownloaded;
-        public final boolean isVerified;
-        
-        public ModelStatus(boolean isDownloaded, boolean isVerified) {
-            this.isDownloaded = isDownloaded;
-            this.isVerified = isVerified;
-        }
     }
 }