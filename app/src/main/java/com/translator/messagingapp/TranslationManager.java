--- conflicted
+++ resolved
@@ -37,7 +37,6 @@
     private final UserPreferences userPreferences;
     private final ExecutorService executorService;
     private final TranslationCache translationCache;
-    private final LanguageDetectionService languageDetectionService;
 
     /**
      * Creates a new TranslationManager.
@@ -53,7 +52,6 @@
         this.userPreferences = userPreferences;
         this.executorService = Executors.newCachedThreadPool();
         this.translationCache = new TranslationCache(context);
-        this.languageDetectionService = new LanguageDetectionService(context);
     }
 
     /**
@@ -172,15 +170,9 @@
                 // If source language is not provided, try to detect it
                 if (finalSourceLanguage == null) {
                     // First try offline detection if available, then fall back to online
-<<<<<<< HEAD
-                    if (shouldUseOfflineTranslation(translationMode, preferOffline, null, targetLanguage)) {
-                        // For offline, use MLKit language identification instead of assuming English
-                        finalSourceLanguage = languageDetectionService.detectLanguageSync(text);
-=======
                     if (shouldUseOfflineTranslation(null, targetLanguage)) {
                         // For offline, we'll try English as source and let MLKit handle detection
                         finalSourceLanguage = "en";
->>>>>>> 97f83124
                     } else if (translationService != null && translationService.hasApiKey()) {
                         finalSourceLanguage = translationService.detectLanguage(text);
                         if (finalSourceLanguage == null) {
@@ -191,17 +183,9 @@
                         }
                     } else {
                         // If no API key is available, check if we can use offline translation
-<<<<<<< HEAD
-                        // This handles OFFLINE_ONLY mode and cases where offline is enabled but not preferred
-                        if (translationMode == UserPreferences.TRANSLATION_MODE_OFFLINE_ONLY || 
-                            (userPreferences.isOfflineTranslationEnabled() && offlineTranslationService != null)) {
-                            // Use MLKit language identification instead of assuming English
-                            finalSourceLanguage = languageDetectionService.detectLanguageSync(text);
-=======
                         if (userPreferences.isOfflineTranslationEnabled() && offlineTranslationService != null) {
                             // Try offline translation as fallback
                             finalSourceLanguage = "en"; // Let MLKit handle detection
->>>>>>> 97f83124
                         } else {
                             if (callback != null) {
                                 callback.onTranslationComplete(false, null, "No translation service available");
@@ -334,16 +318,9 @@
                 // Detect language based on available service
                 if (translationService != null && translationService.hasApiKey()) {
                     detectedLanguage = translationService.detectLanguage(message.getOriginalText());
-<<<<<<< HEAD
-                } else if (translationMode == UserPreferences.TRANSLATION_MODE_OFFLINE_ONLY || 
-                          userPreferences.isOfflineTranslationEnabled()) {
-                    // For offline mode, use MLKit language identification instead of assuming English
-                    detectedLanguage = languageDetectionService.detectLanguageSync(message.getOriginalText());
-=======
                 } else if (userPreferences.isOfflineTranslationEnabled()) {
                     // For offline mode, assume English as source for now and let offline service handle it
                     detectedLanguage = "en";
->>>>>>> 97f83124
                 }
                 
                 if (detectedLanguage == null) {
@@ -785,9 +762,6 @@
         if (offlineTranslationService != null) {
             offlineTranslationService.cleanup();
         }
-        if (languageDetectionService != null) {
-            languageDetectionService.cleanup();
-        }
     }
 
 }
