--- conflicted
+++ resolved
@@ -1,18 +1,13 @@
-<<<<<<< HEAD
 package com.translator.messagingapp;
 
 import android.content.Context;
 import android.text.TextUtils;
 import android.util.Log;
 
-import java.util.Calendar;
-import java.util.Map;
 import java.util.concurrent.ConcurrentHashMap;
 import java.util.concurrent.ExecutorService;
 import java.util.concurrent.Executors;
-import java.util.concurrent.TimeUnit;
 import java.util.concurrent.atomic.AtomicInteger;
-import java.util.concurrent.atomic.AtomicLong;
 
 /**
  * Manager class for handling translation functionality.
@@ -23,27 +18,24 @@
 
     // Rate limiting parameters
     private static final Object SYNC_OBJECT = new Object();
-    private final AtomicLong lastTranslationTime = new AtomicLong(0);
+    private static long lastTranslationTime = 0;
     private static final long MIN_TRANSLATION_INTERVAL = 5000; // 5 seconds minimum between translations
-    private final AtomicInteger translationsToday = new AtomicInteger(0);
-    private final AtomicLong dayStartTime = new AtomicLong(System.currentTimeMillis());
+    private static int translationsToday = 0;
+    private static long dayStartTime = System.currentTimeMillis();
     private static final int MAX_TRANSLATIONS_PER_DAY = 100; // Maximum translations per day
 
     // Cache for recently translated messages to avoid duplicates
-    private final ConcurrentHashMap<String, Long> recentlyTranslatedMessages = new ConcurrentHashMap<>();
+    private static final ConcurrentHashMap<String, Long> recentlyTranslatedMessages = new ConcurrentHashMap<>();
     private static final int MAX_CACHE_SIZE = 50;
-    private static final int EXECUTOR_SHUTDOWN_TIMEOUT = 5; // seconds
 
     // Counter for generating unique notification IDs
     private static final AtomicInteger notificationIdCounter = new AtomicInteger(1001);
 
     private final Context context;
     private final GoogleTranslationService translationService;
-    private final OfflineTranslationService offlineTranslationService;
     private final UserPreferences userPreferences;
     private final ExecutorService executorService;
     private final TranslationCache translationCache;
-    private volatile boolean isShuttingDown = false;
 
     /**
      * Creates a new TranslationManager.
@@ -53,20 +45,11 @@
      * @param userPreferences The user preferences
      */
     public TranslationManager(Context context, GoogleTranslationService translationService, UserPreferences userPreferences) {
-        this.context = context.getApplicationContext(); // Use application context to prevent leaks
+        this.context = context;
         this.translationService = translationService;
-        this.offlineTranslationService = new OfflineTranslationService(context, userPreferences);
         this.userPreferences = userPreferences;
         this.executorService = Executors.newCachedThreadPool();
-        this.translationCache = new TranslationCache(context.getApplicationContext());
-        
-        // Initialize day start time to the beginning of the current day
-        Calendar calendar = Calendar.getInstance();
-        calendar.set(Calendar.HOUR_OF_DAY, 0);
-        calendar.set(Calendar.MINUTE, 0);
-        calendar.set(Calendar.SECOND, 0);
-        calendar.set(Calendar.MILLISECOND, 0);
-        dayStartTime.set(calendar.getTimeInMillis());
+        this.translationCache = new TranslationCache(context);
     }
 
     /**
@@ -76,15 +59,6 @@
      */
     public TranslationCache getTranslationCache() {
         return translationCache;
-    }
-
-    /**
-     * Gets the offline translation service instance.
-     *
-     * @return The OfflineTranslationService instance
-     */
-    public OfflineTranslationService getOfflineTranslationService() {
-        return offlineTranslationService;
     }
 
     /**
@@ -95,10 +69,6 @@
      * @return The translated text, or null if not found in cache
      */
     public String getTranslatedText(String originalText, String targetLanguage) {
-        if (originalText == null || targetLanguage == null) {
-            return null;
-        }
-        
         String cacheKey = originalText + "_" + targetLanguage;
         return translationCache.get(cacheKey);
     }
@@ -132,16 +102,16 @@
             return;
         }
 
-        if (targetLanguage == null || targetLanguage.isEmpty()) {
-            if (callback != null) {
-                callback.onTranslationComplete(false, null, "No target language specified");
-            }
-            return;
-        }
-
-        // Check rate limiting for online translations only
-        int translationMode = userPreferences.getTranslationMode();
-        if (translationMode != UserPreferences.TRANSLATION_MODE_OFFLINE_ONLY && !checkRateLimiting()) {
+        // Check if translation service is available
+        if (translationService == null || !translationService.hasApiKey()) {
+            if (callback != null) {
+                callback.onTranslationComplete(false, null, "Translation service not available");
+            }
+            return;
+        }
+
+        // Check rate limiting
+        if (!checkRateLimiting()) {
             if (callback != null) {
                 callback.onTranslationComplete(false, null, "Translation rate limit exceeded");
             }
@@ -149,7 +119,7 @@
         }
 
         // Generate cache key
-        final String cacheKey = text + "_" + targetLanguage;
+        String cacheKey = text + "_" + targetLanguage;
 
         // Check cache first
         String cachedTranslation = translationCache.get(cacheKey);
@@ -160,18 +130,11 @@
             return;
         }
 
-        // Translate based on user preference
-        if (isShuttingDown || executorService.isShutdown()) {
-            if (callback != null) {
-                callback.onTranslationComplete(false, null, "Translation service is shutting down");
-            }
-            return;
-        }
-        
+        // Translate in background
         executorService.execute(() -> {
             try {
-                // Detect language first (needed for both online and offline)
-                String detectedLanguage = detectLanguage(text);
+                // Detect language
+                String detectedLanguage = translationService.detectLanguage(text);
                 if (detectedLanguage == null) {
                     if (callback != null) {
                         callback.onTranslationComplete(false, null, "Could not detect language");
@@ -179,7 +142,7 @@
                     return;
                 }
 
-                // Skip if already in target language
+                // Skip if already in target language (comparing base language codes)
                 String baseDetected = detectedLanguage.split("-")[0];
                 String baseTarget = targetLanguage.split("-")[0];
 
@@ -190,16 +153,27 @@
                     return;
                 }
 
-                // Determine which translation method to use
-                boolean useOffline = shouldUseOfflineTranslation(detectedLanguage, targetLanguage);
-                
-                if (useOffline) {
-                    translateWithOffline(text, detectedLanguage, targetLanguage, cacheKey, callback);
-                } else {
-                    translateWithOnline(text, detectedLanguage, targetLanguage, cacheKey, callback);
+                // Translate
+                String translatedText = translationService.translate(text, detectedLanguage, targetLanguage);
+                if (translatedText == null) {
+                    if (callback != null) {
+                        callback.onTranslationComplete(false, null, "Translation failed");
+                    }
+                    return;
+                }
+
+                // Cache the translation
+                translationCache.put(cacheKey, translatedText);
+
+                // Update translation counters
+                updateTranslationCounters();
+
+                // Return result
+                if (callback != null) {
+                    callback.onTranslationComplete(true, translatedText, null);
                 }
             } catch (Exception e) {
-                Log.e(TAG, "Error in translation flow", e);
+                Log.e(TAG, "Error translating text", e);
                 if (callback != null) {
                     callback.onTranslationComplete(false, null, e.getMessage());
                 }
@@ -246,7 +220,7 @@
         }
 
         // Create a message ID for deduplication
-        final String messageId = message.getAddress() + ":" + message.getOriginalText().hashCode();
+        String messageId = message.getAddress() + ":" + message.getOriginalText().hashCode();
 
         // Check if we've recently translated this message
         if (recentlyTranslatedMessages.containsKey(messageId)) {
@@ -265,15 +239,8 @@
         }
 
         // Generate cache key
-        final String targetLanguage = userPreferences.getPreferredLanguage();
-        if (targetLanguage == null || targetLanguage.isEmpty()) {
-            if (callback != null) {
-                callback.onTranslationComplete(false, null);
-            }
-            return;
-        }
-        
-        final String cacheKey = message.getOriginalText() + "_" + targetLanguage;
+        String targetLanguage = userPreferences.getPreferredLanguage();
+        String cacheKey = message.getOriginalText() + "_" + targetLanguage;
 
         // Check cache first
         String cachedTranslation = translationCache.get(cacheKey);
@@ -287,13 +254,6 @@
         }
 
         // Translate in background
-        if (isShuttingDown || executorService.isShutdown()) {
-            if (callback != null) {
-                callback.onTranslationComplete(false, null);
-            }
-            return;
-        }
-        
         executorService.execute(() -> {
             try {
                 // Detect language
@@ -361,18 +321,11 @@
         if (targetLanguage == null || targetLanguage.isEmpty()) {
             targetLanguage = userPreferences.getPreferredLanguage();
         }
-        
-        if (targetLanguage == null || targetLanguage.isEmpty()) {
-            if (callback != null) {
-                callback.onTranslationComplete(false, null, "No target language specified");
-            }
-            return;
-        }
 
         final String finalTargetLanguage = targetLanguage;
 
         // Generate cache key
-        final String cacheKey = message.getBody() + "_" + targetLanguage;
+        String cacheKey = message.getBody() + "_" + targetLanguage;
 
         // Check cache first
         String cachedTranslation = translationCache.get(cacheKey);
@@ -395,13 +348,6 @@
         }
 
         // Translate in background
-        if (isShuttingDown || executorService.isShutdown()) {
-            if (callback != null) {
-                callback.onTranslationComplete(false, null, "Translation service is shutting down");
-            }
-            return;
-        }
-        
         executorService.execute(() -> {
             try {
                 // Detect language
@@ -467,37 +413,28 @@
      */
     private boolean checkRateLimiting() {
         long currentTime = System.currentTimeMillis();
-        
-        // Reset daily counter if a new day has started
-        long storedDayStartTime = dayStartTime.get();
-        if (currentTime - storedDayStartTime > 24 * 60 * 60 * 1000) { // 24 hours
-            // Use CAS to ensure thread safety when updating day start time
-            Calendar calendar = Calendar.getInstance();
-            calendar.set(Calendar.HOUR_OF_DAY, 0);
-            calendar.set(Calendar.MINUTE, 0);
-            calendar.set(Calendar.SECOND, 0);
-            calendar.set(Calendar.MILLISECOND, 0);
-            long newDayStartTime = calendar.getTimeInMillis();
-            
-            if (dayStartTime.compareAndSet(storedDayStartTime, newDayStartTime)) {
-                translationsToday.set(0);
+        synchronized (SYNC_OBJECT) {
+            // Reset daily counter if a new day has started
+            if (currentTime - dayStartTime > 24 * 60 * 60 * 1000) { // 24 hours
+                dayStartTime = currentTime;
+                translationsToday = 0;
                 Log.d(TAG, "Reset daily translation counter");
             }
-        }
-
-        // Check daily translation limit
-        if (translationsToday.get() >= MAX_TRANSLATIONS_PER_DAY) {
-            Log.d(TAG, "Daily translation limit reached: " + translationsToday.get() + " translations today");
-            return false;
-        }
-
-        // Rate limiting - check if we've translated recently
-        if (currentTime - lastTranslationTime.get() < MIN_TRANSLATION_INTERVAL) {
-            Log.d(TAG, "Skipping translation due to rate limiting (too frequent)");
-            return false;
-        }
-
-        return true;
+
+            // Check daily translation limit
+            if (translationsToday >= MAX_TRANSLATIONS_PER_DAY) {
+                Log.d(TAG, "Daily translation limit reached: " + translationsToday + " translations today");
+                return false;
+            }
+
+            // Rate limiting - check if we've translated recently
+            if (currentTime - lastTranslationTime < MIN_TRANSLATION_INTERVAL) {
+                Log.d(TAG, "Skipping translation due to rate limiting (too frequent)");
+                return false;
+            }
+
+            return true;
+        }
     }
 
     /**
@@ -505,39 +442,31 @@
      */
     private void updateTranslationCounters() {
         long currentTime = System.currentTimeMillis();
-        lastTranslationTime.set(currentTime);
-        translationsToday.incrementAndGet();
-        Log.d(TAG, "Translation completed. Total today: " + translationsToday.get());
+        synchronized (SYNC_OBJECT) {
+            lastTranslationTime = currentTime;
+            translationsToday++;
+            Log.d(TAG, "Translation completed. Total today: " + translationsToday);
+        }
     }
 
     /**
      * Cleans up the message cache by removing older entries.
      */
-    private synchronized void cleanupMessageCache() {
-        if (recentlyTranslatedMessages.size() <= MAX_CACHE_SIZE) {
-            return; // No cleanup needed
-        }
-        
-        try {
-            // Find the oldest entries
-            int toRemove = recentlyTranslatedMessages.size() - MAX_CACHE_SIZE;
-            if (toRemove <= 0) return;
-            
-            // Create a sorted map of entries by timestamp
-            Map.Entry<String, Long>[] entries = recentlyTranslatedMessages.entrySet()
-                .stream()
-                .sorted(Map.Entry.comparingByValue())
-                .limit(toRemove)
-                .toArray(Map.Entry[]::new);
-            
-            // Remove the oldest entries
-            for (Map.Entry<String, Long> entry : entries) {
-                recentlyTranslatedMessages.remove(entry.getKey());
-            }
-            
-            Log.d(TAG, "Cleaned up message cache, removed " + toRemove + " entries");
-        } catch (Exception e) {
-            Log.e(TAG, "Error cleaning up message cache", e);
+    private void cleanupMessageCache() {
+        // Find the oldest entry
+        long oldestTime = Long.MAX_VALUE;
+        String oldestKey = null;
+
+        for (ConcurrentHashMap.Entry<String, Long> entry : recentlyTranslatedMessages.entrySet()) {
+            if (entry.getValue() < oldestTime) {
+                oldestTime = entry.getValue();
+                oldestKey = entry.getKey();
+            }
+        }
+
+        // Remove the oldest entry
+        if (oldestKey != null) {
+            recentlyTranslatedMessages.remove(oldestKey);
         }
     }
 
@@ -573,719 +502,6 @@
             default: return languageCode; // Return the code if name not known
         }
     }
-    
-    /**
-     * Translates a Message object and saves its state to the cache.
-     *
-     * @param message The Message to translate
-     * @param callback The callback to receive the result
-     */
-    public void translateMessageAndSave(Message message, TranslationCallback callback) {
-        translateMessage(message, (success, translatedText, errorMessage) -> {
-            if (success && message != null && translationCache != null) {
-                // Save the message state to ensure persistence
-                message.saveTranslationState(translationCache);
-            }
-
-            // Forward the result to the original callback
-            if (callback != null) {
-                callback.onTranslationComplete(success, translatedText, errorMessage);
-            }
-        });
-    }
-    
-    /**
-     * Gets translation cache statistics.
-     *
-     * @return A string containing cache statistics
-     */
-    public String getCacheStatistics() {
-        if (translationCache == null) {
-            return "Translation cache not available";
-        }
-        return translationCache.getStatistics();
-    }
-
-    /**
-     * Clears the translation cache.
-     */
-    public void clearCache() {
-        if (translationCache != null) {
-            translationCache.clear();
-        }
-    }
-
-    /**
-     * Cleans up resources.
-     */
-    public void cleanup() {
-        isShuttingDown = true;
-        
-        if (executorService != null && !executorService.isShutdown()) {
-            try {
-                // First attempt to shutdown gracefully
-                executorService.shutdown();
-                
-                // Wait for tasks to complete with timeout
-                if (!executorService.awaitTermination(EXECUTOR_SHUTDOWN_TIMEOUT, TimeUnit.SECONDS)) {
-                    // Force shutdown if tasks don't complete in time
-                    executorService.shutdownNow();
-                    
-                    // Wait again for forced shutdown
-                    if (!executorService.awaitTermination(EXECUTOR_SHUTDOWN_TIMEOUT, TimeUnit.SECONDS)) {
-                        Log.e(TAG, "ExecutorService did not terminate");
-                    }
-                }
-            } catch (InterruptedException e) {
-                // If current thread is interrupted, force shutdown
-                executorService.shutdownNow();
-                Thread.currentThread().interrupt();
-                Log.e(TAG, "ExecutorService shutdown interrupted", e);
-            }
-        }
-        
-        if (translationCache != null) {
-            translationCache.close();
-        }
-        
-        if (offlineTranslationService != null) {
-            offlineTranslationService.cleanup();
-        }
-        
-        Log.d(TAG, "TranslationManager resources cleaned up");
-    }
-
-    /**
-     * Determines whether to use offline translation based on user preferences and availability.
-     */
-    private boolean shouldUseOfflineTranslation(String sourceLanguage, String targetLanguage) {
-        int translationMode = userPreferences.getTranslationMode();
-        
-        switch (translationMode) {
-            case UserPreferences.TRANSLATION_MODE_OFFLINE_ONLY:
-                return true;
-            case UserPreferences.TRANSLATION_MODE_ONLINE_ONLY:
-                return false;
-            case UserPreferences.TRANSLATION_MODE_AUTO:
-            default:
-                // In auto mode, check if offline is available and preferred
-                boolean offlineAvailable = offlineTranslationService.isOfflineTranslationAvailable(sourceLanguage, targetLanguage);
-                if (offlineAvailable && userPreferences.getPreferOfflineTranslation()) {
-                    return true;
-                }
-                // Also use offline if online service is not available
-                return offlineAvailable && (translationService == null || !translationService.hasApiKey());
-        }
-    }
-
-    /**
-     * Performs translation using offline service.
-     */
-    private void translateWithOffline(String text, String sourceLanguage, String targetLanguage, 
-                                     String cacheKey, TranslationCallback callback) {
-        offlineTranslationService.translateOffline(text, sourceLanguage, targetLanguage, 
-            new OfflineTranslationService.OfflineTranslationCallback() {
-                @Override
-                public void onTranslationComplete(boolean success, String translatedText, String errorMessage) {
-                    if (success && translatedText != null) {
-                        // Cache the translation
-                        translationCache.put(cacheKey, translatedText);
-                        
-                        if (callback != null) {
-                            callback.onTranslationComplete(true, translatedText, null);
-                        }
-                    } else {
-                        // If offline fails and we're in auto mode, try online as fallback
-                        int translationMode = userPreferences.getTranslationMode();
-                        if (translationMode == UserPreferences.TRANSLATION_MODE_AUTO) {
-                            Log.d(TAG, "Offline translation failed, trying online as fallback");
-                            translateWithOnline(text, sourceLanguage, targetLanguage, cacheKey, callback);
-                        } else {
-                            if (callback != null) {
-                                callback.onTranslationComplete(false, null, errorMessage != null ? errorMessage : "Offline translation failed");
-                            }
-                        }
-                    }
-                }
-            });
-    }
-
-    /**
-     * Performs translation using online service.
-     */
-    private void translateWithOnline(String text, String sourceLanguage, String targetLanguage, 
-                                    String cacheKey, TranslationCallback callback) {
-        // Check if online translation service is available
-        if (translationService == null || !translationService.hasApiKey()) {
-            if (callback != null) {
-                callback.onTranslationComplete(false, null, "Online translation service not available");
-            }
-            return;
-        }
-
-        try {
-            // Translate using online service
-            String translatedText = translationService.translate(text, sourceLanguage, targetLanguage);
-            if (translatedText == null) {
-                // If online fails and we're in auto mode, try offline as fallback
-                int translationMode = userPreferences.getTranslationMode();
-                if (translationMode == UserPreferences.TRANSLATION_MODE_AUTO && 
-                    offlineTranslationService.isOfflineTranslationAvailable(sourceLanguage, targetLanguage)) {
-                    Log.d(TAG, "Online translation failed, trying offline as fallback");
-                    translateWithOffline(text, sourceLanguage, targetLanguage, cacheKey, callback);
-                } else {
-                    if (callback != null) {
-                        callback.onTranslationComplete(false, null, "Online translation failed");
-                    }
-                }
-                return;
-            }
-
-            // Cache the translation
-            translationCache.put(cacheKey, translatedText);
-
-            // Update translation counters for online translations
-            updateTranslationCounters();
-
-            // Return result
-            if (callback != null) {
-                callback.onTranslationComplete(true, translatedText, null);
-            }
-        } catch (Exception e) {
-            Log.e(TAG, "Error with online translation", e);
-            
-            // If online fails and we're in auto mode, try offline as fallback
-            int translationMode = userPreferences.getTranslationMode();
-            if (translationMode == UserPreferences.TRANSLATION_MODE_AUTO && 
-                offlineTranslationService.isOfflineTranslationAvailable(sourceLanguage, targetLanguage)) {
-                Log.d(TAG, "Online translation error, trying offline as fallback");
-                translateWithOffline(text, sourceLanguage, targetLanguage, cacheKey, callback);
-            } else {
-                if (callback != null) {
-                    callback.onTranslationComplete(false, null, e.getMessage());
-                }
-            }
-        }
-    }
-
-    /**
-     * Detects the language of the given text.
-     * Uses online service if available, otherwise returns a default.
-     */
-    private String detectLanguage(String text) {
-        if (translationService != null && translationService.hasApiKey()) {
-            return translationService.detectLanguage(text);
-        }
-        // For offline-only mode, we could implement basic language detection
-        // For now, return English as default (could be enhanced later)
-        return "en";
-    }
-}
-=======
-package com.translator.messagingapp;
-
-import android.content.Context;
-import android.text.TextUtils;
-import android.util.Log;
-
-import java.util.concurrent.ConcurrentHashMap;
-import java.util.concurrent.ExecutorService;
-import java.util.concurrent.Executors;
-import java.util.concurrent.atomic.AtomicInteger;
-
-/**
- * Manager class for handling translation functionality.
- * Consolidates functionality from MessageTranslator and parts of SmsReceiver.
- */
-public class TranslationManager {
-    private static final String TAG = "TranslationManager";
-
-    // Rate limiting parameters
-    private static final Object SYNC_OBJECT = new Object();
-    private static long lastTranslationTime = 0;
-    private static final long MIN_TRANSLATION_INTERVAL = 5000; // 5 seconds minimum between translations
-    private static int translationsToday = 0;
-    private static long dayStartTime = System.currentTimeMillis();
-    private static final int MAX_TRANSLATIONS_PER_DAY = 100; // Maximum translations per day
-
-    // Cache for recently translated messages to avoid duplicates
-    private static final ConcurrentHashMap<String, Long> recentlyTranslatedMessages = new ConcurrentHashMap<>();
-    private static final int MAX_CACHE_SIZE = 50;
-
-    // Counter for generating unique notification IDs
-    private static final AtomicInteger notificationIdCounter = new AtomicInteger(1001);
-
-    private final Context context;
-    private final GoogleTranslationService translationService;
-    private final UserPreferences userPreferences;
-    private final ExecutorService executorService;
-    private final TranslationCache translationCache;
-
-    /**
-     * Creates a new TranslationManager.
-     *
-     * @param context The application context
-     * @param translationService The translation service
-     * @param userPreferences The user preferences
-     */
-    public TranslationManager(Context context, GoogleTranslationService translationService, UserPreferences userPreferences) {
-        this.context = context;
-        this.translationService = translationService;
-        this.userPreferences = userPreferences;
-        this.executorService = Executors.newCachedThreadPool();
-        this.translationCache = new TranslationCache(context);
-    }
-
-    /**
-     * Gets the translation cache instance.
-     *
-     * @return The TranslationCache instance
-     */
-    public TranslationCache getTranslationCache() {
-        return translationCache;
-    }
-
-    /**
-     * Gets a translated text from the cache.
-     *
-     * @param originalText The original text
-     * @param targetLanguage The target language
-     * @return The translated text, or null if not found in cache
-     */
-    public String getTranslatedText(String originalText, String targetLanguage) {
-        String cacheKey = originalText + "_" + targetLanguage;
-        return translationCache.get(cacheKey);
-    }
-
-    /**
-     * Interface for translation callbacks.
-     */
-    public interface TranslationCallback {
-        void onTranslationComplete(boolean success, String translatedText, String errorMessage);
-    }
-
-    /**
-     * Interface for SMS message translation callbacks.
-     */
-    public interface SmsTranslationCallback {
-        void onTranslationComplete(boolean success, SmsMessage translatedMessage);
-    }
-
-    /**
-     * Translates text from one language to another.
-     *
-     * @param text The text to translate
-     * @param targetLanguage The target language code
-     * @param callback The callback to receive the result
-     */
-    public void translateText(String text, String targetLanguage, TranslationCallback callback) {
-        if (text == null || text.isEmpty()) {
-            if (callback != null) {
-                callback.onTranslationComplete(false, null, "No text to translate");
-            }
-            return;
-        }
-
-        // Check if translation service is available
-        if (translationService == null || !translationService.hasApiKey()) {
-            if (callback != null) {
-                callback.onTranslationComplete(false, null, "Translation service not available");
-            }
-            return;
-        }
-
-        // Check rate limiting
-        if (!checkRateLimiting()) {
-            if (callback != null) {
-                callback.onTranslationComplete(false, null, "Translation rate limit exceeded");
-            }
-            return;
-        }
-
-        // Generate cache key
-        String cacheKey = text + "_" + targetLanguage;
-
-        // Check cache first
-        String cachedTranslation = translationCache.get(cacheKey);
-        if (cachedTranslation != null) {
-            if (callback != null) {
-                callback.onTranslationComplete(true, cachedTranslation, null);
-            }
-            return;
-        }
-
-        // Translate in background
-        executorService.execute(() -> {
-            try {
-                // Detect language
-                String detectedLanguage = translationService.detectLanguage(text);
-                if (detectedLanguage == null) {
-                    if (callback != null) {
-                        callback.onTranslationComplete(false, null, "Could not detect language");
-                    }
-                    return;
-                }
-
-                // Skip if already in target language (comparing base language codes)
-                String baseDetected = detectedLanguage.split("-")[0];
-                String baseTarget = targetLanguage.split("-")[0];
-
-                if (baseDetected.equals(baseTarget)) {
-                    if (callback != null) {
-                        callback.onTranslationComplete(false, null, "Text is already in " + getLanguageName(baseTarget));
-                    }
-                    return;
-                }
-
-                // Translate
-                String translatedText = translationService.translate(text, detectedLanguage, targetLanguage);
-                if (translatedText == null) {
-                    if (callback != null) {
-                        callback.onTranslationComplete(false, null, "Translation failed");
-                    }
-                    return;
-                }
-
-                // Cache the translation
-                translationCache.put(cacheKey, translatedText);
-
-                // Update translation counters
-                updateTranslationCounters();
-
-                // Return result
-                if (callback != null) {
-                    callback.onTranslationComplete(true, translatedText, null);
-                }
-            } catch (Exception e) {
-                Log.e(TAG, "Error translating text", e);
-                if (callback != null) {
-                    callback.onTranslationComplete(false, null, e.getMessage());
-                }
-            }
-        });
-    }
-
-    /**
-     * Translates an SMS message.
-     *
-     * @param message The SMS message to translate
-     * @param callback The callback to receive the result
-     */
-    public void translateSmsMessage(SmsMessage message, SmsTranslationCallback callback) {
-        if (message == null || TextUtils.isEmpty(message.getOriginalText())) {
-            if (callback != null) {
-                callback.onTranslationComplete(false, null);
-            }
-            return;
-        }
-
-        // Check if auto-translate is enabled
-        if (!userPreferences.isAutoTranslateEnabled()) {
-            if (callback != null) {
-                callback.onTranslationComplete(false, null);
-            }
-            return;
-        }
-
-        // Check if translation service is available
-        if (translationService == null || !translationService.hasApiKey()) {
-            if (callback != null) {
-                callback.onTranslationComplete(false, null);
-            }
-            return;
-        }
-
-        // Check rate limiting
-        if (!checkRateLimiting()) {
-            if (callback != null) {
-                callback.onTranslationComplete(false, null);
-            }
-            return;
-        }
-
-        // Create a message ID for deduplication
-        String messageId = message.getAddress() + ":" + message.getOriginalText().hashCode();
-
-        // Check if we've recently translated this message
-        if (recentlyTranslatedMessages.containsKey(messageId)) {
-            if (callback != null) {
-                callback.onTranslationComplete(false, null);
-            }
-            return;
-        }
-
-        // Add to recently translated messages
-        recentlyTranslatedMessages.put(messageId, System.currentTimeMillis());
-
-        // Clean up cache if it gets too large
-        if (recentlyTranslatedMessages.size() > MAX_CACHE_SIZE) {
-            cleanupMessageCache();
-        }
-
-        // Generate cache key
-        String targetLanguage = userPreferences.getPreferredLanguage();
-        String cacheKey = message.getOriginalText() + "_" + targetLanguage;
-
-        // Check cache first
-        String cachedTranslation = translationCache.get(cacheKey);
-        if (cachedTranslation != null) {
-            message.setTranslatedText(cachedTranslation);
-            message.setTranslatedLanguage(targetLanguage);
-            if (callback != null) {
-                callback.onTranslationComplete(true, message);
-            }
-            return;
-        }
-
-        // Translate in background
-        executorService.execute(() -> {
-            try {
-                // Detect language
-                String detectedLanguage = translationService.detectLanguage(message.getOriginalText());
-                message.setOriginalLanguage(detectedLanguage);
-
-                // Skip translation if already in user's language (comparing base language codes)
-                String baseDetected = detectedLanguage.split("-")[0];
-                String baseTarget = targetLanguage.split("-")[0];
-
-                if (baseDetected.equals(baseTarget)) {
-                    if (callback != null) {
-                        callback.onTranslationComplete(false, null);
-                    }
-                    return;
-                }
-
-                // Translate the message
-                String translatedText = translationService.translate(
-                        message.getOriginalText(), detectedLanguage, targetLanguage);
-
-                // Update message with translation
-                message.setTranslatedText(translatedText);
-                message.setTranslatedLanguage(targetLanguage);
-
-                // Cache the translation
-                translationCache.put(cacheKey, translatedText);
-
-                // Update translation counters
-                updateTranslationCounters();
-
-                // Return result
-                if (callback != null) {
-                    callback.onTranslationComplete(true, message);
-                }
-            } catch (Exception e) {
-                Log.e(TAG, "Error translating SMS message", e);
-                if (callback != null) {
-                    callback.onTranslationComplete(false, null);
-                }
-            }
-        });
-    }
-
-    /**
-     * Translates a Message object.
-     *
-     * @param message The Message to translate
-     * @param callback The callback to receive the result
-     */
-    public void translateMessage(Message message, TranslationCallback callback) {
-        if (message == null || TextUtils.isEmpty(message.getBody())) {
-            if (callback != null) {
-                callback.onTranslationComplete(false, null, "No text to translate");
-            }
-            return;
-        }
-
-        // Get user's preferred language
-        String targetLanguage = message.isIncoming() ?
-                userPreferences.getPreferredIncomingLanguage() :
-                userPreferences.getPreferredOutgoingLanguage();
-
-        // If not set, fall back to general preferred language
-        if (targetLanguage == null || targetLanguage.isEmpty()) {
-            targetLanguage = userPreferences.getPreferredLanguage();
-        }
-
-        final String finalTargetLanguage = targetLanguage;
-
-        // Generate cache key
-        String cacheKey = message.getBody() + "_" + targetLanguage;
-
-        // Check cache first
-        String cachedTranslation = translationCache.get(cacheKey);
-        if (cachedTranslation != null) {
-            message.setTranslatedText(cachedTranslation);
-            message.setTranslatedLanguage(targetLanguage);
-            message.setShowTranslation(true);
-            if (callback != null) {
-                callback.onTranslationComplete(true, cachedTranslation, null);
-            }
-            return;
-        }
-
-        // Check rate limiting
-        if (!checkRateLimiting()) {
-            if (callback != null) {
-                callback.onTranslationComplete(false, null, "Translation rate limit exceeded");
-            }
-            return;
-        }
-
-        // Translate in background
-        executorService.execute(() -> {
-            try {
-                // Detect language
-                String detectedLanguage = translationService.detectLanguage(message.getBody());
-                if (detectedLanguage == null) {
-                    if (callback != null) {
-                        callback.onTranslationComplete(false, null, "Could not detect language");
-                    }
-                    return;
-                }
-
-                // Skip if already in target language (comparing base language codes)
-                String baseDetected = detectedLanguage.split("-")[0];
-                String baseTarget = finalTargetLanguage.split("-")[0];
-
-                if (baseDetected.equals(baseTarget)) {
-                    if (callback != null) {
-                        callback.onTranslationComplete(false, null, "Text is already in " + getLanguageName(baseTarget));
-                    }
-                    return;
-                }
-
-                // Translate
-                String translatedText = translationService.translate(
-                        message.getBody(), detectedLanguage, finalTargetLanguage);
-
-                if (translatedText == null) {
-                    if (callback != null) {
-                        callback.onTranslationComplete(false, null, "Translation failed");
-                    }
-                    return;
-                }
-
-                // Update message
-                message.setTranslatedText(translatedText);
-                message.setOriginalLanguage(detectedLanguage);
-                message.setTranslatedLanguage(finalTargetLanguage);
-                message.setShowTranslation(true);
-
-                // Cache the translation
-                translationCache.put(cacheKey, translatedText);
-
-                // Update translation counters
-                updateTranslationCounters();
-
-                // Return result
-                if (callback != null) {
-                    callback.onTranslationComplete(true, translatedText, null);
-                }
-            } catch (Exception e) {
-                Log.e(TAG, "Error translating message", e);
-                if (callback != null) {
-                    callback.onTranslationComplete(false, null, e.getMessage());
-                }
-            }
-        });
-    }
-
-    /**
-     * Checks if translation rate limiting allows a new translation.
-     *
-     * @return true if a new translation is allowed, false otherwise
-     */
-    private boolean checkRateLimiting() {
-        long currentTime = System.currentTimeMillis();
-        synchronized (SYNC_OBJECT) {
-            // Reset daily counter if a new day has started
-            if (currentTime - dayStartTime > 24 * 60 * 60 * 1000) { // 24 hours
-                dayStartTime = currentTime;
-                translationsToday = 0;
-                Log.d(TAG, "Reset daily translation counter");
-            }
-
-            // Check daily translation limit
-            if (translationsToday >= MAX_TRANSLATIONS_PER_DAY) {
-                Log.d(TAG, "Daily translation limit reached: " + translationsToday + " translations today");
-                return false;
-            }
-
-            // Rate limiting - check if we've translated recently
-            if (currentTime - lastTranslationTime < MIN_TRANSLATION_INTERVAL) {
-                Log.d(TAG, "Skipping translation due to rate limiting (too frequent)");
-                return false;
-            }
-
-            return true;
-        }
-    }
-
-    /**
-     * Updates translation counters after a successful translation.
-     */
-    private void updateTranslationCounters() {
-        long currentTime = System.currentTimeMillis();
-        synchronized (SYNC_OBJECT) {
-            lastTranslationTime = currentTime;
-            translationsToday++;
-            Log.d(TAG, "Translation completed. Total today: " + translationsToday);
-        }
-    }
-
-    /**
-     * Cleans up the message cache by removing older entries.
-     */
-    private void cleanupMessageCache() {
-        // Find the oldest entry
-        long oldestTime = Long.MAX_VALUE;
-        String oldestKey = null;
-
-        for (ConcurrentHashMap.Entry<String, Long> entry : recentlyTranslatedMessages.entrySet()) {
-            if (entry.getValue() < oldestTime) {
-                oldestTime = entry.getValue();
-                oldestKey = entry.getKey();
-            }
-        }
-
-        // Remove the oldest entry
-        if (oldestKey != null) {
-            recentlyTranslatedMessages.remove(oldestKey);
-        }
-    }
-
-    /**
-     * Gets a human-readable language name from a language code.
-     *
-     * @param languageCode The language code (e.g., "en", "es")
-     * @return A human-readable language name
-     */
-    public String getLanguageName(String languageCode) {
-        if (languageCode == null || languageCode.isEmpty()) {
-            return "Unknown";
-        }
-
-        // Strip region code if present
-        String baseCode = languageCode.split("-")[0].toLowerCase();
-
-        // Map language codes to names
-        switch (baseCode) {
-            case "en": return "English";
-            case "es": return "Spanish";
-            case "fr": return "French";
-            case "de": return "German";
-            case "it": return "Italian";
-            case "pt": return "Portuguese";
-            case "nl": return "Dutch";
-            case "ru": return "Russian";
-            case "zh": return "Chinese";
-            case "ja": return "Japanese";
-            case "ko": return "Korean";
-            case "ar": return "Arabic";
-            case "hi": return "Hindi";
-            default: return languageCode; // Return the code if name not known
-        }
-    }
     /**
      * Translates a Message object and saves its state to the cache.
      *
@@ -1337,5 +553,3 @@
 
 
 
-
->>>>>>> 882502d0
