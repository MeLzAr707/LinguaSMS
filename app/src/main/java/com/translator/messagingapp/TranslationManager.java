--- conflicted
+++ resolved
@@ -106,11 +106,7 @@
      * @param text The text to translate
      * @param targetLanguage The target language code
      * @param callback The callback to receive the result
-<<<<<<< HEAD
-     * @param forceTranslation If true, forces translation even when source and target languages match
-=======
      * @param forceTranslation Whether to force translation even if languages match
->>>>>>> eb1ca19d
      */
     public void translateText(String text, String targetLanguage, TranslationCallback callback, boolean forceTranslation) {
         translateText(text, null, targetLanguage, callback, forceTranslation);
@@ -135,11 +131,7 @@
      * @param sourceLanguage The source language code (can be null for auto-detect)
      * @param targetLanguage The target language code
      * @param callback The callback to receive the result
-<<<<<<< HEAD
-     * @param forceTranslation If true, forces translation even when source and target languages match
-=======
      * @param forceTranslation Whether to force translation even if languages match
->>>>>>> eb1ca19d
      */
     public void translateText(String text, String sourceLanguage, String targetLanguage, TranslationCallback callback, boolean forceTranslation) {
         if (text == null || text.isEmpty()) {
@@ -200,11 +192,7 @@
                     }
                 }
 
-<<<<<<< HEAD
-                // Skip if already in target language (comparing base language codes), unless forced
-=======
                 // Skip if already in target language (comparing base language codes) unless forced
->>>>>>> eb1ca19d
                 String baseDetected = finalSourceLanguage.split("-")[0];
                 String baseTarget = targetLanguage.split("-")[0];
 
