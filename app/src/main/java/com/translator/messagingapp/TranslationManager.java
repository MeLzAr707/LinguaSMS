--- conflicted
+++ resolved
@@ -198,19 +198,14 @@
                     return;
                 }
 
-                // Prioritize offline translation, use online only as fallback
+                // Try translation based on availability
                 if (shouldUseOfflineTranslation(finalSourceLanguage, targetLanguage)) {
-                    // Use offline translation (preferred method)
+                    // Try offline translation first
                     translateOffline(text, finalSourceLanguage, targetLanguage, cacheKey, callback);
                 } else if (translationService != null && translationService.hasApiKey()) {
-                    // Use online translation only as fallback
+                    // Use online translation
                     translateOnline(text, finalSourceLanguage, targetLanguage, cacheKey, callback);
                 } else {
-<<<<<<< HEAD
-                    // No translation capability available
-                    if (callback != null) {
-                        callback.onTranslationComplete(false, null, "No translation service available. Please download offline models or configure API key.");
-=======
                     // No API key available, check if we can use offline translation as fallback
                     if (userPreferences.isOfflineTranslationEnabled() && geminiNanoTranslationService != null) {
                         // Try offline translation as fallback
@@ -219,7 +214,6 @@
                         if (callback != null) {
                             callback.onTranslationComplete(false, null, "No translation service available");
                         }
->>>>>>> 22e627f1
                     }
                 }
 
@@ -254,15 +248,15 @@
             return;
         }
 
-        // Check if translation capability is available (prioritize offline)
-        boolean hasOfflineCapability = userPreferences.isOfflineTranslationEnabled() && offlineTranslationService != null;
-        boolean hasOnlineCapability = translationService != null && translationService.hasApiKey();
-        
-        if (!hasOfflineCapability && !hasOnlineCapability) {
-            if (callback != null) {
-                callback.onTranslationComplete(false, null);
-            }
-            return;
+        // Check if translation service is available
+        // When offline is enabled, we don't require an API key
+        if (translationService == null || !translationService.hasApiKey()) {
+            if (!userPreferences.isOfflineTranslationEnabled()) {
+                if (callback != null) {
+                    callback.onTranslationComplete(false, null);
+                }
+                return;
+            }
         }
 
         // Create a message ID for deduplication
@@ -336,17 +330,11 @@
                     return;
                 }
 
-                // Prioritize offline translation
+                // Choose translation method based on availability
                 if (shouldUseOfflineTranslation(detectedLanguage, targetLanguage)) {
-<<<<<<< HEAD
-                    // Use offline translation (preferred method)
-                    offlineTranslationService.translateOffline(message.getOriginalText(), detectedLanguage, targetLanguage,
-                        new OfflineTranslationService.OfflineTranslationCallback() {
-=======
                     // Use offline translation
                     geminiNanoTranslationService.translateOffline(message.getOriginalText(), detectedLanguage, targetLanguage,
                         new GeminiNanoTranslationService.GeminiNanoTranslationCallback() {
->>>>>>> 22e627f1
                             @Override
                             public void onTranslationComplete(boolean success, String translatedText, String errorMessage) {
                                 if (success) {
@@ -372,7 +360,7 @@
                             }
                         });
                 } else if (translationService != null && translationService.hasApiKey()) {
-                    // Use online translation only as fallback
+                    // Use online translation
                     String translatedText = translationService.translate(
                             message.getOriginalText(), detectedLanguage, targetLanguage);
 
@@ -391,7 +379,7 @@
                         callback.onTranslationComplete(true, message);
                     }
                 } else {
-                    // No translation capability available
+                    // No translation service available
                     if (callback != null) {
                         callback.onTranslationComplete(false, null);
                     }
@@ -584,23 +572,16 @@
     }
 
     /**
-     * Determines whether to use offline translation based on availability.
-     * This method prioritizes offline translation when enabled and available.
+     * Determines whether to use offline translation based on user preferences and availability.
      *
      * @param sourceLanguage The source language
      * @param targetLanguage The target language
-     * @return true if offline translation should be used (when available), false otherwise
+     * @return true if offline translation should be used
      */
     private boolean shouldUseOfflineTranslation(String sourceLanguage, String targetLanguage) {
-<<<<<<< HEAD
-        // Always prefer offline translation when it's enabled and available
-        if (userPreferences.isOfflineTranslationEnabled() && offlineTranslationService != null) {
-            return offlineTranslationService.isOfflineTranslationAvailable(sourceLanguage, targetLanguage);
-=======
         // Use offline translation if it's enabled and available
         if (userPreferences.isOfflineTranslationEnabled() && geminiNanoTranslationService != null) {
             return geminiNanoTranslationService.isOfflineTranslationAvailable(sourceLanguage, targetLanguage);
->>>>>>> 22e627f1
         }
         return false;
     }
