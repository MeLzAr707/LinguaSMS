--- conflicted
+++ resolved
@@ -185,19 +185,12 @@
                             return;
                         }
                     } else {
-<<<<<<< HEAD
-                        // Check if we have offline capability as fallback
-                        if (offlineTranslationService != null && offlineTranslationService.hasAnyDownloadedModels()) {
-                            // Use English as source for offline translation
-                            finalSourceLanguage = "en";
-=======
                         // If no API key is available, check if we can use offline translation
                         // This handles OFFLINE_ONLY mode and cases where offline is enabled but not preferred
                         if (translationMode == UserPreferences.TRANSLATION_MODE_OFFLINE_ONLY || 
                             (userPreferences.isOfflineTranslationEnabled() && offlineTranslationService != null)) {
                             // Try offline translation as fallback
                             finalSourceLanguage = "en"; // Let MLKit handle detection
->>>>>>> 17d6929d
                         } else {
                             if (callback != null) {
                                 callback.onTranslationComplete(false, null, "No translation service available");
@@ -661,15 +654,8 @@
      */
     private void translateOnline(String text, String sourceLanguage, String targetLanguage, String cacheKey, TranslationCallback callback) {
         if (translationService == null || !translationService.hasApiKey()) {
-            // If online service is not available, try offline as fallback
-            if (offlineTranslationService != null && offlineTranslationService.isOfflineTranslationAvailable(sourceLanguage, targetLanguage)) {
-                Log.d(TAG, "Online service not available, falling back to offline translation");
-                translateOffline(text, sourceLanguage, targetLanguage, cacheKey, callback);
-                return;
-            }
-            
-            if (callback != null) {
-                callback.onTranslationComplete(false, null, "Translation service not available");
+            if (callback != null) {
+                callback.onTranslationComplete(false, null, "Online translation service not available");
             }
             return;
         }
@@ -678,13 +664,6 @@
             // Translate using online service
             String translatedText = translationService.translate(text, sourceLanguage, targetLanguage);
             if (translatedText == null) {
-                // If online translation fails, try offline as fallback
-                if (offlineTranslationService != null && offlineTranslationService.isOfflineTranslationAvailable(sourceLanguage, targetLanguage)) {
-                    Log.d(TAG, "Online translation failed, falling back to offline translation");
-                    translateOffline(text, sourceLanguage, targetLanguage, cacheKey, callback);
-                    return;
-                }
-                
                 if (callback != null) {
                     callback.onTranslationComplete(false, null, "Online translation failed");
                 }
@@ -703,16 +682,8 @@
             }
         } catch (Exception e) {
             Log.e(TAG, "Online translation error", e);
-            
-            // Try offline as fallback
-            if (offlineTranslationService != null && offlineTranslationService.isOfflineTranslationAvailable(sourceLanguage, targetLanguage)) {
-                Log.d(TAG, "Online translation error, falling back to offline translation");
-                translateOffline(text, sourceLanguage, targetLanguage, cacheKey, callback);
-                return;
-            }
-            
-            if (callback != null) {
-                callback.onTranslationComplete(false, null, "Translation error: " + e.getMessage());
+            if (callback != null) {
+                callback.onTranslationComplete(false, null, "Online translation error: " + e.getMessage());
             }
         }
     }
