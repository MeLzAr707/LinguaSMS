--- conflicted
+++ resolved
@@ -588,31 +588,6 @@
     }
 
     /**
-<<<<<<< HEAD
-     * Gets the Gemini Nano translation service.
-     *
-     * @return The GeminiNanoTranslationService instance
-     */
-    public GeminiNanoTranslationService getGeminiNanoTranslationService() {
-        return geminiNanoTranslationService;
-    }
-
-    /**
-     * Gets the offline translation service for backward compatibility.
-     * Returns null since this has been replaced by Gemini Nano.
-     *
-     * @return null (legacy OfflineTranslationService has been deprecated)
-     * @deprecated Use getGeminiNanoTranslationService() instead
-     */
-    @Deprecated
-    public OfflineTranslationService getOfflineTranslationService() {
-        // Return null since we've migrated to Gemini Nano
-        // Calling code should handle null and use alternative methods
-        return null;
-    }
-    /**
-=======
->>>>>>> e29d1292
      * Translates a Message object and saves its state to the cache.
      *
      * @param message The Message to translate
