<?xml version="1.0" encoding="utf-8"?>
<androidx.coordinatorlayout.widget.CoordinatorLayout
    xmlns:android="http://schemas.android.com/apk/res/android"
    xmlns:app="http://schemas.android.com/apk/res-auto"
    xmlns:tools="http://schemas.android.com/tools"
    android:layout_width="match_parent"
    android:layout_height="match_parent"
    tools:context=".ColorWheelActivity">

    <com.google.android.material.appbar.AppBarLayout
        android:layout_width="match_parent"
        android:layout_height="wrap_content">

        <androidx.appcompat.widget.Toolbar
            android:id="@+id/toolbar"
            android:layout_width="match_parent"
            android:layout_height="?attr/actionBarSize"
            android:background="?attr/colorPrimary"
            app:popupTheme="@style/ThemeOverlay.AppCompat.Light"
            app:theme="@style/ThemeOverlay.AppCompat.Dark.ActionBar" />

    </com.google.android.material.appbar.AppBarLayout>

    <androidx.core.widget.NestedScrollView
        android:layout_width="match_parent"
        android:layout_height="match_parent"
        app:layout_behavior="@string/appbar_scrolling_view_behavior">

        <LinearLayout
            android:layout_width="match_parent"
            android:layout_height="wrap_content"
            android:orientation="vertical"
            android:padding="20dp">

            <TextView
                android:layout_width="match_parent"
                android:layout_height="wrap_content"
                android:text="Custom Theme Colors"
<<<<<<< HEAD
                android:textSize="20sp"
                android:textStyle="bold"
                android:gravity="center"
                android:layout_marginBottom="16dp" />

            <TextView
                android:layout_width="match_parent"
                android:layout_height="wrap_content"
                android:text="Customize individual UI element colors for your personal experience"
                android:textSize="14sp"
                android:gravity="center"
                android:layout_marginBottom="24dp" />

            <!-- Menu Toolbar Color Section -->
            <TextView
                android:layout_width="match_parent"
                android:layout_height="wrap_content"
                android:text="Menu Toolbar Color"
                android:textSize="16sp"
                android:textStyle="bold"
                android:layout_marginBottom="8dp" />

            <GridLayout
                android:id="@+id/menu_color_palette_grid"
                android:layout_width="match_parent"
                android:layout_height="wrap_content"
                android:columnCount="6"
                android:layout_marginBottom="12dp" />

            <!-- Navigation Bar Color Section -->
            <TextView
                android:layout_width="match_parent"
                android:layout_height="wrap_content"
                android:text="Navigation Bar Color"
                android:textSize="16sp"
                android:textStyle="bold"
                android:layout_marginBottom="8dp" />
=======
                android:textSize="26sp"
                android:textStyle="bold"
                android:gravity="center"
                android:layout_marginBottom="32dp"
                android:textColor="?attr/colorOnSurface" />

            <!-- Background Colors Section -->
            <LinearLayout
                android:layout_width="match_parent"
                android:layout_height="wrap_content"
                android:orientation="vertical"
                android:background="?attr/colorSurface"
                android:padding="16dp"
                android:layout_marginBottom="24dp"
                android:elevation="2dp">

                <TextView
                    android:layout_width="match_parent"
                    android:layout_height="wrap_content"
                    android:text="Background Color"
                    android:textSize="20sp"
                    android:textStyle="bold"
                    android:layout_marginBottom="8dp"
                    android:textColor="?attr/colorOnSurface" />

                <TextView
                    android:layout_width="match_parent"
                    android:layout_height="wrap_content"
                    android:text="Choose a color for backgrounds, buttons, and UI elements"
                    android:textSize="14sp"
                    android:layout_marginBottom="20dp"
                    android:textColor="?attr/colorOnSurfaceVariant" />

                <!-- Color Palette Grid -->
                <GridLayout
                    android:id="@+id/color_palette_grid"
                    android:layout_width="match_parent"
                    android:layout_height="wrap_content"
                    android:columnCount="4"
                    android:layout_marginBottom="20dp"
                    android:layout_gravity="center">

                    <!-- Colors will be added programmatically -->

                </GridLayout>

                <!-- Selected Background Color Preview -->
                <LinearLayout
                    android:layout_width="match_parent"
                    android:layout_height="wrap_content"
                    android:orientation="horizontal"
                    android:gravity="center_vertical">

                    <TextView
                        android:layout_width="0dp"
                        android:layout_height="wrap_content"
                        android:layout_weight="1"
                        android:text="Selected Background Color:"
                        android:textSize="16sp"
                        android:textStyle="medium"
                        android:textColor="?attr/colorOnSurface" />

                    <View
                        android:id="@+id/background_color_preview"
                        android:layout_width="64dp"
                        android:layout_height="64dp"
                        android:background="@android:color/holo_blue_dark"
                        android:layout_marginStart="12dp"
                        android:elevation="1dp" />

                </LinearLayout>
>>>>>>> 25b15012

            <GridLayout
                android:id="@+id/nav_color_palette_grid"
                android:layout_width="match_parent"
                android:layout_height="wrap_content"
                android:columnCount="6"
                android:layout_marginBottom="12dp" />

<<<<<<< HEAD
            <!-- Button Color Section -->
            <TextView
                android:layout_width="match_parent"
                android:layout_height="wrap_content"
                android:text="Button Color"
                android:textSize="16sp"
                android:textStyle="bold"
                android:layout_marginBottom="8dp" />

            <GridLayout
                android:id="@+id/button_color_palette_grid"
                android:layout_width="match_parent"
                android:layout_height="wrap_content"
                android:columnCount="6"
                android:layout_marginBottom="12dp" />

            <!-- Incoming Message Color Section -->
            <TextView
                android:layout_width="match_parent"
                android:layout_height="wrap_content"
                android:text="Incoming Message Color"
                android:textSize="16sp"
                android:textStyle="bold"
                android:layout_marginBottom="8dp" />

            <GridLayout
                android:id="@+id/incoming_color_palette_grid"
                android:layout_width="match_parent"
                android:layout_height="wrap_content"
                android:columnCount="6"
                android:layout_marginBottom="12dp" />

            <!-- Outgoing Message Color Section -->
            <TextView
                android:layout_width="match_parent"
                android:layout_height="wrap_content"
                android:text="Outgoing Message Color"
                android:textSize="16sp"
                android:textStyle="bold"
                android:layout_marginBottom="8dp" />
=======
            <!-- Text Colors Section -->
            <LinearLayout
                android:layout_width="match_parent"
                android:layout_height="wrap_content"
                android:orientation="vertical"
                android:background="?attr/colorSurface"
                android:padding="16dp"
                android:layout_marginBottom="24dp"
                android:elevation="2dp">

                <TextView
                    android:layout_width="match_parent"
                    android:layout_height="wrap_content"
                    android:text="Text Color"
                    android:textSize="20sp"
                    android:textStyle="bold"
                    android:layout_marginBottom="8dp"
                    android:textColor="?attr/colorOnSurface" />

                <TextView
                    android:layout_width="match_parent"
                    android:layout_height="wrap_content"
                    android:text="Choose a color for text elements and content"
                    android:textSize="14sp"
                    android:layout_marginBottom="20dp"
                    android:textColor="?attr/colorOnSurfaceVariant" />

                <!-- Text Color Palette Grid -->
                <GridLayout
                    android:id="@+id/text_color_palette_grid"
                    android:layout_width="match_parent"
                    android:layout_height="wrap_content"
                    android:columnCount="4"
                    android:layout_marginBottom="20dp"
                    android:layout_gravity="center">

                    <!-- Text colors will be added programmatically -->

                </GridLayout>

                <!-- Selected Text Color Preview -->
                <LinearLayout
                    android:layout_width="match_parent"
                    android:layout_height="wrap_content"
                    android:orientation="horizontal"
                    android:gravity="center_vertical">

                    <TextView
                        android:layout_width="0dp"
                        android:layout_height="wrap_content"
                        android:layout_weight="1"
                        android:text="Selected Text Color:"
                        android:textSize="16sp"
                        android:textStyle="medium"
                        android:textColor="?attr/colorOnSurface" />

                    <View
                        android:id="@+id/text_color_preview"
                        android:layout_width="64dp"
                        android:layout_height="64dp"
                        android:background="@android:color/black"
                        android:layout_marginStart="12dp"
                        android:elevation="1dp" />

                </LinearLayout>
>>>>>>> 25b15012

            <GridLayout
                android:id="@+id/outgoing_color_palette_grid"
                android:layout_width="match_parent"
                android:layout_height="wrap_content"
                android:columnCount="6"
                android:layout_marginBottom="16dp" />

<<<<<<< HEAD
            <!-- Color Preview Section -->
            <TextView
                android:layout_width="match_parent"
                android:layout_height="wrap_content"
                android:text="Color Preview"
                android:textSize="16sp"
                android:textStyle="bold"
                android:layout_marginBottom="8dp" />

=======
            <!-- Combined Preview -->
>>>>>>> 25b15012
            <LinearLayout
                android:layout_width="match_parent"
<<<<<<< HEAD
                android:layout_height="80dp"
                android:background="@android:color/holo_blue_dark"
                android:layout_marginBottom="24dp"
=======
                android:layout_height="wrap_content"
>>>>>>> 25b15012
                android:orientation="vertical"
                android:background="?attr/colorSurface"
                android:padding="16dp"
                android:layout_marginBottom="32dp"
                android:elevation="2dp">

                <TextView
                    android:layout_width="match_parent"
                    android:layout_height="wrap_content"
<<<<<<< HEAD
                    android:text="Theme Preview"
                    android:textSize="16sp"
                    android:textColor="@android:color/white" />
=======
                    android:text="Preview"
                    android:textSize="20sp"
                    android:textStyle="bold"
                    android:layout_marginBottom="16dp"
                    android:textColor="?attr/colorOnSurface" />

                <LinearLayout
                    android:id="@+id/combined_preview"
                    android:layout_width="match_parent"
                    android:layout_height="120dp"
                    android:background="@android:color/holo_blue_dark"
                    android:orientation="vertical"
                    android:gravity="center"
                    android:padding="20dp"
                    android:elevation="1dp">

                    <TextView
                        android:id="@+id/preview_text"
                        android:layout_width="wrap_content"
                        android:layout_height="wrap_content"
                        android:text="Sample Text Preview"
                        android:textSize="20sp"
                        android:textStyle="medium"
                        android:textColor="@android:color/white" />

                    <TextView
                        android:layout_width="wrap_content"
                        android:layout_height="wrap_content"
                        android:text="This shows how your theme will look"
                        android:textSize="14sp"
                        android:layout_marginTop="8dp"
                        android:textColor="@android:color/white"
                        android:alpha="0.8" />

                </LinearLayout>
>>>>>>> 25b15012

            </LinearLayout>

            <!-- Action buttons -->
            <LinearLayout
                android:layout_width="match_parent"
                android:layout_height="wrap_content"
                android:orientation="horizontal"
                android:gravity="center">

                <Button
                    android:id="@+id/reset_button"
                    android:layout_width="wrap_content"
                    android:layout_height="wrap_content"
                    android:text="Reset to Default"
                    android:layout_marginEnd="16dp"
                    style="@style/Widget.MaterialComponents.Button.OutlinedButton" />

                <Button
                    android:id="@+id/apply_button"
                    android:layout_width="wrap_content"
                    android:layout_height="wrap_content"
                    android:text="Apply Colors"
                    style="@style/Widget.MaterialComponents.Button" />

            </LinearLayout>

        </LinearLayout>

    </androidx.core.widget.NestedScrollView>

</androidx.coordinatorlayout.widget.CoordinatorLayout><|MERGE_RESOLUTION|>--- conflicted
+++ resolved
@@ -36,45 +36,6 @@
                 android:layout_width="match_parent"
                 android:layout_height="wrap_content"
                 android:text="Custom Theme Colors"
-<<<<<<< HEAD
-                android:textSize="20sp"
-                android:textStyle="bold"
-                android:gravity="center"
-                android:layout_marginBottom="16dp" />
-
-            <TextView
-                android:layout_width="match_parent"
-                android:layout_height="wrap_content"
-                android:text="Customize individual UI element colors for your personal experience"
-                android:textSize="14sp"
-                android:gravity="center"
-                android:layout_marginBottom="24dp" />
-
-            <!-- Menu Toolbar Color Section -->
-            <TextView
-                android:layout_width="match_parent"
-                android:layout_height="wrap_content"
-                android:text="Menu Toolbar Color"
-                android:textSize="16sp"
-                android:textStyle="bold"
-                android:layout_marginBottom="8dp" />
-
-            <GridLayout
-                android:id="@+id/menu_color_palette_grid"
-                android:layout_width="match_parent"
-                android:layout_height="wrap_content"
-                android:columnCount="6"
-                android:layout_marginBottom="12dp" />
-
-            <!-- Navigation Bar Color Section -->
-            <TextView
-                android:layout_width="match_parent"
-                android:layout_height="wrap_content"
-                android:text="Navigation Bar Color"
-                android:textSize="16sp"
-                android:textStyle="bold"
-                android:layout_marginBottom="8dp" />
-=======
                 android:textSize="26sp"
                 android:textStyle="bold"
                 android:gravity="center"
@@ -146,57 +107,9 @@
                         android:elevation="1dp" />
 
                 </LinearLayout>
->>>>>>> 25b15012
-
-            <GridLayout
-                android:id="@+id/nav_color_palette_grid"
-                android:layout_width="match_parent"
-                android:layout_height="wrap_content"
-                android:columnCount="6"
-                android:layout_marginBottom="12dp" />
-
-<<<<<<< HEAD
-            <!-- Button Color Section -->
-            <TextView
-                android:layout_width="match_parent"
-                android:layout_height="wrap_content"
-                android:text="Button Color"
-                android:textSize="16sp"
-                android:textStyle="bold"
-                android:layout_marginBottom="8dp" />
-
-            <GridLayout
-                android:id="@+id/button_color_palette_grid"
-                android:layout_width="match_parent"
-                android:layout_height="wrap_content"
-                android:columnCount="6"
-                android:layout_marginBottom="12dp" />
-
-            <!-- Incoming Message Color Section -->
-            <TextView
-                android:layout_width="match_parent"
-                android:layout_height="wrap_content"
-                android:text="Incoming Message Color"
-                android:textSize="16sp"
-                android:textStyle="bold"
-                android:layout_marginBottom="8dp" />
-
-            <GridLayout
-                android:id="@+id/incoming_color_palette_grid"
-                android:layout_width="match_parent"
-                android:layout_height="wrap_content"
-                android:columnCount="6"
-                android:layout_marginBottom="12dp" />
-
-            <!-- Outgoing Message Color Section -->
-            <TextView
-                android:layout_width="match_parent"
-                android:layout_height="wrap_content"
-                android:text="Outgoing Message Color"
-                android:textSize="16sp"
-                android:textStyle="bold"
-                android:layout_marginBottom="8dp" />
-=======
+
+            </LinearLayout>
+
             <!-- Text Colors Section -->
             <LinearLayout
                 android:layout_width="match_parent"
@@ -262,37 +175,13 @@
                         android:elevation="1dp" />
 
                 </LinearLayout>
->>>>>>> 25b15012
-
-            <GridLayout
-                android:id="@+id/outgoing_color_palette_grid"
-                android:layout_width="match_parent"
-                android:layout_height="wrap_content"
-                android:columnCount="6"
-                android:layout_marginBottom="16dp" />
-
-<<<<<<< HEAD
-            <!-- Color Preview Section -->
-            <TextView
-                android:layout_width="match_parent"
-                android:layout_height="wrap_content"
-                android:text="Color Preview"
-                android:textSize="16sp"
-                android:textStyle="bold"
-                android:layout_marginBottom="8dp" />
-
-=======
+
+            </LinearLayout>
+
             <!-- Combined Preview -->
->>>>>>> 25b15012
-            <LinearLayout
-                android:layout_width="match_parent"
-<<<<<<< HEAD
-                android:layout_height="80dp"
-                android:background="@android:color/holo_blue_dark"
-                android:layout_marginBottom="24dp"
-=======
-                android:layout_height="wrap_content"
->>>>>>> 25b15012
+            <LinearLayout
+                android:layout_width="match_parent"
+                android:layout_height="wrap_content"
                 android:orientation="vertical"
                 android:background="?attr/colorSurface"
                 android:padding="16dp"
@@ -302,11 +191,6 @@
                 <TextView
                     android:layout_width="match_parent"
                     android:layout_height="wrap_content"
-<<<<<<< HEAD
-                    android:text="Theme Preview"
-                    android:textSize="16sp"
-                    android:textColor="@android:color/white" />
-=======
                     android:text="Preview"
                     android:textSize="20sp"
                     android:textStyle="bold"
@@ -342,7 +226,6 @@
                         android:alpha="0.8" />
 
                 </LinearLayout>
->>>>>>> 25b15012
 
             </LinearLayout>
 
