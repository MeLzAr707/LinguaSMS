--- conflicted
+++ resolved
@@ -26,7 +26,7 @@
         android:paddingTop="8dp"
         android:paddingBottom="8dp"
         app:layout_constraintTop_toBottomOf="@+id/toolbar"
-        app:layout_constraintBottom_toTopOf="@+id/bottom_input_container"
+        app:layout_constraintBottom_toTopOf="@+id/message_input_layout"
         app:layout_constraintStart_toStartOf="parent"
         app:layout_constraintEnd_toEndOf="parent" />
 
@@ -51,7 +51,7 @@
         android:textSize="18sp"
         android:visibility="gone"
         app:layout_constraintTop_toBottomOf="@+id/toolbar"
-        app:layout_constraintBottom_toTopOf="@+id/bottom_input_container"
+        app:layout_constraintBottom_toTopOf="@+id/message_input_layout"
         app:layout_constraintStart_toStartOf="parent"
         app:layout_constraintEnd_toEndOf="parent" />
 
@@ -65,7 +65,7 @@
         android:textColor="@android:color/white"
         android:gravity="center"
         android:visibility="gone"
-        app:layout_constraintBottom_toTopOf="@+id/bottom_input_container" />
+        app:layout_constraintBottom_toTopOf="@+id/message_input_layout" />
 
     <androidx.constraintlayout.widget.ConstraintLayout
         android:id="@+id/bottom_input_container"
@@ -105,9 +105,6 @@
                     android:src="@drawable/ic_attachment"
                     app:tint="?attr/colorPrimary" />
 
-<<<<<<< HEAD
-
-=======
                 <!-- Added emoji button -->
                 <ImageButton
                     android:id="@+id/emoji_button"
@@ -117,7 +114,6 @@
                     android:contentDescription="@string/insert_emoji"
                     android:src="@android:drawable/ic_menu_gallery"
                     app:tint="?attr/colorPrimary" />
->>>>>>> 882502d0
 
                 <EditText
                     android:id="@+id/message_input"
@@ -126,8 +122,7 @@
                     android:layout_weight="1"
                     android:background="@android:color/transparent"
                     android:hint="@string/type_message"
-                    android:inputType="textMultiLine|textShortMessage"
-                    android:imeOptions="actionNone"
+                    android:inputType="textMultiLine"
                     android:maxLines="4"
                     android:minHeight="48dp"
                     android:padding="12dp" />
