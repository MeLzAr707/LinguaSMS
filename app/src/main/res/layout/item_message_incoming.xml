<<<<<<< HEAD
<?xml version="1.0" encoding="utf-8"?>
<RelativeLayout xmlns:android="http://schemas.android.com/apk/res/android"
    android:layout_width="match_parent"
    android:layout_height="wrap_content"
    android:paddingLeft="16dp"
    android:paddingRight="16dp"
    android:paddingTop="8dp"
    android:paddingBottom="8dp">

    <LinearLayout
        android:id="@+id/message_bubble"
        android:layout_width="wrap_content"
        android:layout_height="wrap_content"
        android:layout_alignParentStart="true"
        android:background="@drawable/bg_message_incoming"
        android:orientation="horizontal"
        android:padding="8dp"
        android:maxWidth="240dp">

        <!-- Translation indicator -->
        <View
            android:id="@+id/translation_indicator"
            android:layout_width="4dp"
            android:layout_height="match_parent"
            android:background="@color/colorAccent"
            android:layout_marginEnd="4dp"
            android:visibility="gone" />

        <LinearLayout
            android:layout_width="wrap_content"
            android:layout_height="wrap_content"
            android:orientation="vertical">

            <!-- Original message text -->
            <TextView
                android:id="@+id/message_text"
                android:layout_width="wrap_content"
                android:layout_height="wrap_content"
                android:textColor="@android:color/black"
                android:textSize="16sp" />

            <!-- Translation info text -->
            <TextView
                android:id="@+id/translation_info"
                android:layout_width="wrap_content"
                android:layout_height="wrap_content"
                android:layout_marginTop="4dp"
                android:textColor="@android:color/darker_gray"
                android:textSize="12sp"
                android:textStyle="italic"
                android:visibility="gone" />

            <!-- Translated text -->
            <TextView
                android:id="@+id/translation_text"
                android:layout_width="wrap_content"
                android:layout_height="wrap_content"
                android:layout_marginTop="4dp"
                android:textColor="@android:color/black"
                android:textSize="16sp"
                android:visibility="gone" />

            <!-- Translation button -->
            <ImageButton
                android:id="@+id/translate_button"
                android:layout_width="wrap_content"
                android:layout_height="wrap_content"
                android:layout_gravity="end"
                android:minWidth="0dp"
                android:minHeight="0dp"
                android:padding="4dp"
                android:background="?attr/selectableItemBackgroundBorderless"
                android:src="@drawable/ic_translate"
                android:contentDescription="@string/action_translate" />

            <!-- Message timestamp -->
            <TextView
                android:id="@+id/message_date"
                android:layout_width="wrap_content"
                android:layout_height="wrap_content"
                android:layout_gravity="end"
                android:textColor="@android:color/darker_gray"
                android:textSize="12sp" />
        </LinearLayout>
    </LinearLayout>

    <!-- Reactions container -->
    <include
        android:id="@+id/reactions_layout"
        layout="@layout/message_reactions_layout"
        android:layout_width="wrap_content"
        android:layout_height="wrap_content"
        android:layout_below="@id/message_bubble"
        android:layout_alignStart="@id/message_bubble"
        android:layout_marginTop="2dp" />

    <!-- Add reaction button -->
    <ImageView
        android:id="@+id/add_reaction_button"
        android:layout_width="24dp"
        android:layout_height="24dp"
        android:layout_below="@id/message_bubble"
        android:layout_toEndOf="@id/reactions_layout"
        android:layout_marginStart="4dp"
        android:layout_marginTop="2dp"
        android:src="@android:drawable/ic_menu_add"
        android:background="?attr/selectableItemBackgroundBorderless"
        android:contentDescription="@string/add_reaction"
        android:visibility="gone" />

</RelativeLayout>
=======
<?xml version="1.0" encoding="utf-8"?>
<RelativeLayout xmlns:android="http://schemas.android.com/apk/res/android"
    android:layout_width="match_parent"
    android:layout_height="wrap_content"
    android:paddingLeft="16dp"
    android:paddingRight="16dp"
    android:paddingTop="8dp"
    android:paddingBottom="8dp">

    <LinearLayout
        android:id="@+id/message_bubble"
        android:layout_width="wrap_content"
        android:layout_height="wrap_content"
        android:layout_alignParentStart="true"
        android:background="@drawable/bg_message_incoming"
        android:orientation="horizontal"
        android:padding="8dp"
        android:maxWidth="240dp">

        <!-- Translation indicator -->
        <View
            android:id="@+id/translation_indicator"
            android:layout_width="4dp"
            android:layout_height="match_parent"
            android:background="@color/colorAccent"
            android:layout_marginEnd="4dp"
            android:visibility="gone" />

        <LinearLayout
            android:layout_width="wrap_content"
            android:layout_height="wrap_content"
            android:orientation="vertical">

            <!-- Original message text -->
            <TextView
                android:id="@+id/message_text"
                android:layout_width="wrap_content"
                android:layout_height="wrap_content"
                android:textColor="@android:color/black"
                android:textSize="16sp" />

            <!-- Translation info text -->
            <TextView
                android:id="@+id/translation_info"
                android:layout_width="wrap_content"
                android:layout_height="wrap_content"
                android:layout_marginTop="4dp"
                android:textColor="@android:color/darker_gray"
                android:textSize="12sp"
                android:textStyle="italic"
                android:visibility="gone" />

            <!-- Translated text -->
            <TextView
                android:id="@+id/translation_text"
                android:layout_width="wrap_content"
                android:layout_height="wrap_content"
                android:layout_marginTop="4dp"
                android:textColor="@android:color/black"
                android:textSize="16sp"
                android:visibility="gone" />

            <!-- Translation button -->
            <Button
                android:id="@+id/translate_button"
                style="@style/Widget.AppCompat.Button.Borderless.Colored"
                android:layout_width="wrap_content"
                android:layout_height="wrap_content"
                android:layout_gravity="end"
                android:minWidth="0dp"
                android:minHeight="0dp"
                android:padding="4dp"
                android:text="@string/action_translate"
                android:textSize="12sp" />

            <!-- Message timestamp -->
            <TextView
                android:id="@+id/message_date"
                android:layout_width="wrap_content"
                android:layout_height="wrap_content"
                android:layout_gravity="end"
                android:textColor="@android:color/darker_gray"
                android:textSize="12sp" />
        </LinearLayout>
    </LinearLayout>


</RelativeLayout>


>>>>>>> 882502d0
<|MERGE_RESOLUTION|>--- conflicted
+++ resolved
@@ -1,116 +1,3 @@
-<<<<<<< HEAD
-<?xml version="1.0" encoding="utf-8"?>
-<RelativeLayout xmlns:android="http://schemas.android.com/apk/res/android"
-    android:layout_width="match_parent"
-    android:layout_height="wrap_content"
-    android:paddingLeft="16dp"
-    android:paddingRight="16dp"
-    android:paddingTop="8dp"
-    android:paddingBottom="8dp">
-
-    <LinearLayout
-        android:id="@+id/message_bubble"
-        android:layout_width="wrap_content"
-        android:layout_height="wrap_content"
-        android:layout_alignParentStart="true"
-        android:background="@drawable/bg_message_incoming"
-        android:orientation="horizontal"
-        android:padding="8dp"
-        android:maxWidth="240dp">
-
-        <!-- Translation indicator -->
-        <View
-            android:id="@+id/translation_indicator"
-            android:layout_width="4dp"
-            android:layout_height="match_parent"
-            android:background="@color/colorAccent"
-            android:layout_marginEnd="4dp"
-            android:visibility="gone" />
-
-        <LinearLayout
-            android:layout_width="wrap_content"
-            android:layout_height="wrap_content"
-            android:orientation="vertical">
-
-            <!-- Original message text -->
-            <TextView
-                android:id="@+id/message_text"
-                android:layout_width="wrap_content"
-                android:layout_height="wrap_content"
-                android:textColor="@android:color/black"
-                android:textSize="16sp" />
-
-            <!-- Translation info text -->
-            <TextView
-                android:id="@+id/translation_info"
-                android:layout_width="wrap_content"
-                android:layout_height="wrap_content"
-                android:layout_marginTop="4dp"
-                android:textColor="@android:color/darker_gray"
-                android:textSize="12sp"
-                android:textStyle="italic"
-                android:visibility="gone" />
-
-            <!-- Translated text -->
-            <TextView
-                android:id="@+id/translation_text"
-                android:layout_width="wrap_content"
-                android:layout_height="wrap_content"
-                android:layout_marginTop="4dp"
-                android:textColor="@android:color/black"
-                android:textSize="16sp"
-                android:visibility="gone" />
-
-            <!-- Translation button -->
-            <ImageButton
-                android:id="@+id/translate_button"
-                android:layout_width="wrap_content"
-                android:layout_height="wrap_content"
-                android:layout_gravity="end"
-                android:minWidth="0dp"
-                android:minHeight="0dp"
-                android:padding="4dp"
-                android:background="?attr/selectableItemBackgroundBorderless"
-                android:src="@drawable/ic_translate"
-                android:contentDescription="@string/action_translate" />
-
-            <!-- Message timestamp -->
-            <TextView
-                android:id="@+id/message_date"
-                android:layout_width="wrap_content"
-                android:layout_height="wrap_content"
-                android:layout_gravity="end"
-                android:textColor="@android:color/darker_gray"
-                android:textSize="12sp" />
-        </LinearLayout>
-    </LinearLayout>
-
-    <!-- Reactions container -->
-    <include
-        android:id="@+id/reactions_layout"
-        layout="@layout/message_reactions_layout"
-        android:layout_width="wrap_content"
-        android:layout_height="wrap_content"
-        android:layout_below="@id/message_bubble"
-        android:layout_alignStart="@id/message_bubble"
-        android:layout_marginTop="2dp" />
-
-    <!-- Add reaction button -->
-    <ImageView
-        android:id="@+id/add_reaction_button"
-        android:layout_width="24dp"
-        android:layout_height="24dp"
-        android:layout_below="@id/message_bubble"
-        android:layout_toEndOf="@id/reactions_layout"
-        android:layout_marginStart="4dp"
-        android:layout_marginTop="2dp"
-        android:src="@android:drawable/ic_menu_add"
-        android:background="?attr/selectableItemBackgroundBorderless"
-        android:contentDescription="@string/add_reaction"
-        android:visibility="gone" />
-
-</RelativeLayout>
-=======
 <?xml version="1.0" encoding="utf-8"?>
 <RelativeLayout xmlns:android="http://schemas.android.com/apk/res/android"
     android:layout_width="match_parent"
@@ -200,5 +87,3 @@
 
 </RelativeLayout>
 
-
->>>>>>> 882502d0
