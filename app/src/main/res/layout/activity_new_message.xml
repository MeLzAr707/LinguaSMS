<<<<<<< HEAD
<?xml version="1.0" encoding="utf-8"?>
<androidx.coordinatorlayout.widget.CoordinatorLayout
    xmlns:android="http://schemas.android.com/apk/res/android"
    xmlns:app="http://schemas.android.com/apk/res-auto"
    xmlns:tools="http://schemas.android.com/tools"
    android:layout_width="match_parent"
    android:layout_height="match_parent"
    tools:context=".NewMessageActivity">

    <com.google.android.material.appbar.AppBarLayout
        android:layout_width="match_parent"
        android:layout_height="wrap_content"
        android:theme="@style/AppTheme.AppBarOverlay">

        <androidx.appcompat.widget.Toolbar
            android:id="@+id/toolbar"
            android:layout_width="match_parent"
            android:layout_height="?attr/actionBarSize"
            android:background="?attr/colorPrimary"
            app:popupTheme="@style/AppTheme.PopupOverlay"
            app:title="@string/new_message" />

    </com.google.android.material.appbar.AppBarLayout>

    <LinearLayout
        android:layout_width="match_parent"
        android:layout_height="match_parent"
        android:orientation="vertical"
        android:padding="16dp"
        app:layout_behavior="@string/appbar_scrolling_view_behavior">

        <!-- Recipient input container -->
        <LinearLayout
            android:layout_width="match_parent"
            android:layout_height="wrap_content"
            android:orientation="horizontal"
            android:layout_marginBottom="16dp">

            <TextView
                android:layout_width="wrap_content"
                android:layout_height="wrap_content"
                android:text="@string/to"
                android:textSize="16sp"
                android:textStyle="bold"
                android:layout_gravity="center_vertical"
                android:layout_marginEnd="8dp" />

            <EditText
                android:id="@+id/recipient_input"
                android:layout_width="0dp"
                android:layout_height="wrap_content"
                android:layout_weight="1"
                android:hint="@string/recipient_hint"
                android:inputType="phone"
                android:importantForAutofill="no" />

            <ImageButton
                android:id="@+id/contact_button"
                android:layout_width="48dp"
                android:layout_height="48dp"
                android:layout_marginStart="8dp"
                android:background="?attr/selectableItemBackgroundBorderless"
                android:contentDescription="@string/select_contact"
                android:src="@android:drawable/ic_menu_add" />

        </LinearLayout>

        <!-- Divider -->
        <View
            android:layout_width="match_parent"
            android:layout_height="1dp"
            android:background="?android:attr/listDivider"
            android:layout_marginBottom="16dp" />

        <!-- Message input -->
        <TextView
            android:layout_width="wrap_content"
            android:layout_height="wrap_content"
            android:text="@string/message"
            android:textSize="16sp"
            android:textStyle="bold"
            android:layout_marginBottom="8dp" />

        <EditText
            android:id="@+id/message_input"
            android:layout_width="match_parent"
            android:layout_height="0dp"
            android:layout_weight="1"
            android:background="@drawable/message_input_background"
            android:gravity="top|start"
            android:hint="@string/type_message"
            android:inputType="textMultiLine|textCapSentences"
            android:padding="12dp"
            android:scrollbars="vertical"
            android:importantForAutofill="no" />

        <!-- Action buttons -->
        <LinearLayout
            android:layout_width="match_parent"
            android:layout_height="wrap_content"
            android:orientation="horizontal"
            android:gravity="end"
            android:layout_marginTop="16dp">

            <ImageButton
                android:id="@+id/translate_button"
                android:layout_width="48dp"
                android:layout_height="48dp"
                android:background="?attr/selectableItemBackgroundBorderless"
                android:contentDescription="@string/translate_message"
                android:src="@android:drawable/ic_menu_sort_alphabetically" />

            <Button
                android:id="@+id/send_button"
                android:layout_width="wrap_content"
                android:layout_height="wrap_content"
                android:layout_marginStart="16dp"
                android:text="@string/send"
                android:textColor="@android:color/white"
                app:icon="@android:drawable/ic_menu_send"
                style="@style/Widget.MaterialComponents.Button" />

        </LinearLayout>

    </LinearLayout>

    <!-- Translation status indicator -->
    <TextView
        android:id="@+id/translation_status"
        android:layout_width="match_parent"
        android:layout_height="wrap_content"
        android:background="?attr/colorPrimary"
        android:padding="8dp"
        android:text="@string/translating"
        android:textColor="@android:color/white"
        android:gravity="center"
        android:visibility="gone"
        app:layout_anchor="@id/toolbar"
        app:layout_anchorGravity="bottom" />

</androidx.coordinatorlayout.widget.CoordinatorLayout>
=======
<?xml version="1.0" encoding="utf-8"?>
<androidx.coordinatorlayout.widget.CoordinatorLayout
    xmlns:android="http://schemas.android.com/apk/res/android"
    xmlns:app="http://schemas.android.com/apk/res-auto"
    xmlns:tools="http://schemas.android.com/tools"
    android:layout_width="match_parent"
    android:layout_height="match_parent"
    tools:context=".NewMessageActivity">

    <com.google.android.material.appbar.AppBarLayout
        android:layout_width="match_parent"
        android:layout_height="wrap_content"
        android:theme="@style/AppTheme.AppBarOverlay">

        <androidx.appcompat.widget.Toolbar
            android:id="@+id/toolbar"
            android:layout_width="match_parent"
            android:layout_height="?attr/actionBarSize"
            android:background="?attr/colorPrimary"
            app:popupTheme="@style/AppTheme.PopupOverlay"
            app:title="@string/new_message" />

    </com.google.android.material.appbar.AppBarLayout>

    <LinearLayout
        android:layout_width="match_parent"
        android:layout_height="match_parent"
        android:orientation="vertical"
        android:padding="16dp"
        app:layout_behavior="@string/appbar_scrolling_view_behavior">

        <!-- Recipient input container -->
        <LinearLayout
            android:layout_width="match_parent"
            android:layout_height="wrap_content"
            android:orientation="horizontal"
            android:layout_marginBottom="16dp">

            <TextView
                android:layout_width="wrap_content"
                android:layout_height="wrap_content"
                android:text="@string/to"
                android:textSize="16sp"
                android:textStyle="bold"
                android:layout_gravity="center_vertical"
                android:layout_marginEnd="8dp" />

            <EditText
                android:id="@+id/recipient_input"
                android:layout_width="0dp"
                android:layout_height="wrap_content"
                android:layout_weight="1"
                android:hint="@string/recipient_hint"
                android:inputType="phone"
                android:importantForAutofill="no" />

            <ImageButton
                android:id="@+id/contact_button"
                android:layout_width="48dp"
                android:layout_height="48dp"
                android:layout_marginStart="8dp"
                android:background="?attr/selectableItemBackgroundBorderless"
                android:contentDescription="@string/select_contact"
                android:src="@android:drawable/ic_menu_add"
                app:tint="?attr/colorPrimary" />

        </LinearLayout>

        <!-- Divider -->
        <View
            android:layout_width="match_parent"
            android:layout_height="1dp"
            android:background="?android:attr/listDivider"
            android:layout_marginBottom="16dp" />

        <!-- Message input -->
        <TextView
            android:layout_width="wrap_content"
            android:layout_height="wrap_content"
            android:text="@string/message"
            android:textSize="16sp"
            android:textStyle="bold"
            android:layout_marginBottom="8dp" />

        <EditText
            android:id="@+id/message_input"
            android:layout_width="match_parent"
            android:layout_height="0dp"
            android:layout_weight="1"
            android:background="@drawable/message_input_background"
            android:gravity="top|start"
            android:hint="@string/type_message"
            android:inputType="textMultiLine|textCapSentences"
            android:padding="12dp"
            android:scrollbars="vertical"
            android:importantForAutofill="no" />

        <!-- Action buttons -->
        <LinearLayout
            android:layout_width="match_parent"
            android:layout_height="wrap_content"
            android:orientation="horizontal"
            android:gravity="end"
            android:layout_marginTop="16dp">

            <ImageButton
                android:id="@+id/translate_button"
                android:layout_width="48dp"
                android:layout_height="48dp"
                android:background="?attr/selectableItemBackgroundBorderless"
                android:contentDescription="@string/translate_message"
                android:src="@android:drawable/ic_menu_sort_alphabetically"
                app:tint="?attr/colorPrimary" />

            <Button
                android:id="@+id/send_button"
                android:layout_width="wrap_content"
                android:layout_height="wrap_content"
                android:layout_marginStart="16dp"
                android:text="@string/send"
                android:textColor="@android:color/white"
                app:icon="@android:drawable/ic_menu_send"
                style="@style/Widget.MaterialComponents.Button" />

        </LinearLayout>

    </LinearLayout>

    <!-- Translation status indicator -->
    <TextView
        android:id="@+id/translation_status"
        android:layout_width="match_parent"
        android:layout_height="wrap_content"
        android:background="?attr/colorPrimary"
        android:padding="8dp"
        android:text="@string/translating"
        android:textColor="@android:color/white"
        android:gravity="center"
        android:visibility="gone"
        app:layout_anchor="@id/toolbar"
        app:layout_anchorGravity="bottom" />

</androidx.coordinatorlayout.widget.CoordinatorLayout>
>>>>>>> 882502d0
<|MERGE_RESOLUTION|>--- conflicted
+++ resolved
@@ -1,146 +1,3 @@
-<<<<<<< HEAD
-<?xml version="1.0" encoding="utf-8"?>
-<androidx.coordinatorlayout.widget.CoordinatorLayout
-    xmlns:android="http://schemas.android.com/apk/res/android"
-    xmlns:app="http://schemas.android.com/apk/res-auto"
-    xmlns:tools="http://schemas.android.com/tools"
-    android:layout_width="match_parent"
-    android:layout_height="match_parent"
-    tools:context=".NewMessageActivity">
-
-    <com.google.android.material.appbar.AppBarLayout
-        android:layout_width="match_parent"
-        android:layout_height="wrap_content"
-        android:theme="@style/AppTheme.AppBarOverlay">
-
-        <androidx.appcompat.widget.Toolbar
-            android:id="@+id/toolbar"
-            android:layout_width="match_parent"
-            android:layout_height="?attr/actionBarSize"
-            android:background="?attr/colorPrimary"
-            app:popupTheme="@style/AppTheme.PopupOverlay"
-            app:title="@string/new_message" />
-
-    </com.google.android.material.appbar.AppBarLayout>
-
-    <LinearLayout
-        android:layout_width="match_parent"
-        android:layout_height="match_parent"
-        android:orientation="vertical"
-        android:padding="16dp"
-        app:layout_behavior="@string/appbar_scrolling_view_behavior">
-
-        <!-- Recipient input container -->
-        <LinearLayout
-            android:layout_width="match_parent"
-            android:layout_height="wrap_content"
-            android:orientation="horizontal"
-            android:layout_marginBottom="16dp">
-
-            <TextView
-                android:layout_width="wrap_content"
-                android:layout_height="wrap_content"
-                android:text="@string/to"
-                android:textSize="16sp"
-                android:textStyle="bold"
-                android:layout_gravity="center_vertical"
-                android:layout_marginEnd="8dp" />
-
-            <EditText
-                android:id="@+id/recipient_input"
-                android:layout_width="0dp"
-                android:layout_height="wrap_content"
-                android:layout_weight="1"
-                android:hint="@string/recipient_hint"
-                android:inputType="phone"
-                android:importantForAutofill="no" />
-
-            <ImageButton
-                android:id="@+id/contact_button"
-                android:layout_width="48dp"
-                android:layout_height="48dp"
-                android:layout_marginStart="8dp"
-                android:background="?attr/selectableItemBackgroundBorderless"
-                android:contentDescription="@string/select_contact"
-                android:src="@android:drawable/ic_menu_add" />
-
-        </LinearLayout>
-
-        <!-- Divider -->
-        <View
-            android:layout_width="match_parent"
-            android:layout_height="1dp"
-            android:background="?android:attr/listDivider"
-            android:layout_marginBottom="16dp" />
-
-        <!-- Message input -->
-        <TextView
-            android:layout_width="wrap_content"
-            android:layout_height="wrap_content"
-            android:text="@string/message"
-            android:textSize="16sp"
-            android:textStyle="bold"
-            android:layout_marginBottom="8dp" />
-
-        <EditText
-            android:id="@+id/message_input"
-            android:layout_width="match_parent"
-            android:layout_height="0dp"
-            android:layout_weight="1"
-            android:background="@drawable/message_input_background"
-            android:gravity="top|start"
-            android:hint="@string/type_message"
-            android:inputType="textMultiLine|textCapSentences"
-            android:padding="12dp"
-            android:scrollbars="vertical"
-            android:importantForAutofill="no" />
-
-        <!-- Action buttons -->
-        <LinearLayout
-            android:layout_width="match_parent"
-            android:layout_height="wrap_content"
-            android:orientation="horizontal"
-            android:gravity="end"
-            android:layout_marginTop="16dp">
-
-            <ImageButton
-                android:id="@+id/translate_button"
-                android:layout_width="48dp"
-                android:layout_height="48dp"
-                android:background="?attr/selectableItemBackgroundBorderless"
-                android:contentDescription="@string/translate_message"
-                android:src="@android:drawable/ic_menu_sort_alphabetically" />
-
-            <Button
-                android:id="@+id/send_button"
-                android:layout_width="wrap_content"
-                android:layout_height="wrap_content"
-                android:layout_marginStart="16dp"
-                android:text="@string/send"
-                android:textColor="@android:color/white"
-                app:icon="@android:drawable/ic_menu_send"
-                style="@style/Widget.MaterialComponents.Button" />
-
-        </LinearLayout>
-
-    </LinearLayout>
-
-    <!-- Translation status indicator -->
-    <TextView
-        android:id="@+id/translation_status"
-        android:layout_width="match_parent"
-        android:layout_height="wrap_content"
-        android:background="?attr/colorPrimary"
-        android:padding="8dp"
-        android:text="@string/translating"
-        android:textColor="@android:color/white"
-        android:gravity="center"
-        android:visibility="gone"
-        app:layout_anchor="@id/toolbar"
-        app:layout_anchorGravity="bottom" />
-
-</androidx.coordinatorlayout.widget.CoordinatorLayout>
-=======
 <?xml version="1.0" encoding="utf-8"?>
 <androidx.coordinatorlayout.widget.CoordinatorLayout
     xmlns:android="http://schemas.android.com/apk/res/android"
@@ -283,5 +140,4 @@
         app:layout_anchor="@id/toolbar"
         app:layout_anchorGravity="bottom" />
 
-</androidx.coordinatorlayout.widget.CoordinatorLayout>
->>>>>>> 882502d0
+</androidx.coordinatorlayout.widget.CoordinatorLayout>