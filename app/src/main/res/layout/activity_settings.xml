<?xml version="1.0" encoding="utf-8"?>
<androidx.coordinatorlayout.widget.CoordinatorLayout
    xmlns:android="http://schemas.android.com/apk/res/android"
    xmlns:app="http://schemas.android.com/apk/res-auto"
    xmlns:tools="http://schemas.android.com/tools"
    android:layout_width="match_parent"
    android:layout_height="match_parent"
    tools:context=".SettingsActivity">

    <com.google.android.material.appbar.AppBarLayout
        android:layout_width="match_parent"
        android:layout_height="wrap_content">

        <androidx.appcompat.widget.Toolbar
            android:id="@+id/toolbar"
            android:layout_width="match_parent"
            android:layout_height="?attr/actionBarSize"
            android:background="?attr/colorPrimary"
            app:popupTheme="@style/ThemeOverlay.AppCompat.Light"
            app:theme="@style/ThemeOverlay.AppCompat.Dark.ActionBar" />

    </com.google.android.material.appbar.AppBarLayout>

    <androidx.core.widget.NestedScrollView
        android:layout_width="match_parent"
        android:layout_height="match_parent"
        app:layout_behavior="@string/appbar_scrolling_view_behavior">

        <LinearLayout
            android:layout_width="match_parent"
            android:layout_height="wrap_content"
            android:orientation="vertical"
            android:padding="16dp">

            <!-- Translation API Key Section -->
            <TextView
                android:layout_width="match_parent"
                android:layout_height="wrap_content"
                android:text="@string/translation_api_key"
                android:textSize="18sp"
                android:textStyle="bold" />

            <TextView
                android:layout_width="match_parent"
                android:layout_height="wrap_content"
                android:layout_marginTop="8dp"
                android:text="@string/api_key_description" />

            <com.google.android.material.textfield.TextInputLayout
                android:layout_width="match_parent"
                android:layout_height="wrap_content"
                android:layout_marginTop="8dp"
                app:passwordToggleEnabled="true">

                <com.google.android.material.textfield.TextInputEditText
                    android:id="@+id/api_key_input"
                    android:layout_width="match_parent"
                    android:layout_height="wrap_content"
                    android:hint="@string/api_key"
                    android:inputType="textPassword" />

            </com.google.android.material.textfield.TextInputLayout>

            <Button
                android:id="@+id/test_api_key_button"
                android:layout_width="wrap_content"
                android:layout_height="wrap_content"
                android:layout_marginTop="8dp"
                android:text="@string/test_api_key"
                android:backgroundTint="@color/colorPrimary"
                android:textColor="@android:color/white" />

            <!-- Preferred Language Section -->
            <TextView
                android:layout_width="match_parent"
                android:layout_height="wrap_content"
                android:layout_marginTop="24dp"
                android:text="@string/preferred_language"
                android:textSize="18sp"
                android:textStyle="bold" />

            <TextView
                android:layout_width="match_parent"
                android:layout_height="wrap_content"
                android:layout_marginTop="8dp"
                android:text="@string/incoming_language" />

            <TextView
                android:id="@+id/incoming_language_text"
                android:layout_width="match_parent"
                android:layout_height="wrap_content"
                android:layout_marginTop="4dp"
                android:textStyle="italic"
                android:visibility="gone" />

            <Button
                android:id="@+id/select_incoming_language_button"
                android:layout_width="wrap_content"
                android:layout_height="wrap_content"
                android:layout_marginTop="8dp"
                android:text="@string/select_language"
                android:backgroundTint="@color/colorPrimary"
                android:textColor="@android:color/white" />

            <TextView
                android:layout_width="match_parent"
                android:layout_height="wrap_content"
                android:layout_marginTop="16dp"
                android:text="@string/outgoing_language" />

            <TextView
                android:id="@+id/outgoing_language_text"
                android:layout_width="match_parent"
                android:layout_height="wrap_content"
                android:layout_marginTop="4dp"
                android:textStyle="italic"
                android:visibility="gone" />

            <Button
                android:id="@+id/select_outgoing_language_button"
                android:layout_width="wrap_content"
                android:layout_height="wrap_content"
                android:layout_marginTop="8dp"
                android:text="@string/select_language"
                android:backgroundTint="@color/colorPrimary"
                android:textColor="@android:color/white" />

            <!-- Auto-Translate Section -->
            <TextView
                android:layout_width="match_parent"
                android:layout_height="wrap_content"
                android:layout_marginTop="24dp"
                android:text="@string/auto_translate"
                android:textSize="18sp"
                android:textStyle="bold" />

            <TextView
                android:layout_width="match_parent"
                android:layout_height="wrap_content"
                android:layout_marginTop="8dp"
                android:text="@string/auto_translate_description" />

            <LinearLayout
                android:layout_width="match_parent"
                android:layout_height="wrap_content"
                android:layout_marginTop="8dp"
                android:orientation="horizontal"
                android:gravity="center_vertical">

                <TextView
                    android:layout_width="0dp"
                    android:layout_height="wrap_content"
                    android:layout_weight="1"
                    android:text="@string/auto_translate_sms" />

                <Switch
                    android:id="@+id/auto_translate_switch"
                    android:layout_width="wrap_content"
                    android:layout_height="wrap_content" />

            </LinearLayout>

            <!-- Theme Section -->
            <TextView
                android:layout_width="match_parent"
                android:layout_height="wrap_content"
                android:layout_marginTop="24dp"
                android:text="@string/theme"
                android:textSize="18sp"
                android:textStyle="bold" />

            <TextView
                android:layout_width="match_parent"
                android:layout_height="wrap_content"
                android:layout_marginTop="8dp"
                android:text="@string/theme_description" />

            <RadioGroup
                android:id="@+id/theme_radio_group"
                android:layout_width="match_parent"
                android:layout_height="wrap_content"
                android:layout_marginTop="8dp">

                <RadioButton
                    android:id="@+id/radio_light"
                    android:layout_width="match_parent"
                    android:layout_height="wrap_content"
                    android:text="@string/theme_light" />

                <RadioButton
                    android:id="@+id/radio_dark"
                    android:layout_width="match_parent"
                    android:layout_height="wrap_content"
                    android:text="@string/theme_dark" />

                <RadioButton
                    android:id="@+id/radio_black_glass"
                    android:layout_width="match_parent"
                    android:layout_height="wrap_content"
                    android:text="@string/theme_black_glass" />

                <RadioButton
                    android:id="@+id/radio_system"
                    android:layout_width="match_parent"
                    android:layout_height="wrap_content"
                    android:text="@string/theme_system" />

                <RadioButton
                    android:id="@+id/radio_custom"
                    android:layout_width="match_parent"
                    android:layout_height="wrap_content"
<<<<<<< HEAD
                    android:text="@string/theme_custom" />

=======
                    android:text="@string/theme_custom" />

>>>>>>> ef566015
            </RadioGroup>

            <!-- Custom Colors Button (only visible when custom theme is selected) -->
            <Button
                android:id="@+id/customize_colors_button"
                android:layout_width="wrap_content"
                android:layout_height="wrap_content"
                android:layout_marginTop="8dp"
                android:text="@string/customize_colors"
                android:backgroundTint="@color/colorPrimary"
                android:textColor="@android:color/white"
                android:visibility="gone" />

            <!-- Offline Translation Section -->
            <TextView
                android:layout_width="match_parent"
                android:layout_height="wrap_content"
                android:layout_marginTop="24dp"
                android:text="@string/pref_category_offline_models"
                android:textSize="18sp"
                android:textStyle="bold" />

            <TextView
                android:layout_width="match_parent"
                android:layout_height="wrap_content"
                android:layout_marginTop="8dp"
                android:text="@string/offline_models_description" />

            <Button
                android:id="@+id/manage_offline_models_button"
                android:layout_width="wrap_content"
                android:layout_height="wrap_content"
                android:layout_marginTop="8dp"
                android:text="@string/pref_manage_offline_models"
                android:backgroundTint="@color/colorPrimary"
                android:textColor="@android:color/white" />

            <!-- Save Button -->
            <Button
                android:id="@+id/save_button"
                android:layout_width="match_parent"
                android:layout_height="wrap_content"
                android:layout_marginTop="24dp"
                android:layout_marginBottom="16dp"
                android:text="@string/save"
                android:backgroundTint="@color/colorPrimary"
                android:textColor="@android:color/white" />

        </LinearLayout>
    </androidx.core.widget.NestedScrollView>
</androidx.coordinatorlayout.widget.CoordinatorLayout>

<|MERGE_RESOLUTION|>--- conflicted
+++ resolved
@@ -1,204 +1,204 @@
-<?xml version="1.0" encoding="utf-8"?>
-<androidx.coordinatorlayout.widget.CoordinatorLayout
-    xmlns:android="http://schemas.android.com/apk/res/android"
-    xmlns:app="http://schemas.android.com/apk/res-auto"
-    xmlns:tools="http://schemas.android.com/tools"
-    android:layout_width="match_parent"
-    android:layout_height="match_parent"
-    tools:context=".SettingsActivity">
-
-    <com.google.android.material.appbar.AppBarLayout
-        android:layout_width="match_parent"
-        android:layout_height="wrap_content">
-
-        <androidx.appcompat.widget.Toolbar
-            android:id="@+id/toolbar"
-            android:layout_width="match_parent"
-            android:layout_height="?attr/actionBarSize"
-            android:background="?attr/colorPrimary"
-            app:popupTheme="@style/ThemeOverlay.AppCompat.Light"
-            app:theme="@style/ThemeOverlay.AppCompat.Dark.ActionBar" />
-
-    </com.google.android.material.appbar.AppBarLayout>
-
-    <androidx.core.widget.NestedScrollView
-        android:layout_width="match_parent"
-        android:layout_height="match_parent"
-        app:layout_behavior="@string/appbar_scrolling_view_behavior">
-
-        <LinearLayout
-            android:layout_width="match_parent"
-            android:layout_height="wrap_content"
-            android:orientation="vertical"
-            android:padding="16dp">
-
-            <!-- Translation API Key Section -->
-            <TextView
-                android:layout_width="match_parent"
-                android:layout_height="wrap_content"
-                android:text="@string/translation_api_key"
-                android:textSize="18sp"
-                android:textStyle="bold" />
-
-            <TextView
-                android:layout_width="match_parent"
-                android:layout_height="wrap_content"
-                android:layout_marginTop="8dp"
-                android:text="@string/api_key_description" />
-
-            <com.google.android.material.textfield.TextInputLayout
-                android:layout_width="match_parent"
-                android:layout_height="wrap_content"
-                android:layout_marginTop="8dp"
-                app:passwordToggleEnabled="true">
-
-                <com.google.android.material.textfield.TextInputEditText
-                    android:id="@+id/api_key_input"
-                    android:layout_width="match_parent"
-                    android:layout_height="wrap_content"
-                    android:hint="@string/api_key"
-                    android:inputType="textPassword" />
-
-            </com.google.android.material.textfield.TextInputLayout>
-
-            <Button
-                android:id="@+id/test_api_key_button"
-                android:layout_width="wrap_content"
-                android:layout_height="wrap_content"
-                android:layout_marginTop="8dp"
-                android:text="@string/test_api_key"
-                android:backgroundTint="@color/colorPrimary"
-                android:textColor="@android:color/white" />
-
-            <!-- Preferred Language Section -->
-            <TextView
-                android:layout_width="match_parent"
-                android:layout_height="wrap_content"
-                android:layout_marginTop="24dp"
-                android:text="@string/preferred_language"
-                android:textSize="18sp"
-                android:textStyle="bold" />
-
-            <TextView
-                android:layout_width="match_parent"
-                android:layout_height="wrap_content"
-                android:layout_marginTop="8dp"
-                android:text="@string/incoming_language" />
-
-            <TextView
-                android:id="@+id/incoming_language_text"
-                android:layout_width="match_parent"
-                android:layout_height="wrap_content"
-                android:layout_marginTop="4dp"
-                android:textStyle="italic"
-                android:visibility="gone" />
-
-            <Button
-                android:id="@+id/select_incoming_language_button"
-                android:layout_width="wrap_content"
-                android:layout_height="wrap_content"
-                android:layout_marginTop="8dp"
-                android:text="@string/select_language"
-                android:backgroundTint="@color/colorPrimary"
-                android:textColor="@android:color/white" />
-
-            <TextView
-                android:layout_width="match_parent"
-                android:layout_height="wrap_content"
-                android:layout_marginTop="16dp"
-                android:text="@string/outgoing_language" />
-
-            <TextView
-                android:id="@+id/outgoing_language_text"
-                android:layout_width="match_parent"
-                android:layout_height="wrap_content"
-                android:layout_marginTop="4dp"
-                android:textStyle="italic"
-                android:visibility="gone" />
-
-            <Button
-                android:id="@+id/select_outgoing_language_button"
-                android:layout_width="wrap_content"
-                android:layout_height="wrap_content"
-                android:layout_marginTop="8dp"
-                android:text="@string/select_language"
-                android:backgroundTint="@color/colorPrimary"
-                android:textColor="@android:color/white" />
-
-            <!-- Auto-Translate Section -->
-            <TextView
-                android:layout_width="match_parent"
-                android:layout_height="wrap_content"
-                android:layout_marginTop="24dp"
-                android:text="@string/auto_translate"
-                android:textSize="18sp"
-                android:textStyle="bold" />
-
-            <TextView
-                android:layout_width="match_parent"
-                android:layout_height="wrap_content"
-                android:layout_marginTop="8dp"
-                android:text="@string/auto_translate_description" />
-
-            <LinearLayout
-                android:layout_width="match_parent"
-                android:layout_height="wrap_content"
-                android:layout_marginTop="8dp"
-                android:orientation="horizontal"
-                android:gravity="center_vertical">
-
-                <TextView
-                    android:layout_width="0dp"
-                    android:layout_height="wrap_content"
-                    android:layout_weight="1"
-                    android:text="@string/auto_translate_sms" />
-
-                <Switch
-                    android:id="@+id/auto_translate_switch"
-                    android:layout_width="wrap_content"
-                    android:layout_height="wrap_content" />
-
-            </LinearLayout>
-
-            <!-- Theme Section -->
-            <TextView
-                android:layout_width="match_parent"
-                android:layout_height="wrap_content"
-                android:layout_marginTop="24dp"
-                android:text="@string/theme"
-                android:textSize="18sp"
-                android:textStyle="bold" />
-
-            <TextView
-                android:layout_width="match_parent"
-                android:layout_height="wrap_content"
-                android:layout_marginTop="8dp"
-                android:text="@string/theme_description" />
-
-            <RadioGroup
-                android:id="@+id/theme_radio_group"
-                android:layout_width="match_parent"
-                android:layout_height="wrap_content"
-                android:layout_marginTop="8dp">
-
-                <RadioButton
-                    android:id="@+id/radio_light"
-                    android:layout_width="match_parent"
-                    android:layout_height="wrap_content"
-                    android:text="@string/theme_light" />
-
-                <RadioButton
-                    android:id="@+id/radio_dark"
-                    android:layout_width="match_parent"
-                    android:layout_height="wrap_content"
-                    android:text="@string/theme_dark" />
-
-                <RadioButton
-                    android:id="@+id/radio_black_glass"
-                    android:layout_width="match_parent"
-                    android:layout_height="wrap_content"
-                    android:text="@string/theme_black_glass" />
-
+<?xml version="1.0" encoding="utf-8"?>
+<androidx.coordinatorlayout.widget.CoordinatorLayout
+    xmlns:android="http://schemas.android.com/apk/res/android"
+    xmlns:app="http://schemas.android.com/apk/res-auto"
+    xmlns:tools="http://schemas.android.com/tools"
+    android:layout_width="match_parent"
+    android:layout_height="match_parent"
+    tools:context=".SettingsActivity">
+
+    <com.google.android.material.appbar.AppBarLayout
+        android:layout_width="match_parent"
+        android:layout_height="wrap_content">
+
+        <androidx.appcompat.widget.Toolbar
+            android:id="@+id/toolbar"
+            android:layout_width="match_parent"
+            android:layout_height="?attr/actionBarSize"
+            android:background="?attr/colorPrimary"
+            app:popupTheme="@style/ThemeOverlay.AppCompat.Light"
+            app:theme="@style/ThemeOverlay.AppCompat.Dark.ActionBar" />
+
+    </com.google.android.material.appbar.AppBarLayout>
+
+    <androidx.core.widget.NestedScrollView
+        android:layout_width="match_parent"
+        android:layout_height="match_parent"
+        app:layout_behavior="@string/appbar_scrolling_view_behavior">
+
+        <LinearLayout
+            android:layout_width="match_parent"
+            android:layout_height="wrap_content"
+            android:orientation="vertical"
+            android:padding="16dp">
+
+            <!-- Translation API Key Section -->
+            <TextView
+                android:layout_width="match_parent"
+                android:layout_height="wrap_content"
+                android:text="@string/translation_api_key"
+                android:textSize="18sp"
+                android:textStyle="bold" />
+
+            <TextView
+                android:layout_width="match_parent"
+                android:layout_height="wrap_content"
+                android:layout_marginTop="8dp"
+                android:text="@string/api_key_description" />
+
+            <com.google.android.material.textfield.TextInputLayout
+                android:layout_width="match_parent"
+                android:layout_height="wrap_content"
+                android:layout_marginTop="8dp"
+                app:passwordToggleEnabled="true">
+
+                <com.google.android.material.textfield.TextInputEditText
+                    android:id="@+id/api_key_input"
+                    android:layout_width="match_parent"
+                    android:layout_height="wrap_content"
+                    android:hint="@string/api_key"
+                    android:inputType="textPassword" />
+
+            </com.google.android.material.textfield.TextInputLayout>
+
+            <Button
+                android:id="@+id/test_api_key_button"
+                android:layout_width="wrap_content"
+                android:layout_height="wrap_content"
+                android:layout_marginTop="8dp"
+                android:text="@string/test_api_key"
+                android:backgroundTint="@color/colorPrimary"
+                android:textColor="@android:color/white" />
+
+            <!-- Preferred Language Section -->
+            <TextView
+                android:layout_width="match_parent"
+                android:layout_height="wrap_content"
+                android:layout_marginTop="24dp"
+                android:text="@string/preferred_language"
+                android:textSize="18sp"
+                android:textStyle="bold" />
+
+            <TextView
+                android:layout_width="match_parent"
+                android:layout_height="wrap_content"
+                android:layout_marginTop="8dp"
+                android:text="@string/incoming_language" />
+
+            <TextView
+                android:id="@+id/incoming_language_text"
+                android:layout_width="match_parent"
+                android:layout_height="wrap_content"
+                android:layout_marginTop="4dp"
+                android:textStyle="italic"
+                android:visibility="gone" />
+
+            <Button
+                android:id="@+id/select_incoming_language_button"
+                android:layout_width="wrap_content"
+                android:layout_height="wrap_content"
+                android:layout_marginTop="8dp"
+                android:text="@string/select_language"
+                android:backgroundTint="@color/colorPrimary"
+                android:textColor="@android:color/white" />
+
+            <TextView
+                android:layout_width="match_parent"
+                android:layout_height="wrap_content"
+                android:layout_marginTop="16dp"
+                android:text="@string/outgoing_language" />
+
+            <TextView
+                android:id="@+id/outgoing_language_text"
+                android:layout_width="match_parent"
+                android:layout_height="wrap_content"
+                android:layout_marginTop="4dp"
+                android:textStyle="italic"
+                android:visibility="gone" />
+
+            <Button
+                android:id="@+id/select_outgoing_language_button"
+                android:layout_width="wrap_content"
+                android:layout_height="wrap_content"
+                android:layout_marginTop="8dp"
+                android:text="@string/select_language"
+                android:backgroundTint="@color/colorPrimary"
+                android:textColor="@android:color/white" />
+
+            <!-- Auto-Translate Section -->
+            <TextView
+                android:layout_width="match_parent"
+                android:layout_height="wrap_content"
+                android:layout_marginTop="24dp"
+                android:text="@string/auto_translate"
+                android:textSize="18sp"
+                android:textStyle="bold" />
+
+            <TextView
+                android:layout_width="match_parent"
+                android:layout_height="wrap_content"
+                android:layout_marginTop="8dp"
+                android:text="@string/auto_translate_description" />
+
+            <LinearLayout
+                android:layout_width="match_parent"
+                android:layout_height="wrap_content"
+                android:layout_marginTop="8dp"
+                android:orientation="horizontal"
+                android:gravity="center_vertical">
+
+                <TextView
+                    android:layout_width="0dp"
+                    android:layout_height="wrap_content"
+                    android:layout_weight="1"
+                    android:text="@string/auto_translate_sms" />
+
+                <Switch
+                    android:id="@+id/auto_translate_switch"
+                    android:layout_width="wrap_content"
+                    android:layout_height="wrap_content" />
+
+            </LinearLayout>
+
+            <!-- Theme Section -->
+            <TextView
+                android:layout_width="match_parent"
+                android:layout_height="wrap_content"
+                android:layout_marginTop="24dp"
+                android:text="@string/theme"
+                android:textSize="18sp"
+                android:textStyle="bold" />
+
+            <TextView
+                android:layout_width="match_parent"
+                android:layout_height="wrap_content"
+                android:layout_marginTop="8dp"
+                android:text="@string/theme_description" />
+
+            <RadioGroup
+                android:id="@+id/theme_radio_group"
+                android:layout_width="match_parent"
+                android:layout_height="wrap_content"
+                android:layout_marginTop="8dp">
+
+                <RadioButton
+                    android:id="@+id/radio_light"
+                    android:layout_width="match_parent"
+                    android:layout_height="wrap_content"
+                    android:text="@string/theme_light" />
+
+                <RadioButton
+                    android:id="@+id/radio_dark"
+                    android:layout_width="match_parent"
+                    android:layout_height="wrap_content"
+                    android:text="@string/theme_dark" />
+
+                <RadioButton
+                    android:id="@+id/radio_black_glass"
+                    android:layout_width="match_parent"
+                    android:layout_height="wrap_content"
+                    android:text="@string/theme_black_glass" />
+
                 <RadioButton
                     android:id="@+id/radio_system"
                     android:layout_width="match_parent"
@@ -209,25 +209,9 @@
                     android:id="@+id/radio_custom"
                     android:layout_width="match_parent"
                     android:layout_height="wrap_content"
-<<<<<<< HEAD
-                    android:text="@string/theme_custom" />
-
-=======
-                    android:text="@string/theme_custom" />
-
->>>>>>> ef566015
+                    android:text="@string/theme_custom" />
+
             </RadioGroup>
-
-            <!-- Custom Colors Button (only visible when custom theme is selected) -->
-            <Button
-                android:id="@+id/customize_colors_button"
-                android:layout_width="wrap_content"
-                android:layout_height="wrap_content"
-                android:layout_marginTop="8dp"
-                android:text="@string/customize_colors"
-                android:backgroundTint="@color/colorPrimary"
-                android:textColor="@android:color/white"
-                android:visibility="gone" />
 
             <!-- Offline Translation Section -->
             <TextView
@@ -253,18 +237,18 @@
                 android:backgroundTint="@color/colorPrimary"
                 android:textColor="@android:color/white" />
 
-            <!-- Save Button -->
-            <Button
-                android:id="@+id/save_button"
-                android:layout_width="match_parent"
-                android:layout_height="wrap_content"
-                android:layout_marginTop="24dp"
-                android:layout_marginBottom="16dp"
-                android:text="@string/save"
-                android:backgroundTint="@color/colorPrimary"
-                android:textColor="@android:color/white" />
-
-        </LinearLayout>
-    </androidx.core.widget.NestedScrollView>
-</androidx.coordinatorlayout.widget.CoordinatorLayout>
-
+            <!-- Save Button -->
+            <Button
+                android:id="@+id/save_button"
+                android:layout_width="match_parent"
+                android:layout_height="wrap_content"
+                android:layout_marginTop="24dp"
+                android:layout_marginBottom="16dp"
+                android:text="@string/save"
+                android:backgroundTint="@color/colorPrimary"
+                android:textColor="@android:color/white" />
+
+        </LinearLayout>
+    </androidx.core.widget.NestedScrollView>
+</androidx.coordinatorlayout.widget.CoordinatorLayout>
+