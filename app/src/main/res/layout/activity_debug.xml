<?xml version="1.0" encoding="utf-8"?>
<LinearLayout xmlns:android="http://schemas.android.com/apk/res/android"
    android:layout_width="match_parent"
    android:layout_height="match_parent"
    android:orientation="vertical">

    <androidx.appcompat.widget.Toolbar
        android:id="@+id/toolbar"
        android:layout_width="match_parent"
        android:layout_height="?attr/actionBarSize"
        android:background="?attr/colorPrimary"
        android:elevation="4dp"
        android:theme="@style/ThemeOverlay.AppCompat.Dark.ActionBar" />

    <LinearLayout
        android:layout_width="match_parent"
        android:layout_height="match_parent"
        android:orientation="vertical"
        android:padding="16dp">

        <EditText
            android:id="@+id/debug_address_input"
            android:layout_width="match_parent"
            android:layout_height="wrap_content"
            android:hint="Enter phone number"
            android:inputType="phone" />

        <LinearLayout
            android:layout_width="match_parent"
            android:layout_height="wrap_content"
            android:orientation="horizontal">

            <Button
                android:id="@+id/debug_check_button"
                android:layout_width="0dp"
                android:layout_height="wrap_content"
                android:layout_weight="1"
                android:text="Check" />

            <Button
                android:id="@+id/debug_open_button"
                android:layout_width="0dp"
                android:layout_height="wrap_content"
                android:layout_weight="1"
                android:text="Open" />

            <Button
                android:id="@+id/debug_direct_open_button"
                android:layout_width="0dp"
                android:layout_height="wrap_content"
                android:layout_weight="1"
                android:text="Direct Open" />
        </LinearLayout>

<<<<<<< HEAD
        <LinearLayout
            android:layout_width="match_parent"
            android:layout_height="wrap_content"
            android:orientation="horizontal"
            android:layout_marginTop="8dp">

            <Button
                android:id="@+id/debug_test_notification_button"
                android:layout_width="0dp"
                android:layout_height="wrap_content"
                android:layout_weight="1"
                android:text="Test Notification" />

=======
        <!-- Translation Test Section -->
        <View
            android:layout_width="match_parent"
            android:layout_height="1dp"
            android:layout_marginVertical="16dp"
            android:background="?android:attr/dividerHorizontal" />

        <TextView
            android:layout_width="match_parent"
            android:layout_height="wrap_content"
            android:text="Offline Translation Test"
            android:textStyle="bold"
            android:textSize="16sp"
            android:layout_marginBottom="8dp" />

        <LinearLayout
            android:layout_width="match_parent"
            android:layout_height="wrap_content"
            android:orientation="horizontal">

            <Button
                android:id="@+id/debug_translation_status_button"
                android:layout_width="0dp"
                android:layout_height="wrap_content"
                android:layout_weight="1"
                android:text="Check Status"
                android:layout_marginEnd="4dp" />

            <Button
                android:id="@+id/debug_test_translation_button"
                android:layout_width="0dp"
                android:layout_height="wrap_content"
                android:layout_weight="1"
                android:text="Test Translation"
                android:layout_marginStart="4dp" />
>>>>>>> 357b048d
        </LinearLayout>

        <ScrollView
            android:layout_width="match_parent"
            android:layout_height="match_parent">

            <TextView
                android:id="@+id/debug_result_text"
                android:layout_width="match_parent"
                android:layout_height="wrap_content"
                android:layout_marginTop="16dp"
                android:textSize="14sp"
                android:fontFamily="monospace" />
        </ScrollView>
    </LinearLayout>
</LinearLayout><|MERGE_RESOLUTION|>--- conflicted
+++ resolved
@@ -52,21 +52,6 @@
                 android:text="Direct Open" />
         </LinearLayout>
 
-<<<<<<< HEAD
-        <LinearLayout
-            android:layout_width="match_parent"
-            android:layout_height="wrap_content"
-            android:orientation="horizontal"
-            android:layout_marginTop="8dp">
-
-            <Button
-                android:id="@+id/debug_test_notification_button"
-                android:layout_width="0dp"
-                android:layout_height="wrap_content"
-                android:layout_weight="1"
-                android:text="Test Notification" />
-
-=======
         <!-- Translation Test Section -->
         <View
             android:layout_width="match_parent"
@@ -102,7 +87,6 @@
                 android:layout_weight="1"
                 android:text="Test Translation"
                 android:layout_marginStart="4dp" />
->>>>>>> 357b048d
         </LinearLayout>
 
         <ScrollView
