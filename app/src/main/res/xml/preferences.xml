<?xml version="1.0" encoding="utf-8"?>
<PreferenceScreen xmlns:android="http://schemas.android.com/apk/res/android"
    xmlns:app="http://schemas.android.com/apk/res-auto">

    <PreferenceCategory android:title="@string/pref_category_general">
        <SwitchPreferenceCompat
            android:key="auto_translate"
            android:title="@string/pref_auto_translate"
            android:summary="@string/pref_auto_translate_summary"
            android:defaultValue="false" />
            
        <ListPreference
            android:key="preferred_language"
            android:title="@string/pref_preferred_incoming_language"
            android:summary="@string/pref_preferred_incoming_language_summary"
            android:entries="@array/language_names"
            android:entryValues="@array/language_codes"
            android:defaultValue="en" />
            
        <ListPreference
            android:key="preferred_outgoing_language"
            android:title="@string/pref_preferred_outgoing_language"
            android:summary="@string/pref_preferred_outgoing_language_summary"
            android:entries="@array/language_names"
            android:entryValues="@array/language_codes"
            android:defaultValue="en" />
    </PreferenceCategory>
    
    <PreferenceCategory android:title="@string/pref_category_appearance">
        <ListPreference
            android:key="theme"
            android:title="@string/pref_theme"
            android:summary="@string/pref_theme_summary"
            android:entries="@array/theme_names"
            android:entryValues="@array/theme_values"
            android:defaultValue="3" />
    </PreferenceCategory>
    
    <PreferenceCategory android:title="@string/pref_category_translation">
        <ListPreference
            android:key="translation_mode"
            android:title="@string/pref_translation_mode"
            android:summary="@string/pref_translation_mode_summary"
            android:entries="@array/translation_mode_names"
            android:entryValues="@array/translation_mode_values"
<<<<<<< HEAD
            android:defaultValue="2" />
=======
            android:defaultValue="online" />
>>>>>>> 99ef81d8
            
        <SwitchPreferenceCompat
            android:key="prefer_offline"
            android:title="@string/pref_prefer_offline"
            android:summary="@string/pref_prefer_offline_summary"
<<<<<<< HEAD
            android:defaultValue="true" />
=======
            android:defaultValue="false" />
>>>>>>> 99ef81d8
            
        <Preference
            android:key="manage_offline_models"
            android:title="@string/pref_manage_offline_models"
            android:summary="@string/pref_manage_offline_models_summary" />
    </PreferenceCategory>
    
    <PreferenceCategory android:title="@string/pref_category_api">
        <EditTextPreference
            android:key="api_key"
            android:title="@string/pref_api_key"
            android:summary="@string/pref_api_key_summary"
            android:dialogTitle="@string/enter_api_key"
            android:inputType="textPassword" />
    </PreferenceCategory>
    
    <PreferenceCategory android:title="@string/pref_category_offline_models">
        <SwitchPreferenceCompat
            android:key="enable_offline_translation"
<<<<<<< HEAD
            android:title="@string/enable_offline_translation"
=======
            android:title="@string/pref_prefer_offline"
>>>>>>> 99ef81d8
            android:summary="@string/enable_offline_translation_summary"
            android:defaultValue="false" />
            
        <Preference
<<<<<<< HEAD
            android:key="manage_offline_models"
=======
            android:key="manage_offline_models_advanced"
>>>>>>> 99ef81d8
            android:title="@string/pref_manage_offline_models"
            android:summary="@string/pref_manage_offline_models_summary" />
    </PreferenceCategory>
    
    <PreferenceCategory android:title="@string/pref_category_advanced">
        <SwitchPreferenceCompat
            android:key="debug_mode"
            android:title="@string/pref_debug_mode"
            android:summary="@string/pref_debug_mode_summary"
            android:defaultValue="false" />
    </PreferenceCategory>
</PreferenceScreen><|MERGE_RESOLUTION|>--- conflicted
+++ resolved
@@ -43,21 +43,13 @@
             android:summary="@string/pref_translation_mode_summary"
             android:entries="@array/translation_mode_names"
             android:entryValues="@array/translation_mode_values"
-<<<<<<< HEAD
-            android:defaultValue="2" />
-=======
             android:defaultValue="online" />
->>>>>>> 99ef81d8
             
         <SwitchPreferenceCompat
             android:key="prefer_offline"
             android:title="@string/pref_prefer_offline"
             android:summary="@string/pref_prefer_offline_summary"
-<<<<<<< HEAD
-            android:defaultValue="true" />
-=======
             android:defaultValue="false" />
->>>>>>> 99ef81d8
             
         <Preference
             android:key="manage_offline_models"
@@ -77,20 +69,12 @@
     <PreferenceCategory android:title="@string/pref_category_offline_models">
         <SwitchPreferenceCompat
             android:key="enable_offline_translation"
-<<<<<<< HEAD
-            android:title="@string/enable_offline_translation"
-=======
             android:title="@string/pref_prefer_offline"
->>>>>>> 99ef81d8
             android:summary="@string/enable_offline_translation_summary"
             android:defaultValue="false" />
             
         <Preference
-<<<<<<< HEAD
-            android:key="manage_offline_models"
-=======
             android:key="manage_offline_models_advanced"
->>>>>>> 99ef81d8
             android:title="@string/pref_manage_offline_models"
             android:summary="@string/pref_manage_offline_models_summary" />
     </PreferenceCategory>
