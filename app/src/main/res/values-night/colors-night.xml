<<<<<<< HEAD
<?xml version="1.0" encoding="utf-8"?>
<resources>
    <!-- Dark Theme Text Colors -->
    <color name="darkTextPrimary">#FFFFFF</color>
    <color name="darkTextSecondary">#B3FFFFFF</color> <!-- 70% white -->

    <!-- Dark Theme Surface Colors -->
    <color name="darkSurfaceTranslucent">#CC121212</color> <!-- 80% opacity dark surface -->

    <!-- Override Primary Colors for Night Mode -->
    <color name="colorPrimary">#BB86FC</color>
    <color name="colorPrimaryDark">#000000</color>
    <color name="colorAccent">#03DAC5</color>

    <!-- Light Theme Colors (Inverted for Night Mode) -->
    <color name="background_light">#121212</color>
    <color name="textColorPrimary">#FFFFFF</color>
    <color name="textColorSecondary">#B3FFFFFF</color>

    <!-- Dark Theme Colors (Same in Night Mode) -->
    <color name="background_dark">#121212</color>
    <!-- Selection Colors -->
    <color name="colorSelectedItem">#1A237E</color> <!-- Dark blue for selected items in night mode -->
    <!-- Background Colors -->
    <color name="lightBackground">#121212</color> <!-- Dark background for night mode -->

</resources>
=======
<?xml version="1.0" encoding="utf-8"?>
<resources>
    <!-- Material Design default colors for dark theme -->
    <color name="purple_200">#FFBB86FC</color>
    <color name="purple_500">#FF6200EE</color>
    <color name="purple_700">#FF3700B3</color>
    <color name="teal_200">#FF03DAC5</color>
    <color name="teal_700">#FF018786</color>

    <!-- Dark Theme Text Colors -->
    <color name="darkTextPrimary">#FFFFFF</color>
    <color name="darkTextSecondary">#B3FFFFFF</color> <!-- 70% white -->

    <!-- Dark Theme Surface Colors -->
    <color name="darkSurfaceTranslucent">#CC121212</color> <!-- 80% opacity dark surface -->

    <!-- Override Primary Colors for Night Mode -->
    <color name="colorPrimary">#BB86FC</color>
    <color name="colorPrimaryDark">#000000</color>
    <color name="colorAccent">#03DAC5</color>

    <!-- Light Theme Colors (Inverted for Night Mode) -->
    <color name="background_light">#121212</color>
    <color name="textColorPrimary">#FFFFFF</color>
    <color name="textColorSecondary">#B3FFFFFF</color>

    <!-- Dark Theme Colors (Same in Night Mode) -->
    <color name="background_dark">#121212</color>
    <!-- Selection Colors -->
    <color name="colorSelectedItem">#1A237E</color> <!-- Dark blue for selected items in night mode -->
    <!-- Background Colors -->
    <color name="lightBackground">#121212</color> <!-- Dark background for night mode -->

</resources>

>>>>>>> 882502d0
<|MERGE_RESOLUTION|>--- conflicted
+++ resolved
@@ -1,32 +1,3 @@
-<<<<<<< HEAD
-<?xml version="1.0" encoding="utf-8"?>
-<resources>
-    <!-- Dark Theme Text Colors -->
-    <color name="darkTextPrimary">#FFFFFF</color>
-    <color name="darkTextSecondary">#B3FFFFFF</color> <!-- 70% white -->
-
-    <!-- Dark Theme Surface Colors -->
-    <color name="darkSurfaceTranslucent">#CC121212</color> <!-- 80% opacity dark surface -->
-
-    <!-- Override Primary Colors for Night Mode -->
-    <color name="colorPrimary">#BB86FC</color>
-    <color name="colorPrimaryDark">#000000</color>
-    <color name="colorAccent">#03DAC5</color>
-
-    <!-- Light Theme Colors (Inverted for Night Mode) -->
-    <color name="background_light">#121212</color>
-    <color name="textColorPrimary">#FFFFFF</color>
-    <color name="textColorSecondary">#B3FFFFFF</color>
-
-    <!-- Dark Theme Colors (Same in Night Mode) -->
-    <color name="background_dark">#121212</color>
-    <!-- Selection Colors -->
-    <color name="colorSelectedItem">#1A237E</color> <!-- Dark blue for selected items in night mode -->
-    <!-- Background Colors -->
-    <color name="lightBackground">#121212</color> <!-- Dark background for night mode -->
-
-</resources>
-=======
 <?xml version="1.0" encoding="utf-8"?>
 <resources>
     <!-- Material Design default colors for dark theme -->
@@ -61,5 +32,3 @@
     <color name="lightBackground">#121212</color> <!-- Dark background for night mode -->
 
 </resources>
-
->>>>>>> 882502d0
