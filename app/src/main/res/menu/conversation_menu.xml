<<<<<<< HEAD
<menu xmlns:android="http://schemas.android.com/apk/res/android"
    xmlns:app="http://schemas.android.com/apk/res-auto">

    <item
        android:id="@+id/action_call"
        android:icon="@android:drawable/ic_menu_call"
        app:showAsAction="ifRoom"
        android:title="@string/action_call" />

    <item
        android:id="@+id/action_translate"
        android:icon="@android:drawable/ic_menu_edit"
        app:showAsAction="ifRoom"
        android:title="@string/action_translate" />

    <item
        android:id="@+id/action_translate_all"
        android:icon="@android:drawable/ic_menu_sort_alphabetically"
        app:showAsAction="never"
        android:title="@string/translate_all_messages" />

    <item
        android:id="@+id/action_delete_conversation"
        android:title="@string/delete_conversation"
        android:icon="@android:drawable/ic_menu_delete"
        app:showAsAction="never" />

    <item
        android:id="@+id/action_test_messages"
        android:title="Add Test Messages"
        android:icon="@android:drawable/ic_menu_add"
        app:showAsAction="never" />
</menu>


=======
<menu xmlns:android="http://schemas.android.com/apk/res/android"
    xmlns:app="http://schemas.android.com/apk/res-auto">

    <item
        android:id="@+id/action_call"
        android:icon="@android:drawable/ic_menu_call"
        app:showAsAction="ifRoom"
        android:title="@string/action_call" />

    <item
        android:id="@+id/action_translate"
        android:icon="@android:drawable/ic_menu_edit"
        app:showAsAction="ifRoom"
        android:title="@string/action_translate" />

    <item
        android:id="@+id/action_translate_all"
        android:icon="@android:drawable/ic_menu_sort_alphabetically"
        app:showAsAction="never"
        android:title="@string/translate_all_messages" />

    <item
        android:id="@+id/action_delete_conversation"
        android:title="@string/delete_conversation"
        android:icon="@android:drawable/ic_menu_delete"
        app:showAsAction="never" />
</menu>



>>>>>>> 882502d0
<|MERGE_RESOLUTION|>--- conflicted
+++ resolved
@@ -1,40 +1,3 @@
-<<<<<<< HEAD
-<menu xmlns:android="http://schemas.android.com/apk/res/android"
-    xmlns:app="http://schemas.android.com/apk/res-auto">
-
-    <item
-        android:id="@+id/action_call"
-        android:icon="@android:drawable/ic_menu_call"
-        app:showAsAction="ifRoom"
-        android:title="@string/action_call" />
-
-    <item
-        android:id="@+id/action_translate"
-        android:icon="@android:drawable/ic_menu_edit"
-        app:showAsAction="ifRoom"
-        android:title="@string/action_translate" />
-
-    <item
-        android:id="@+id/action_translate_all"
-        android:icon="@android:drawable/ic_menu_sort_alphabetically"
-        app:showAsAction="never"
-        android:title="@string/translate_all_messages" />
-
-    <item
-        android:id="@+id/action_delete_conversation"
-        android:title="@string/delete_conversation"
-        android:icon="@android:drawable/ic_menu_delete"
-        app:showAsAction="never" />
-
-    <item
-        android:id="@+id/action_test_messages"
-        android:title="Add Test Messages"
-        android:icon="@android:drawable/ic_menu_add"
-        app:showAsAction="never" />
-</menu>
-
-
-=======
 <menu xmlns:android="http://schemas.android.com/apk/res/android"
     xmlns:app="http://schemas.android.com/apk/res-auto">
 
@@ -64,5 +27,3 @@
 </menu>
 
 
-
->>>>>>> 882502d0
