<<<<<<< HEAD
<?xml version="1.0" encoding="utf-8"?>
<resources>
    <!-- Text sizes -->
    <dimen name="text_size_headline">24sp</dimen>
    <dimen name="text_size_title">20sp</dimen>
    <dimen name="text_size_subtitle">16sp</dimen>
    <dimen name="text_size_body">14sp</dimen>
    <dimen name="text_size_caption">12sp</dimen>

    <!-- Margins and paddings -->
    <dimen name="margin_tiny">4dp</dimen>
    <dimen name="margin_small">8dp</dimen>
    <dimen name="margin_medium">16dp</dimen>
    <dimen name="margin_large">24dp</dimen>
    <dimen name="margin_xlarge">32dp</dimen>

    <!-- Specific dimensions -->
    <dimen name="toolbar_height">56dp</dimen>
    <dimen name="avatar_size">48dp</dimen>
    <dimen name="avatar_size_small">32dp</dimen>
    <dimen name="button_height">48dp</dimen>
    <dimen name="input_height">48dp</dimen>
    <dimen name="card_corner_radius">8dp</dimen>
    <dimen name="message_bubble_corner_radius">12dp</dimen>
    <dimen name="message_bubble_elevation">1dp</dimen>
    <dimen name="fab_margin">16dp</dimen>

    <!-- List items -->
    <dimen name="list_item_height">72dp</dimen>
    <dimen name="list_item_padding">16dp</dimen>
    <dimen name="list_item_spacing">8dp</dimen>

    <!-- Message input area -->
    <dimen name="message_input_height">56dp</dimen>
    <dimen name="message_input_padding">12dp</dimen>
    <dimen name="message_input_max_height">120dp</dimen>

    <dimen name="action_bar_size">56dp</dimen>

</resources>
=======
<?xml version="1.0" encoding="utf-8"?>
<resources>
    <!-- Text sizes -->
    <dimen name="text_size_headline">24sp</dimen>
    <dimen name="text_size_title">20sp</dimen>
    <dimen name="text_size_subtitle">16sp</dimen>
    <dimen name="text_size_body">14sp</dimen>
    <dimen name="text_size_caption">12sp</dimen>

    <!-- Margins and paddings -->
    <dimen name="margin_tiny">4dp</dimen>
    <dimen name="margin_small">8dp</dimen>
    <dimen name="margin_medium">16dp</dimen>
    <dimen name="margin_large">24dp</dimen>
    <dimen name="margin_xlarge">32dp</dimen>

    <!-- Specific dimensions -->
    <dimen name="toolbar_height">56dp</dimen>
    <dimen name="avatar_size">48dp</dimen>
    <dimen name="avatar_size_small">32dp</dimen>
    <dimen name="button_height">48dp</dimen>
    <dimen name="input_height">48dp</dimen>
    <dimen name="card_corner_radius">8dp</dimen>
    <dimen name="message_bubble_corner_radius">12dp</dimen>
    <dimen name="message_bubble_elevation">1dp</dimen>
    <dimen name="fab_margin">16dp</dimen>

    <!-- List items -->
    <dimen name="list_item_height">72dp</dimen>
    <dimen name="list_item_padding">16dp</dimen>
    <dimen name="list_item_spacing">8dp</dimen>

    <!-- Message input area -->
    <dimen name="message_input_height">56dp</dimen>
    <dimen name="message_input_padding">12dp</dimen>
    <dimen name="message_input_max_height">120dp</dimen>


    <dimen name="glass_border_width">1dp</dimen>
    <dimen name="glass_corner_radius">16dp</dimen>

        <dimen name="action_bar_size">56dp</dimen>


</resources>
>>>>>>> 882502d0
<|MERGE_RESOLUTION|>--- conflicted
+++ resolved
@@ -1,45 +1,3 @@
-<<<<<<< HEAD
-<?xml version="1.0" encoding="utf-8"?>
-<resources>
-    <!-- Text sizes -->
-    <dimen name="text_size_headline">24sp</dimen>
-    <dimen name="text_size_title">20sp</dimen>
-    <dimen name="text_size_subtitle">16sp</dimen>
-    <dimen name="text_size_body">14sp</dimen>
-    <dimen name="text_size_caption">12sp</dimen>
-
-    <!-- Margins and paddings -->
-    <dimen name="margin_tiny">4dp</dimen>
-    <dimen name="margin_small">8dp</dimen>
-    <dimen name="margin_medium">16dp</dimen>
-    <dimen name="margin_large">24dp</dimen>
-    <dimen name="margin_xlarge">32dp</dimen>
-
-    <!-- Specific dimensions -->
-    <dimen name="toolbar_height">56dp</dimen>
-    <dimen name="avatar_size">48dp</dimen>
-    <dimen name="avatar_size_small">32dp</dimen>
-    <dimen name="button_height">48dp</dimen>
-    <dimen name="input_height">48dp</dimen>
-    <dimen name="card_corner_radius">8dp</dimen>
-    <dimen name="message_bubble_corner_radius">12dp</dimen>
-    <dimen name="message_bubble_elevation">1dp</dimen>
-    <dimen name="fab_margin">16dp</dimen>
-
-    <!-- List items -->
-    <dimen name="list_item_height">72dp</dimen>
-    <dimen name="list_item_padding">16dp</dimen>
-    <dimen name="list_item_spacing">8dp</dimen>
-
-    <!-- Message input area -->
-    <dimen name="message_input_height">56dp</dimen>
-    <dimen name="message_input_padding">12dp</dimen>
-    <dimen name="message_input_max_height">120dp</dimen>
-
-    <dimen name="action_bar_size">56dp</dimen>
-
-</resources>
-=======
 <?xml version="1.0" encoding="utf-8"?>
 <resources>
     <!-- Text sizes -->
@@ -84,5 +42,4 @@
         <dimen name="action_bar_size">56dp</dimen>
 
 
-</resources>
->>>>>>> 882502d0
+</resources>