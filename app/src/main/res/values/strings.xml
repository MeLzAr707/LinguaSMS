--- conflicted
+++ resolved
@@ -380,16 +380,6 @@
         <item>3</item>
     </string-array>
 
-<<<<<<< HEAD
-    <!-- Offline Translation Model Strings -->
-    <string name="offline_models_title">Offline Translation Models</string>
-    <string name="offline_models_description">Download and manage translation models for offline use</string>
-    <string name="enable_offline_translation">Enable Offline Translation</string>
-    <string name="no_offline_models_available">No offline models available</string>
-    <string name="model_not_downloaded">Model not downloaded</string>
-    <string name="download_model">Download Model</string>
-    <string name="model_downloading">Downloading model...</string>
-=======
     <!-- Missing string resources for translation preferences -->
     <string name="pref_category_translation">Translation</string>
     <string name="pref_translation_mode">Translation Mode</string>
@@ -413,5 +403,4 @@
         <item>offline</item>
         <item>hybrid</item>
     </string-array>
->>>>>>> 99ef81d8
 </resources>