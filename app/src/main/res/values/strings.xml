--- conflicted
+++ resolved
@@ -380,31 +380,6 @@
         <item>3</item>
     </string-array>
 
-<<<<<<< HEAD
-    <!-- Missing string resources for translation preferences -->
-    <string name="pref_category_translation">Translation</string>
-    <string name="pref_translation_mode">Translation Mode</string>
-    <string name="pref_translation_mode_summary">Choose how messages are translated</string>
-    <string name="pref_prefer_offline">Prefer Offline Translation</string>
-    <string name="pref_prefer_offline_summary">Use offline translation when available</string>
-    <string name="pref_manage_offline_models">Manage Offline Models</string>
-    <string name="pref_manage_offline_models_summary">Download and manage offline translation models</string>
-    <string name="pref_category_offline_models">Offline Models</string>
-    <string name="enable_offline_translation_summary">Enable offline translation for supported languages</string>
-
-    <!-- Translation mode arrays -->
-    <string-array name="translation_mode_names">
-        <item>Online Only</item>
-        <item>Offline Preferred</item>
-        <item>Hybrid Mode</item>
-    </string-array>
-
-    <string-array name="translation_mode_values">
-        <item>online</item>
-        <item>offline</item>
-        <item>hybrid</item>
-    </string-array>
-=======
     <!-- Offline Translation Models -->
     <string name="offline_models_description">Download language models for offline translation. This allows you to translate messages even without an internet connection.</string>
     <string name="enable_offline_translation">Enable Offline Translation</string>
@@ -413,5 +388,4 @@
     <string name="model_not_downloaded">Model not downloaded</string>
     <string name="download_model">Download Model</string>
     <string name="model_downloading">Downloading model…</string>
->>>>>>> 604e3e02
 </resources>