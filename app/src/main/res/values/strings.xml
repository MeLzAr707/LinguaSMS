--- conflicted
+++ resolved
@@ -380,43 +380,6 @@
         <item>3</item>
     </string-array>
 
-<<<<<<< HEAD
-    <!-- Debug Activity Strings -->
-    <string name="debug_check_button">Check</string>
-    <string name="debug_open_button">Open</string>
-    <string name="debug_direct_open_button">Direct Open</string>
-    <string name="debug_phone_number_hint">Enter phone number</string>
-
-    <!-- Message Layout Placeholders -->
-    <string name="message_text_placeholder">Message text</string>
-    <string name="time_placeholder">12:34</string>
-
-    <!-- Toast Messages -->
-    <string name="message_clicked">Message clicked</string>
-    <string name="error_initializing_conversation">Error initializing conversation</string>
-    <string name="message_options">Message options</string>
-    <string name="error_initializing_ui">Error initializing UI components</string>
-    <string name="send_message_toast">Send message</string>
-
-    <!-- Additional Accessibility Strings -->
-    <string name="message_status_description">Message status</string>
-    <string name="received_message_background">Received message background</string>
-    <string name="sent_message_background">Sent message background</string>
-
-    <!-- Additional Debug and Development Strings -->
-    <string name="debug_result">Debug Result</string>
-    <string name="debug_address_label">Debug Address</string>
-    <string name="debug_sms_title">Debug SMS</string>
-
-    <!-- PhoneUtils Toast Messages -->
-    <string name="features_limited">Some features will be limited</string>
-    <string name="error_requesting_sms_permissions">Error requesting SMS permissions: %1$s</string>
-    <string name="error_making_call">Error making call: %1$s</string>
-
-    <!-- DebugActivity Messages -->
-    <string name="please_enter_address">Please enter an address</string>
-    <string name="error_debug">Error: %1$s</string>
-=======
     <!-- Missing strings for offline models functionality -->
     <string name="offline_models_description">Download language models to enable offline translation when internet is unavailable</string>
     <string name="enable_offline_translation">Enable Offline Translation</string>
@@ -451,5 +414,4 @@
         <item>offline_only</item>
         <item>automatic</item>
     </string-array>
->>>>>>> 080d96bf
 </resources>