--- conflicted
+++ resolved
@@ -380,42 +380,6 @@
         <item>3</item>
     </string-array>
 
-<<<<<<< HEAD
-    <!-- Missing strings for offline models functionality -->
-    <string name="offline_models_description">Download language models to enable offline translation when internet is unavailable</string>
-    <string name="enable_offline_translation">Enable Offline Translation</string>
-    <string name="offline_models_title">Available Offline Models</string>
-    <string name="no_offline_models_available">No offline models available for download</string>
-    <string name="model_not_downloaded">Model not downloaded</string>
-    <string name="download_model">Download Model</string>
-    <string name="model_downloading">Downloading model...</string>
-
-    <!-- Missing strings for translation preferences -->
-    <string name="pref_category_translation">Translation Settings</string>
-    <string name="pref_translation_mode">Translation Mode</string>
-    <string name="pref_translation_mode_summary">Choose how translations are performed</string>
-    <string name="pref_prefer_offline">Prefer Offline Translation</string>
-    <string name="pref_prefer_offline_summary">Use offline models when available to save data</string>
-    <string name="pref_manage_offline_models">Manage Offline Models</string>
-    <string name="pref_manage_offline_models_summary">Download and manage offline translation models</string>
-    <string name="pref_category_offline_models">Offline Translation</string>
-    <string name="enable_offline_translation_summary">Use downloaded models for offline translation</string>
-
-    <!-- Translation mode arrays -->
-    <string-array name="translation_mode_names">
-        <item>Online Only</item>
-        <item>Offline Preferred</item>
-        <item>Offline Only</item>
-        <item>Automatic</item>
-    </string-array>
-
-    <string-array name="translation_mode_values">
-        <item>online</item>
-        <item>offline_preferred</item>
-        <item>offline_only</item>
-        <item>automatic</item>
-    </string-array>
-=======
     <!-- Debug Activity Strings -->
     <string name="debug_phone_number_hint">Enter phone number</string>
     <string name="debug_check_button">Check</string>
@@ -426,5 +390,4 @@
     <string name="message_status_description">Message status</string>
     <string name="message_text_placeholder">Message text</string>
     <string name="time_placeholder">12:34</string>
->>>>>>> 8b2a561f
 </resources>