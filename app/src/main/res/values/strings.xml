--- conflicted
+++ resolved
@@ -256,10 +256,16 @@
     <string name="test_message_added">Test message added</string>
     <string name="test_message_failed">Failed to add test message</string>
     <string name="api_key_required">Please set your Google Translate API key in Settings first</string>
+    <string name="english_to_spanish">English to Spanish</string>
+    <string name="spanish_to_english">Spanish to English</string>
+    <string name="auto_detect">Auto-detect</string>
+    <string name="translating_text">Translating: %1$s</string>
     <string name="translation_result">Translation Result</string>
     <string name="original_text_format">Original (%1$s): %2$s</string>
     <string name="translated_text_format">Translated (%1$s): %2$s</string>
     <string name="unknown_error">Unknown error</string>
+    <string name="auto_detecting_text">Auto-detecting and translating: %1$s</string>
+    <string name="auto_detect_result">Auto-Detect Translation Result</string>
     <string name="original_text">Original</string>
     <string name="translated_to_format">Translated to %1$s: %2$s</string>
     <string name="hide_translation">Hide Translation</string>
@@ -285,126 +291,6 @@
     <string name="remove_reaction">Remove Reaction</string>
     <string name="recently_used">Recently Used</string>
     <string name="emoji_picker">Emoji Picker</string>
-<<<<<<< HEAD
-    <string name="remove_reaction">Remove Reaction</string>
-    <!--  Added missing strings  -->
-    <string name="translate_input">Translate input text</string>
-
-    <!-- Settings Preferences -->
-    <string name="pref_category_general">General</string>
-    <string name="pref_category_appearance">Appearance</string>
-    <string name="pref_category_api">API Settings</string>
-    <string name="pref_category_translation">Translation</string>
-    <string name="pref_category_advanced">Advanced</string>
-
-    <string name="pref_auto_translate">Auto-Translate Messages</string>
-    <string name="pref_auto_translate_summary">Automatically translate incoming messages</string>
-
-    <string name="pref_preferred_language">Preferred Language</string>
-    <string name="pref_preferred_language_summary">Language to translate incoming messages to</string>
-
-    <string name="pref_preferred_outgoing_language">Outgoing Language</string>
-    <string name="pref_preferred_outgoing_language_summary">Language to translate outgoing messages to</string>
-
-    <string name="pref_theme">Theme</string>
-    <string name="pref_theme_summary">Change app appearance</string>
-
-    <string name="pref_api_key">API Key</string>
-    <string name="pref_api_key_summary">Enter your translation API key</string>
-    <string name="api_key_set">API key is set</string>
-
-    <string name="pref_api_service">API Service</string>
-    <string name="pref_api_service_summary">Select translation service provider</string>
-    <string name="settings_error_message">Settings Error</string>
-
-    <string name="pref_debug_mode">Debug Mode</string>
-    <string name="pref_debug_mode_summary">Enable additional logging and debug features</string>
-    <string name="debug">debug</string>
-    <string name="search">Search</string>
-    
-    <!-- Offline Models -->
-    <string name="pref_category_offline_models">Offline Translation Models</string>
-    <string name="pref_manage_offline_models">Manage Offline Models</string>
-    <string name="pref_manage_offline_models_summary">Download and manage offline translation models</string>
-    
-    <string name="offline_models_title">Offline Translation Models</string>
-    <string name="offline_models_description">Download language models for offline translation when no internet connection is available.</string>
-    <string name="model_downloaded">Downloaded</string>
-    <string name="model_not_downloaded">Not Downloaded</string>
-    <string name="model_downloading">Downloading...</string>
-    <string name="model_download_failed">Download Failed</string>
-    <string name="download_model">Download</string>
-    <string name="delete_model">Delete</string>
-    <string name="model_size">Size: %1$s</string>
-    <string name="download_progress">Downloading: %1$d%%</string>
-    <string name="model_download_success">Model downloaded successfully</string>
-    <string name="model_delete_success">Model deleted successfully</string>
-    <string name="model_download_error">Error downloading model: %1$s</string>
-    <string name="model_delete_error">Error deleting model: %1$s</string>
-    <string name="no_offline_models_available">No offline models available</string>
-    <string name="enable_offline_translation">Enable Offline Translation</string>
-    <string name="enable_offline_translation_summary">Use offline models when available</string>
-
-    <!-- Offline Translation Settings -->
-    <string name="pref_translation_mode">Translation Mode</string>
-    <string name="pref_translation_mode_summary">Choose how translation is performed</string>
-    <string name="pref_prefer_offline">Prefer Offline Translation</string>
-    <string name="pref_prefer_offline_summary">Use offline translation when available</string>
-    <string name="pref_manage_offline_models">Manage Offline Models</string>
-    <string name="pref_manage_offline_models_summary">Download and manage offline language models</string>
-    
-    <!-- Translation Mode Options -->
-    <string-array name="translation_mode_names">
-        <item>Online Only</item>
-        <item>Offline Only</item>
-        <item>Auto (Prefer Offline)</item>
-    </string-array>
-    
-    <string-array name="translation_mode_values">
-        <item>0</item>
-        <item>1</item>
-        <item>2</item>
-    </string-array>
-    
-    <!-- Offline Translation Messages -->
-    <string name="offline_translation_available">Offline translation available</string>
-    <string name="offline_translation_unavailable">Offline translation unavailable</string>
-    <string name="downloading_language_model">Downloading language model…</string>
-    <string name="download_complete">Download complete</string>
-    <string name="download_failed">Download failed</string>
-    <string name="delete_language_model">Delete language model</string>
-    <string name="language_model_deleted">Language model deleted</string>
-    <string name="manage_offline_models">Manage Offline Models</string>
-    <string name="download_language_model">Download language model</string>
-    <string name="no_offline_models">No offline models downloaded</string>
-    <string name="download_models_message">Download language models for offline translation</string>
-
-    <string name="pref_preferred_incoming_language">Preferred Incoming Language</string>
-    <string name="pref_preferred_incoming_language_summary">Language to translate incoming messages to</string>
-
-    <!-- Error and UI messages -->
-    <string name="error">Error</string>
-    <string name="settings_error">Settings Error</string>
-    <string name="go_back">Go Back</string>
-    <string name="unknown_contact">Unknown Contact</string>
-    <string name="error_loading_conversation">Error loading conversation</string>
-
-    <!-- Default SMS app dialog -->
-    <string name="default_sms_title">Set as Default SMS App</string>
-    <string name="default_sms_message">This app needs to be set as the default SMS app to send and receive messages. Would you like to set it as the default SMS app now?</string>
-    <string name="set_default">Set as Default</string>
-    <string name="not_now">Not Now</string>
-    <string name="default_set_success">Successfully set as default SMS app</string>
-    <string name="default_set_failed">Failed to set as default SMS app</string>
-
-    <!-- Arrays for theme and API services -->
-    <string-array name="theme_names">
-        <item>Light</item>
-        <item>Dark</item>
-        <item>Black Glass</item>
-        <item>System Default</item>
-    </string-array>
-=======
     <string name="emoji_categories">Categories</string>
     <string name="emoji_category_smileys">Smileys &amp; Emotion</string>
     <string name="emoji_category_people">People &amp; Body</string>
@@ -419,6 +305,5 @@
     <string name="reaction_added">Reaction added</string>
     <string name="reaction_removed">Reaction removed</string>
     <string name="insert_emoji">Insert Emoji</string>
->>>>>>> 882502d0
 
 </resources>