<<<<<<< HEAD
<?xml version="1.0" encoding="utf-8"?>
<resources>
    <!-- Primary Colors -->
    <color name="colorPrimary">#2196F3</color>
    <color name="colorPrimaryDark">#1976D2</color>
    <color name="colorAccent">#FF4081</color>

    <!-- Light Theme Colors -->
    <color name="background_light">#FFFFFF</color>
    <color name="textColorPrimary">#212121</color>
    <color name="textColorSecondary">#757575</color>

    <!-- Dark Theme Colors -->
    <color name="background_dark">#121212</color>
    <color name="textColorPrimaryDark">#FFFFFF</color>
    <color name="textColorSecondaryDark">#B3FFFFFF</color> <!-- 70% white -->

    <!-- Black Glass Theme Colors -->
    <color name="darkBackground">#000000</color>
    <color name="darkTextPrimary">#FFFFFF</color>
    <color name="darkTextSecondary">#B3FFFFFF</color>
    <color name="darkSurfaceTranslucent">#CC121212</color>

    <!-- Other Colors -->
    <color name="white">#FFFFFF</color>
    <color name="black">#000000</color>

    <color name="colorSelectedItem">#E3F2FD</color> <!-- Light blue for selected items -->
    <!-- Background Colors -->
    <color name="lightBackground">#FAFAFA</color> <!-- Very light gray for backgrounds -->
    <!-- High Visibility Text Colors for Dark Themes -->
    <color name="bright_text_for_dark_themes">#FFFFFF</color>  <!-- Pure white for maximum visibility -->
    <color name="bright_accent_for_dark_themes">#82B1FF</color>  <!-- Light blue accent for dark themes -->
    <!-- Black Glass Theme Colors with Deep Blue Accents -->
    <color name="deep_dark_blue">#0D1A2D</color>  <!-- Deep dark blue for buttons and bars -->
    <color name="deep_dark_blue_lighter">#162A47</color>  <!-- Slightly lighter deep blue for highlights -->
    <color name="textColorPrimary_dark">#FFFFFF</color>
    <color name="textColorSecondary_dark">#B3FFFFFF</color> <!-- 70% white -->

</resources>




=======
<?xml version="1.0" encoding="utf-8"?>
<resources>
    <!-- Primary Colors -->
    <color name="colorPrimary">#2196F3</color>
    <color name="colorPrimaryDark">#1976D2</color>
    <color name="colorAccent">#FF4081</color>

    <!-- Light Theme Colors -->
    <color name="background_light">#FFFFFF</color>
    <color name="textColorPrimary">#212121</color>
    <color name="textColorSecondary">#757575</color>

    <!-- Dark Theme Colors -->
    <color name="background_dark">#121212</color>
    <color name="textColorPrimaryDark">#FFFFFF</color>
    <color name="textColorSecondaryDark">#B3FFFFFF</color> <!-- 70% white -->

    <!-- Black Glass Theme Colors -->
    <color name="darkBackground">#000000</color>
    <color name="darkTextPrimary">#FFFFFF</color>
    <color name="darkTextSecondary">#B3FFFFFF</color>
    <color name="darkSurfaceTranslucent">#CC121212</color>

    <!-- Other Colors -->
    <color name="white">#FFFFFF</color>
    <color name="black">#000000</color>
    <color name="purple_200">#BB86FC</color>
    <color name="purple_500">#6200EE</color>
    <color name="purple_700">#3700B3</color>
    <color name="teal_200">#03DAC5</color>
    <color name="teal_700">#018786</color>

    <!-- Missing Colors - Blue Theme -->
    <color name="colorAccent_blue">#29B6F6</color>
    <color name="colorPrimary_blue">#2196F3</color>
    <color name="colorPrimaryDark_blue">#1976D2</color>

    <!-- Missing Colors - Dark Theme -->
    <color name="gray_dark">#424242</color>
    <color name="colorAccent_dark">#BB86FC</color>
    <color name="colorPrimary_dark">#121212</color>
    <color name="colorPrimaryDark_dark">#000000</color>
    <color name="surface_dark">#121212</color>
    <color name="text_primary_dark">#FFFFFF</color>
    <color name="text_secondary_dark">#B3FFFFFF</color>

    <!-- Missing Colors - Green Theme -->
    <color name="colorAccent_green">#69F0AE</color>
    <color name="colorPrimary_green">#4CAF50</color>
    <color name="colorPrimaryDark_green">#388E3C</color>

    <!-- Missing Colors - Orange Theme -->
    <color name="colorAccent_orange">#FFAB40</color>
    <color name="colorPrimary_orange">#FF9800</color>
    <color name="colorPrimaryDark_orange">#F57C00</color>

    <!-- Missing Colors - Purple Theme -->
    <color name="colorAccent_purple">#E040FB</color>
    <color name="colorPrimary_purple">#9C27B0</color>
    <color name="colorPrimaryDark_purple">#7B1FA2</color>

    <!-- Missing Colors - Red Theme -->
    <color name="colorAccent_red">#FF5252</color>
    <color name="colorPrimary_red">#F44336</color>
    <color name="colorPrimaryDark_red">#D32F2F</color>

    <!-- Glass Theme Colors -->
    <color name="glassBorder">#33FFFFFF</color>        <!-- 20% white -->
    <color name="glassHighlight">#26FFFFFF</color>     <!-- 15% white -->
    <color name="glassSurface">#19FFFFFF</color>       <!-- 10% white -->
    <color name="glassBackground">#0DFFFFFF</color>    <!-- 5% white -->
    <color name="colorSelectedItem">#E3F2FD</color> <!-- Light blue for selected items -->
    <!-- Background Colors -->
    <color name="lightBackground">#FAFAFA</color> <!-- Very light gray for backgrounds -->
    <!-- High Visibility Text Colors for Dark Themes -->
    <color name="bright_text_for_dark_themes">#FFFFFF</color>  <!-- Pure white for maximum visibility -->
    <color name="bright_accent_for_dark_themes">#82B1FF</color>  <!-- Light blue accent for dark themes -->
    <!-- Black Glass Theme Colors with Deep Blue Accents -->
    <color name="deep_dark_blue">#0D1A2D</color>  <!-- Deep dark blue for buttons and bars -->
    <color name="deep_dark_blue_lighter">#162A47</color>  <!-- Slightly lighter deep blue for highlights -->
    <color name="textColorPrimary_dark">#FFFFFF</color>
    <color name="textColorSecondary_dark">#B3FFFFFF</color> <!-- 70% white -->

</resources>





>>>>>>> 882502d0
<|MERGE_RESOLUTION|>--- conflicted
+++ resolved
@@ -1,49 +1,3 @@
-<<<<<<< HEAD
-<?xml version="1.0" encoding="utf-8"?>
-<resources>
-    <!-- Primary Colors -->
-    <color name="colorPrimary">#2196F3</color>
-    <color name="colorPrimaryDark">#1976D2</color>
-    <color name="colorAccent">#FF4081</color>
-
-    <!-- Light Theme Colors -->
-    <color name="background_light">#FFFFFF</color>
-    <color name="textColorPrimary">#212121</color>
-    <color name="textColorSecondary">#757575</color>
-
-    <!-- Dark Theme Colors -->
-    <color name="background_dark">#121212</color>
-    <color name="textColorPrimaryDark">#FFFFFF</color>
-    <color name="textColorSecondaryDark">#B3FFFFFF</color> <!-- 70% white -->
-
-    <!-- Black Glass Theme Colors -->
-    <color name="darkBackground">#000000</color>
-    <color name="darkTextPrimary">#FFFFFF</color>
-    <color name="darkTextSecondary">#B3FFFFFF</color>
-    <color name="darkSurfaceTranslucent">#CC121212</color>
-
-    <!-- Other Colors -->
-    <color name="white">#FFFFFF</color>
-    <color name="black">#000000</color>
-
-    <color name="colorSelectedItem">#E3F2FD</color> <!-- Light blue for selected items -->
-    <!-- Background Colors -->
-    <color name="lightBackground">#FAFAFA</color> <!-- Very light gray for backgrounds -->
-    <!-- High Visibility Text Colors for Dark Themes -->
-    <color name="bright_text_for_dark_themes">#FFFFFF</color>  <!-- Pure white for maximum visibility -->
-    <color name="bright_accent_for_dark_themes">#82B1FF</color>  <!-- Light blue accent for dark themes -->
-    <!-- Black Glass Theme Colors with Deep Blue Accents -->
-    <color name="deep_dark_blue">#0D1A2D</color>  <!-- Deep dark blue for buttons and bars -->
-    <color name="deep_dark_blue_lighter">#162A47</color>  <!-- Slightly lighter deep blue for highlights -->
-    <color name="textColorPrimary_dark">#FFFFFF</color>
-    <color name="textColorSecondary_dark">#B3FFFFFF</color> <!-- 70% white -->
-
-</resources>
-
-
-
-
-=======
 <?xml version="1.0" encoding="utf-8"?>
 <resources>
     <!-- Primary Colors -->
@@ -132,5 +86,3 @@
 
 
 
-
->>>>>>> 882502d0
