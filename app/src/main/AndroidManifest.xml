--- conflicted
+++ resolved
@@ -23,7 +23,6 @@
     <application
         android:name=".TranslatorApp"
         android:allowBackup="true"
-        android:hardwareAccelerated="true"
         android:icon="@mipmap/ic_launcher"
         android:label="@string/app_name"
         android:roundIcon="@mipmap/ic_launcher_round"
@@ -81,30 +80,6 @@
         <activity
             android:name=".SettingsActivity"
             android:exported="false"
-<<<<<<< HEAD
-            android:theme="@style/AppTheme.NoActionBar" />
-
-        <!-- Added OfflineModelsActivity -->
-        <activity
-            android:name=".OfflineModelsActivity"
-            android:exported="false"
-            android:label="@string/manage_offline_models"
-            android:theme="@style/AppTheme" />
-
-        <!-- Added SearchActivity -->
-        <activity
-            android:name=".SearchActivity"
-            android:exported="false"
-            android:label="@string/search"
-            android:theme="@style/AppTheme.NoActionBar" />
-
-        <!-- Added DebugActivity -->
-        <activity
-            android:name=".DebugActivity"
-            android:exported="false"
-            android:label="@string/debug"
-=======
->>>>>>> 882502d0
             android:theme="@style/AppTheme" />
 
         <!-- Receivers -->
@@ -161,13 +136,9 @@
             android:writePermission="android.permission.WRITE_SMS">
         </provider>
     </application>
-<<<<<<< HEAD
-</manifest>
-=======
 </manifest>
 
 
 
 
 
->>>>>>> 882502d0
