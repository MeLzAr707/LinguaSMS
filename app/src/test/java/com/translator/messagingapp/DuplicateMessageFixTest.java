--- conflicted
+++ resolved
@@ -3,7 +3,6 @@
 import android.content.Context;
 import android.content.Intent;
 import android.os.Bundle;
-import android.provider.Telephony;
 
 import org.junit.Before;
 import org.junit.Test;
@@ -43,11 +42,7 @@
 
     /**
      * Test that when app is default SMS app, messages ARE manually stored
-<<<<<<< HEAD
-     * (since the app is responsible for storing them).
-=======
      * (since app receives SMS_DELIVER_ACTION and is responsible for storage).
->>>>>>> 304ddec1
      */
     @Test
     public void testManualStorageWhenDefaultSmsApp() {
@@ -62,7 +57,6 @@
             
             // This should not throw an exception and should handle the case gracefully
             // We're testing that the method exists and behaves correctly for default SMS app
-            // When app is default SMS app, it should manually store messages
             messageService.handleIncomingSms(smsIntent);
             
             // Verify that PhoneUtils.isDefaultSmsApp was called
@@ -71,12 +65,8 @@
     }
 
     /**
-<<<<<<< HEAD
-     * Test that when app is NOT default SMS app, messages are NOT manually stored.
-=======
      * Test that when app is NOT default SMS app, messages are NOT manually stored
      * (since Android system automatically stores them via SMS_RECEIVED_ACTION).
->>>>>>> 304ddec1
      */
     @Test
     public void testNoManualStorageWhenNotDefaultSmsApp() {
@@ -91,7 +81,6 @@
             
             // This should not throw an exception and should handle the case gracefully
             // We're testing that the method exists and behaves correctly for non-default SMS app
-            // When app is NOT default SMS app, system handles storage automatically
             messageService.handleIncomingSms(smsIntent);
             
             // Verify that PhoneUtils.isDefaultSmsApp was called
@@ -120,32 +109,4 @@
         // This should not throw an exception
         messageService.handleIncomingSms(smsIntent);
     }
-
-    /**
-     * Test that handleIncomingSms properly handles different SMS intent actions.
-     */
-    @Test
-    public void testHandleIncomingSmsWithDifferentActions() {
-        // Test SMS_RECEIVED_ACTION
-        Intent smsReceivedIntent = new Intent(Telephony.Sms.Intents.SMS_RECEIVED_ACTION);
-        Bundle bundle1 = new Bundle();
-        smsReceivedIntent.putExtras(bundle1);
-        
-        // Mock PhoneUtils.isDefaultSmsApp to return false for this test
-        try (MockedStatic<PhoneUtils> mockedPhoneUtils = mockStatic(PhoneUtils.class)) {
-            mockedPhoneUtils.when(() -> PhoneUtils.isDefaultSmsApp(any())).thenReturn(false);
-            messageService.handleIncomingSms(smsReceivedIntent);
-        }
-
-        // Test SMS_DELIVER_ACTION  
-        Intent smsDeliverIntent = new Intent(Telephony.Sms.Intents.SMS_DELIVER_ACTION);
-        Bundle bundle2 = new Bundle();
-        smsDeliverIntent.putExtras(bundle2);
-        
-        // Mock PhoneUtils.isDefaultSmsApp to return true for this test
-        try (MockedStatic<PhoneUtils> mockedPhoneUtils = mockStatic(PhoneUtils.class)) {
-            mockedPhoneUtils.when(() -> PhoneUtils.isDefaultSmsApp(any())).thenReturn(true);
-            messageService.handleIncomingSms(smsDeliverIntent);
-        }
-    }
 }