apply plugin: 'com.android.application'

android {
    namespace 'com.translator.messagingapp'
    compileSdk 34

    buildFeatures {
        buildConfig true
    }

    defaultConfig {
        applicationId "com.translator.messagingapp"
        minSdk 24
        targetSdk 34
        versionCode 1
        versionName "1.0"
        manifestPlaceholders["ENABLE_DEBUG_TOOLS"] = "false"
        testInstrumentationRunner "androidx.test.runner.AndroidJUnitRunner"
    }

    buildTypes {
        debug {
            minifyEnabled false
            proguardFiles getDefaultProguardFile('proguard-android-optimize.txt'), 'proguard-rules.pro'
            buildConfigField "boolean", "ENABLE_DEBUG_TOOLS", "true"
            manifestPlaceholders["ENABLE_DEBUG_TOOLS"] = "true"
        }
        release {
            minifyEnabled true
            proguardFiles getDefaultProguardFile('proguard-android-optimize.txt'), 'proguard-rules.pro'
            buildConfigField "boolean", "ENABLE_DEBUG_TOOLS", "false"
            manifestPlaceholders["ENABLE_DEBUG_TOOLS"] = "false"
        }
    }

    compileOptions {
        sourceCompatibility JavaVersion.VERSION_17
        targetCompatibility JavaVersion.VERSION_17
    }
}

dependencies {
    implementation 'androidx.preference:preference:1.2.1'
    implementation libs.translate
<<<<<<< HEAD
    implementation libs.language.id
=======
    implementation libs.language.id  // Add MLKit Language Identification
>>>>>>> b50c55aa
    androidTestImplementation 'androidx.test.ext:junit:1.2.1'
    androidTestImplementation 'androidx.test.espresso:espresso-core:3.6.1'
    implementation 'androidx.appcompat:appcompat:1.4.1'
    implementation 'com.google.android.material:material:1.5.0'
    implementation 'androidx.constraintlayout:constraintlayout:2.2.1'
    implementation 'androidx.cardview:cardview:1.0.0'
    implementation 'androidx.swiperefreshlayout:swiperefreshlayout:1.1.0'
    implementation 'com.google.android.gms:play-services-base:18.2.0'
    implementation 'de.hdodenhof:circleimageview:3.1.0'
    implementation 'androidx.work:work-runtime:2.8.1'

    // Network libraries
    implementation 'com.squareup.okhttp3:okhttp:4.9.3'

    // JSON parsing
    implementation 'org.json:json:20210307'

    // Add Glide for image loading
    implementation 'com.github.bumptech.glide:glide:4.12.0'
    annotationProcessor 'com.github.bumptech.glide:compiler:4.12.0'

    // Testing dependencies
    testImplementation 'junit:junit:4.13.2'
    testImplementation 'org.mockito:mockito-core:4.6.1'
    testImplementation 'org.robolectric:robolectric:4.8.1'
    androidTestImplementation 'androidx.test.ext:junit:1.1.3'
    androidTestImplementation 'androidx.test.espresso:espresso-core:3.4.0'
}<|MERGE_RESOLUTION|>--- conflicted
+++ resolved
@@ -42,11 +42,7 @@
 dependencies {
     implementation 'androidx.preference:preference:1.2.1'
     implementation libs.translate
-<<<<<<< HEAD
-    implementation libs.language.id
-=======
     implementation libs.language.id  // Add MLKit Language Identification
->>>>>>> b50c55aa
     androidTestImplementation 'androidx.test.ext:junit:1.2.1'
     androidTestImplementation 'androidx.test.espresso:espresso-core:3.6.1'
     implementation 'androidx.appcompat:appcompat:1.4.1'
