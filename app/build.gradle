--- conflicted
+++ resolved
@@ -41,16 +41,10 @@
 
 dependencies {
     implementation 'androidx.preference:preference:1.2.1'
-<<<<<<< HEAD
-    // Gemini Nano for offline GenAI features (replacing ML Kit)
-    implementation libs.gemini.nano
-    implementation libs.ai.edge.sdk
-=======
     implementation libs.translate
     implementation libs.language.id
     implementation libs.language.id.common// ML Kit Language Identification
     implementation libs.smart.reply// ML Kit Smart Reply
->>>>>>> d87a721d
     androidTestImplementation 'androidx.test.ext:junit:1.2.1'
     androidTestImplementation 'androidx.test.espresso:espresso-core:3.6.1'
     implementation 'androidx.appcompat:appcompat:1.4.1'
