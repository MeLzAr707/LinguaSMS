--- conflicted
+++ resolved
@@ -1,5 +1,5 @@
 plugins {
-    id("com.android.application") version "8.1.4"
+    alias(libs.plugins.android.application)
 }
 
 android {
@@ -69,13 +69,6 @@
 
     // Testing dependencies
     testImplementation(libs.junit)
-<<<<<<< HEAD
-    testImplementation(libs.robolectric)
-    testImplementation(libs.mockito.core)
-    androidTestImplementation(libs.junit.v113)
-    androidTestImplementation(libs.espresso.core.v340)
-=======
     androidTestImplementation(libs.ext.junit)
     androidTestImplementation(libs.espresso.core)
->>>>>>> ec97d94b
 }
