--- conflicted
+++ resolved
@@ -21,16 +21,9 @@
 playServicesLocation = "21.0.1"
 circleimageview = "3.1.0"
 work = "2.8.1"
-<<<<<<< HEAD
-translate = "17.0.3"  # Add this line for WorkManager version
-languageId = "17.0.6"
-languageIdCommon = "16.1.0"  # ML Kit Language Identification
-genai = "0.9.0"  # ML Kit GenAI
-=======
 # Gemini Nano dependencies for offline GenAI features
 geminiNano = "1.0.0-alpha"
 aiEdgeSdk = "1.0.0"
->>>>>>> 22e627f1
 
 [libraries]
 appcompat-v141 = { module = "androidx.appcompat:appcompat", version.ref = "appcompatVersion" }
@@ -57,16 +50,9 @@
 circleimageview = { group = "de.hdodenhof", name = "circleimageview", version.ref = "circleimageview" }
 glide-compiler = { module = "com.github.bumptech.glide:compiler", version.ref = "glide"}
 androidx-work-runtime = { group = "androidx.work", name = "work-runtime", version.ref = "work" }
-<<<<<<< HEAD
-translate = { group = "com.google.mlkit", name = "translate", version.ref = "translate" }  # Add this line
-language-id = { group = "com.google.mlkit", name = "language-id", version.ref = "languageId" }
-language-id-common = { group = "com.google.mlkit", name = "language-id-common", version.ref = "languageIdCommon" }  # ML Kit Language Identification
-genai = { group = "com.google.ai.client.generativeai", name = "generativeai", version.ref = "genai" }  # ML Kit GenAI
-=======
 # Gemini Nano libraries for offline GenAI features (replacing ML Kit)
 gemini-nano = { group = "com.google.ai.edge", name = "generative-ai", version.ref = "geminiNano" }
 ai-edge-sdk = { group = "com.google.ai.edge", name = "litert", version.ref = "aiEdgeSdk" }
->>>>>>> 22e627f1
 
 [plugins]
 android-application = { id = "com.android.application", version.ref = "agp" }
