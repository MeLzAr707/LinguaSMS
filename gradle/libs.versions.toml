--- conflicted
+++ resolved
@@ -1,48 +1,52 @@
 [versions]
-<<<<<<< HEAD
-agp = "8.1.4"
-androidxJunit = "1.2.1"
-appcompat = "1.7.1"
-=======
 agp = "8.0.2"
 androidxJunit = "1.1.3"
 appcompatVersion = "1.4.1"
->>>>>>> 5b5b5a7f
 cardview = "1.0.0"
 constraintlayout = "2.2.1"
+espressoCoreVersion = "3.4.0"
+glide = "4.12.0"
+json = "20210307"
+junit = "4.13.2"
+junitVersion = "1.2.1"
 espressoCore = "3.6.1"
-glide = "4.16.0"
-json = "20230227"
-junit = "4.13.2"
+appcompat = "1.7.1"
 material = "1.12.0"
-okhttp = "4.12.0"
+materialVersion = "1.5.0"
+okhttp = "4.9.3"
 swiperefreshlayout = "1.1.0"
 preference = "1.2.1"
-playServicesBase = "18.5.0"
-playServicesMaps = "18.2.0"
-playServicesLocation = "21.3.0"
+playServicesBase = "18.2.0"
+playServicesMaps = "18.1.0"
+playServicesLocation = "21.0.1"
 circleimageview = "3.1.0"
-work = "2.9.1"
+work = "2.8.1"  # Add this line for WorkManager version
 
 [libraries]
-appcompat = { group = "androidx.appcompat", name = "appcompat", version.ref = "appcompat" }
+appcompat-v141 = { module = "androidx.appcompat:appcompat", version.ref = "appcompatVersion" }
 cardview = { module = "androidx.cardview:cardview", version.ref = "cardview" }
+compiler = { module = "com.github.bumptech.glide:compiler", version.ref = "glide" }
 constraintlayout = { module = "androidx.constraintlayout:constraintlayout", version.ref = "constraintlayout" }
-espresso-core = { group = "androidx.test.espresso", name = "espresso-core", version.ref = "espressoCore" }
-ext-junit = { group = "androidx.test.ext", name = "junit", version.ref = "androidxJunit" }
+espresso-core-v340 = { module = "androidx.test.espresso:espresso-core", version.ref = "espressoCoreVersion" }
 glide = { module = "com.github.bumptech.glide:glide", version.ref = "glide" }
-glide-compiler = { module = "com.github.bumptech.glide:compiler", version.ref = "glide" }
 json = { module = "org.json:json", version.ref = "json" }
 junit = { group = "junit", name = "junit", version.ref = "junit" }
+ext-junit = { group = "androidx.test.ext", name = "junit", version.ref = "junitVersion" }
+espresso-core = { group = "androidx.test.espresso", name = "espresso-core", version.ref = "espressoCore" }
+appcompat = { group = "androidx.appcompat", name = "appcompat", version.ref = "appcompat" }
+junit-v113 = { module = "androidx.test.ext:junit", version.ref = "androidxJunit" }
 material = { group = "com.google.android.material", name = "material", version.ref = "material" }
+material-v150 = { module = "com.google.android.material:material", version.ref = "materialVersion" }
 okhttp = { module = "com.squareup.okhttp3:okhttp", version.ref = "okhttp" }
 swiperefreshlayout = { group = "androidx.swiperefreshlayout", name = "swiperefreshlayout", version.ref = "swiperefreshlayout" }
 preference = { group = "androidx.preference", name = "preference", version.ref = "preference" }
+# Other libraries...
 google-playServices-base = { group = "com.google.android.gms", name = "play-services-base", version.ref = "playServicesBase" }
 google-playServices-maps = { group = "com.google.android.gms", name = "play-services-maps", version.ref = "playServicesMaps" }
 google-playServices-location = { group = "com.google.android.gms", name = "play-services-location", version.ref = "playServicesLocation" }
 circleimageview = { group = "de.hdodenhof", name = "circleimageview", version.ref = "circleimageview" }
-androidx-work-runtime = { group = "androidx.work", name = "work-runtime", version.ref = "work" }
+glide-compiler = { module = "com.github.bumptech.glide:compiler", version.ref = "glide"}
+androidx-work-runtime = { group = "androidx.work", name = "work-runtime", version.ref = "work" }  # Add this line
 
 [plugins]
 android-application = { id = "com.android.application", version.ref = "agp" }
