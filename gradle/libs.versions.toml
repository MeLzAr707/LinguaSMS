[versions]
<<<<<<< HEAD
agp = "8.5.2"
=======
agp = "8.1.2"
>>>>>>> 357b048d
androidxJunit = "1.1.3"
appcompatVersion = "1.4.1"
cardview = "1.0.0"
constraintlayout = "2.2.1"
espressoCoreVersion = "3.4.0"
glide = "4.12.0"
json = "20210307"
junit = "4.13.2"
junitVersion = "1.2.1"
espressoCore = "3.6.1"
appcompat = "1.7.1"
material = "1.12.0"
materialVersion = "1.5.0"
okhttp = "4.9.3"
swiperefreshlayout = "1.1.0"
preference = "1.2.1"
playServicesBase = "18.2.0"
playServicesMaps = "18.1.0"
playServicesLocation = "21.0.1"
circleimageview = "3.1.0"
work = "2.8.1"  # Add this line for WorkManager version
mlkit-translate = "17.0.2"  # MLKit Translation for offline translation

[libraries]
appcompat-v141 = { module = "androidx.appcompat:appcompat", version.ref = "appcompatVersion" }
cardview = { module = "androidx.cardview:cardview", version.ref = "cardview" }
compiler = { module = "com.github.bumptech.glide:compiler", version.ref = "glide" }
constraintlayout = { module = "androidx.constraintlayout:constraintlayout", version.ref = "constraintlayout" }
espresso-core-v340 = { module = "androidx.test.espresso:espresso-core", version.ref = "espressoCoreVersion" }
glide = { module = "com.github.bumptech.glide:glide", version.ref = "glide" }
json = { module = "org.json:json", version.ref = "json" }
junit = { group = "junit", name = "junit", version.ref = "junit" }
ext-junit = { group = "androidx.test.ext", name = "junit", version.ref = "junitVersion" }
espresso-core = { group = "androidx.test.espresso", name = "espresso-core", version.ref = "espressoCore" }
appcompat = { group = "androidx.appcompat", name = "appcompat", version.ref = "appcompat" }
junit-v113 = { module = "androidx.test.ext:junit", version.ref = "androidxJunit" }
material = { group = "com.google.android.material", name = "material", version.ref = "material" }
material-v150 = { module = "com.google.android.material:material", version.ref = "materialVersion" }
okhttp = { module = "com.squareup.okhttp3:okhttp", version.ref = "okhttp" }
swiperefreshlayout = { group = "androidx.swiperefreshlayout", name = "swiperefreshlayout", version.ref = "swiperefreshlayout" }
preference = { group = "androidx.preference", name = "preference", version.ref = "preference" }
# Other libraries...
google-playServices-base = { group = "com.google.android.gms", name = "play-services-base", version.ref = "playServicesBase" }
google-playServices-maps = { group = "com.google.android.gms", name = "play-services-maps", version.ref = "playServicesMaps" }
google-playServices-location = { group = "com.google.android.gms", name = "play-services-location", version.ref = "playServicesLocation" }
circleimageview = { group = "de.hdodenhof", name = "circleimageview", version.ref = "circleimageview" }
glide-compiler = { module = "com.github.bumptech.glide:compiler", version.ref = "glide"}
androidx-work-runtime = { group = "androidx.work", name = "work-runtime", version.ref = "work" }  # Add this line
mlkit-translate = { group = "com.google.mlkit", name = "translate", version.ref = "mlkit-translate" }  # MLKit Translation

[plugins]
android-application = { id = "com.android.application", version.ref = "agp" }
<|MERGE_RESOLUTION|>--- conflicted
+++ resolved
@@ -1,9 +1,5 @@
 [versions]
-<<<<<<< HEAD
-agp = "8.5.2"
-=======
 agp = "8.1.2"
->>>>>>> 357b048d
 androidxJunit = "1.1.3"
 appcompatVersion = "1.4.1"
 cardview = "1.0.0"
