[versions]
<<<<<<< HEAD
agp = "8.5.0"
androidxJunit = "1.1.3"
appcompatVersion = "1.4.1"
=======
agp = "8.1.4"
androidxJunit = "1.2.1"
appcompat = "1.7.1"
>>>>>>> ec97d94b
cardview = "1.0.0"
constraintlayout = "2.2.1"
espressoCore = "3.6.1"
glide = "4.16.0"
json = "20230227"
junit = "4.13.2"
material = "1.12.0"
okhttp = "4.12.0"
swiperefreshlayout = "1.1.0"
preference = "1.2.1"
playServicesBase = "18.5.0"
playServicesMaps = "18.2.0"
playServicesLocation = "21.3.0"
circleimageview = "3.1.0"
work = "2.9.1"

[libraries]
appcompat = { group = "androidx.appcompat", name = "appcompat", version.ref = "appcompat" }
cardview = { module = "androidx.cardview:cardview", version.ref = "cardview" }
constraintlayout = { module = "androidx.constraintlayout:constraintlayout", version.ref = "constraintlayout" }
espresso-core = { group = "androidx.test.espresso", name = "espresso-core", version.ref = "espressoCore" }
ext-junit = { group = "androidx.test.ext", name = "junit", version.ref = "androidxJunit" }
glide = { module = "com.github.bumptech.glide:glide", version.ref = "glide" }
glide-compiler = { module = "com.github.bumptech.glide:compiler", version.ref = "glide" }
json = { module = "org.json:json", version.ref = "json" }
junit = { group = "junit", name = "junit", version.ref = "junit" }
material = { group = "com.google.android.material", name = "material", version.ref = "material" }
okhttp = { module = "com.squareup.okhttp3:okhttp", version.ref = "okhttp" }
swiperefreshlayout = { group = "androidx.swiperefreshlayout", name = "swiperefreshlayout", version.ref = "swiperefreshlayout" }
preference = { group = "androidx.preference", name = "preference", version.ref = "preference" }
google-playServices-base = { group = "com.google.android.gms", name = "play-services-base", version.ref = "playServicesBase" }
google-playServices-maps = { group = "com.google.android.gms", name = "play-services-maps", version.ref = "playServicesMaps" }
google-playServices-location = { group = "com.google.android.gms", name = "play-services-location", version.ref = "playServicesLocation" }
circleimageview = { group = "de.hdodenhof", name = "circleimageview", version.ref = "circleimageview" }
androidx-work-runtime = { group = "androidx.work", name = "work-runtime", version.ref = "work" }

[plugins]
android-application = { id = "com.android.application", version.ref = "agp" }
<|MERGE_RESOLUTION|>--- conflicted
+++ resolved
@@ -1,13 +1,7 @@
 [versions]
-<<<<<<< HEAD
-agp = "8.5.0"
-androidxJunit = "1.1.3"
-appcompatVersion = "1.4.1"
-=======
 agp = "8.1.4"
 androidxJunit = "1.2.1"
 appcompat = "1.7.1"
->>>>>>> ec97d94b
 cardview = "1.0.0"
 constraintlayout = "2.2.1"
 espressoCore = "3.6.1"
