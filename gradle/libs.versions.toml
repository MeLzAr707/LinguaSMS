[versions]
agp = "8.0.2"
androidxJunit = "1.1.3"
appcompatVersion = "1.4.1"
cardview = "1.0.0"
constraintlayout = "2.2.1"
espressoCoreVersion = "3.4.0"
glide = "4.12.0"
json = "20210307"
junit = "4.13.2"
junitVersion = "1.2.1"
espressoCore = "3.6.1"
appcompat = "1.7.1"
material = "1.12.0"
materialVersion = "1.5.0"
okhttp = "4.9.3"
swiperefreshlayout = "1.1.0"
preference = "1.2.1"
playServicesBase = "18.2.0"
playServicesMaps = "18.1.0"
playServicesLocation = "21.0.1"
circleimageview = "3.1.0"
work = "2.8.1"
translate = "17.0.3"  # Add this line for WorkManager version
<<<<<<< HEAD
languageId = "17.0.5"  # ML Kit Language Identification
=======
languageId = "17.0.6"  # Add MLKit Language Identification
>>>>>>> b50c55aa

[libraries]
appcompat-v141 = { module = "androidx.appcompat:appcompat", version.ref = "appcompatVersion" }
cardview = { module = "androidx.cardview:cardview", version.ref = "cardview" }
compiler = { module = "com.github.bumptech.glide:compiler", version.ref = "glide" }
constraintlayout = { module = "androidx.constraintlayout:constraintlayout", version.ref = "constraintlayout" }
espresso-core-v340 = { module = "androidx.test.espresso:espresso-core", version.ref = "espressoCoreVersion" }
glide = { module = "com.github.bumptech.glide:glide", version.ref = "glide" }
json = { module = "org.json:json", version.ref = "json" }
junit = { group = "junit", name = "junit", version.ref = "junit" }
ext-junit = { group = "androidx.test.ext", name = "junit", version.ref = "junitVersion" }
espresso-core = { group = "androidx.test.espresso", name = "espresso-core", version.ref = "espressoCore" }
appcompat = { group = "androidx.appcompat", name = "appcompat", version.ref = "appcompat" }
junit-v113 = { module = "androidx.test.ext:junit", version.ref = "androidxJunit" }
material = { group = "com.google.android.material", name = "material", version.ref = "material" }
material-v150 = { module = "com.google.android.material:material", version.ref = "materialVersion" }
okhttp = { module = "com.squareup.okhttp3:okhttp", version.ref = "okhttp" }
swiperefreshlayout = { group = "androidx.swiperefreshlayout", name = "swiperefreshlayout", version.ref = "swiperefreshlayout" }
preference = { group = "androidx.preference", name = "preference", version.ref = "preference" }
# Other libraries...
google-playServices-base = { group = "com.google.android.gms", name = "play-services-base", version.ref = "playServicesBase" }
google-playServices-maps = { group = "com.google.android.gms", name = "play-services-maps", version.ref = "playServicesMaps" }
google-playServices-location = { group = "com.google.android.gms", name = "play-services-location", version.ref = "playServicesLocation" }
circleimageview = { group = "de.hdodenhof", name = "circleimageview", version.ref = "circleimageview" }
glide-compiler = { module = "com.github.bumptech.glide:compiler", version.ref = "glide"}
androidx-work-runtime = { group = "androidx.work", name = "work-runtime", version.ref = "work" }
translate = { group = "com.google.mlkit", name = "translate", version.ref = "translate" }  # Add this line
<<<<<<< HEAD
language-id = { group = "com.google.mlkit", name = "language-id", version.ref = "languageId" }  # ML Kit Language Identification
=======
language-id = { group = "com.google.mlkit", name = "language-id", version.ref = "languageId" }  # Add MLKit Language Identification
>>>>>>> b50c55aa

[plugins]
android-application = { id = "com.android.application", version.ref = "agp" }
<|MERGE_RESOLUTION|>--- conflicted
+++ resolved
@@ -22,11 +22,7 @@
 circleimageview = "3.1.0"
 work = "2.8.1"
 translate = "17.0.3"  # Add this line for WorkManager version
-<<<<<<< HEAD
-languageId = "17.0.5"  # ML Kit Language Identification
-=======
 languageId = "17.0.6"  # Add MLKit Language Identification
->>>>>>> b50c55aa
 
 [libraries]
 appcompat-v141 = { module = "androidx.appcompat:appcompat", version.ref = "appcompatVersion" }
@@ -54,11 +50,7 @@
 glide-compiler = { module = "com.github.bumptech.glide:compiler", version.ref = "glide"}
 androidx-work-runtime = { group = "androidx.work", name = "work-runtime", version.ref = "work" }
 translate = { group = "com.google.mlkit", name = "translate", version.ref = "translate" }  # Add this line
-<<<<<<< HEAD
-language-id = { group = "com.google.mlkit", name = "language-id", version.ref = "languageId" }  # ML Kit Language Identification
-=======
 language-id = { group = "com.google.mlkit", name = "language-id", version.ref = "languageId" }  # Add MLKit Language Identification
->>>>>>> b50c55aa
 
 [plugins]
 android-application = { id = "com.android.application", version.ref = "agp" }
