--- conflicted
+++ resolved
@@ -1,9 +1,5 @@
 [versions]
-<<<<<<< HEAD
-agp = "8.1.2"
-=======
 agp = "8.0.2"
->>>>>>> ce239441
 androidxJunit = "1.1.3"
 appcompatVersion = "1.4.1"
 cardview = "1.0.0"
@@ -25,7 +21,6 @@
 playServicesLocation = "21.0.1"
 circleimageview = "3.1.0"
 work = "2.8.1"  # Add this line for WorkManager version
-mlkit-translate = "17.0.2"  # MLKit Translation for offline translation
 
 [libraries]
 appcompat-v141 = { module = "androidx.appcompat:appcompat", version.ref = "appcompatVersion" }
@@ -52,7 +47,6 @@
 circleimageview = { group = "de.hdodenhof", name = "circleimageview", version.ref = "circleimageview" }
 glide-compiler = { module = "com.github.bumptech.glide:compiler", version.ref = "glide"}
 androidx-work-runtime = { group = "androidx.work", name = "work-runtime", version.ref = "work" }  # Add this line
-mlkit-translate = { group = "com.google.mlkit", name = "translate", version.ref = "mlkit-translate" }  # MLKit Translation
 
 [plugins]
 android-application = { id = "com.android.application", version.ref = "agp" }
