--- conflicted
+++ resolved
@@ -21,16 +21,10 @@
 playServicesLocation = "21.0.1"
 circleimageview = "3.1.0"
 work = "2.8.1"
-<<<<<<< HEAD
-# Gemini Nano dependencies for offline GenAI features
-geminiNano = "1.0.0-alpha"
-aiEdgeSdk = "1.0.0"
-=======
 translate = "17.0.3"  # Add this line for WorkManager version
 languageId = "17.0.6"
 languageIdCommon = "16.1.0"  # ML Kit Language Identification
 smartReply = "17.0.3"  # ML Kit Smart Reply
->>>>>>> d87a721d
 
 [libraries]
 appcompat-v141 = { module = "androidx.appcompat:appcompat", version.ref = "appcompatVersion" }
@@ -57,16 +51,10 @@
 circleimageview = { group = "de.hdodenhof", name = "circleimageview", version.ref = "circleimageview" }
 glide-compiler = { module = "com.github.bumptech.glide:compiler", version.ref = "glide"}
 androidx-work-runtime = { group = "androidx.work", name = "work-runtime", version.ref = "work" }
-<<<<<<< HEAD
-# Gemini Nano libraries for offline GenAI features (replacing ML Kit)
-gemini-nano = { group = "com.google.ai.edge", name = "generative-ai", version.ref = "geminiNano" }
-ai-edge-sdk = { group = "com.google.ai.edge", name = "litert", version.ref = "aiEdgeSdk" }
-=======
 translate = { group = "com.google.mlkit", name = "translate", version.ref = "translate" }  # Add this line
 language-id = { group = "com.google.mlkit", name = "language-id", version.ref = "languageId" }
 language-id-common = { group = "com.google.mlkit", name = "language-id-common", version.ref = "languageIdCommon" }  # ML Kit Language Identification
 smart-reply = { group = "com.google.mlkit", name = "smart-reply", version.ref = "smartReply" }  # ML Kit Smart Reply
->>>>>>> d87a721d
 
 [plugins]
 android-application = { id = "com.android.application", version.ref = "agp" }
