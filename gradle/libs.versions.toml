--- conflicted
+++ resolved
@@ -1,9 +1,5 @@
 [versions]
-<<<<<<< HEAD
-agp = "7.4.2"
-=======
 agp = "8.5.0"
->>>>>>> 9e934adb
 androidxJunit = "1.1.3"
 appcompatVersion = "1.4.1"
 cardview = "1.0.0"
@@ -24,8 +20,7 @@
 playServicesMaps = "18.1.0"
 playServicesLocation = "21.0.1"
 circleimageview = "3.1.0"
-robolectric = "4.10.3"
-mockito = "5.5.0"
+work = "2.8.1"  # Add this line for WorkManager version
 
 [libraries]
 appcompat-v141 = { module = "androidx.appcompat:appcompat", version.ref = "appcompatVersion" }
@@ -51,9 +46,7 @@
 google-playServices-location = { group = "com.google.android.gms", name = "play-services-location", version.ref = "playServicesLocation" }
 circleimageview = { group = "de.hdodenhof", name = "circleimageview", version.ref = "circleimageview" }
 glide-compiler = { module = "com.github.bumptech.glide:compiler", version.ref = "glide"}
-androidx-work-runtime = { group = "androidx.work", name = "work-runtime", version = "2.8.1" }
-robolectric = { group = "org.robolectric", name = "robolectric", version.ref = "robolectric" }
-mockito-core = { group = "org.mockito", name = "mockito-core", version.ref = "mockito" }
+androidx-work-runtime = { group = "androidx.work", name = "work-runtime", version.ref = "work" }  # Add this line
 
 [plugins]
 android-application = { id = "com.android.application", version.ref = "agp" }
