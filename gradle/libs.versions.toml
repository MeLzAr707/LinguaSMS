[versions]
<<<<<<< HEAD
agp = "8.1.0"
=======
agp = "8.5.2"
>>>>>>> 1a06f2f2
androidxJunit = "1.1.3"
appcompatVersion = "1.4.1"
cardview = "1.0.0"
constraintlayout = "2.1.4"
espressoCoreVersion = "3.4.0"
glide = "4.12.0"
json = "20210307"
junit = "4.13.2"
junitVersion = "1.2.1"
espressoCore = "3.6.1"
appcompat = "1.7.1"
material = "1.12.0"
materialVersion = "1.5.0"
okhttp = "4.9.3"
swiperefreshlayout = "1.1.0"
preference = "1.2.1"
playServicesBase = "18.2.0"
playServicesMaps = "18.1.0"
playServicesLocation = "21.0.1"
circleimageview = "3.1.0"
work = "2.8.1"  # Add this line for WorkManager version

[libraries]
appcompat-v141 = { module = "androidx.appcompat:appcompat", version.ref = "appcompatVersion" }
cardview = { module = "androidx.cardview:cardview", version.ref = "cardview" }
compiler = { module = "com.github.bumptech.glide:compiler", version.ref = "glide" }
constraintlayout = { module = "androidx.constraintlayout:constraintlayout", version.ref = "constraintlayout" }
espresso-core-v340 = { module = "androidx.test.espresso:espresso-core", version.ref = "espressoCoreVersion" }
glide = { module = "com.github.bumptech.glide:glide", version.ref = "glide" }
json = { module = "org.json:json", version.ref = "json" }
junit = { group = "junit", name = "junit", version.ref = "junit" }
ext-junit = { group = "androidx.test.ext", name = "junit", version.ref = "junitVersion" }
espresso-core = { group = "androidx.test.espresso", name = "espresso-core", version.ref = "espressoCore" }
appcompat = { group = "androidx.appcompat", name = "appcompat", version.ref = "appcompat" }
junit-v113 = { module = "androidx.test.ext:junit", version.ref = "androidxJunit" }
material = { group = "com.google.android.material", name = "material", version.ref = "material" }
material-v150 = { module = "com.google.android.material:material", version.ref = "materialVersion" }
okhttp = { module = "com.squareup.okhttp3:okhttp", version.ref = "okhttp" }
swiperefreshlayout = { group = "androidx.swiperefreshlayout", name = "swiperefreshlayout", version.ref = "swiperefreshlayout" }
preference = { group = "androidx.preference", name = "preference", version.ref = "preference" }
# Other libraries...
google-playServices-base = { group = "com.google.android.gms", name = "play-services-base", version.ref = "playServicesBase" }
google-playServices-maps = { group = "com.google.android.gms", name = "play-services-maps", version.ref = "playServicesMaps" }
google-playServices-location = { group = "com.google.android.gms", name = "play-services-location", version.ref = "playServicesLocation" }
circleimageview = { group = "de.hdodenhof", name = "circleimageview", version.ref = "circleimageview" }
glide-compiler = { module = "com.github.bumptech.glide:compiler", version.ref = "glide"}
androidx-work-runtime = { group = "androidx.work", name = "work-runtime", version.ref = "work" }  # Add this line

[plugins]
android-application = { id = "com.android.application", version.ref = "agp" }
<|MERGE_RESOLUTION|>--- conflicted
+++ resolved
@@ -1,13 +1,9 @@
 [versions]
-<<<<<<< HEAD
-agp = "8.1.0"
-=======
 agp = "8.5.2"
->>>>>>> 1a06f2f2
 androidxJunit = "1.1.3"
 appcompatVersion = "1.4.1"
 cardview = "1.0.0"
-constraintlayout = "2.1.4"
+constraintlayout = "2.2.1"
 espressoCoreVersion = "3.4.0"
 glide = "4.12.0"
 json = "20210307"
